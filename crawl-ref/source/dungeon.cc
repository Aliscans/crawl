--- conflicted
+++ resolved
@@ -3294,7 +3294,7 @@
             break;
         }
 
-        const bool map_placed = _build_secondary_vault(level_number, uniq_map);
+        const bool map_placed = _build_secondary_vault(uniq_map);
         if (map_placed)
         {
             num_placed++;
@@ -3754,24 +3754,7 @@
                                    bool clobber, bool no_exits,
                                    const coord_def &where)
 {
-<<<<<<< HEAD
-    const bool spotty = player_in_branch(BRANCH_ORCISH_MINES)
-                        || player_in_branch(BRANCH_SLIME_PITS);
-    const int map_index = env.level_vaults.size();
-    if (_build_vault_impl(vault, true, !clobber, no_exits, where))
-    {
-        if (!no_exits)
-        {
-            const vault_placement &vp = *env.level_vaults[map_index];
-            ASSERT(vault->name == vp.map.name);
-            vp.connect(spotty);
-        }
-        return (true);
-    }
-    return (false);
-=======
-    return _build_vault_impl(level_number, vault, true, !clobber, no_exits, where);
->>>>>>> 537a8dfb
+    return _build_vault_impl(vault, true, !clobber, no_exits, where);
 }
 
 // Builds a primary vault - i.e. a vault that is built before anything
@@ -3883,10 +3866,7 @@
     if (place.map.has_tag("dis"))
         dgn_build_chaotic_city_level(DNGN_METAL_WALL);
     else if (player_in_branch(BRANCH_SWAMP))
-<<<<<<< HEAD
         dgn_build_swamp_level();
-=======
-        dgn_build_swamp_level(place.level_number);
     else if (player_in_branch(BRANCH_SPIDER_NEST))
     {
         int ngb_min = 2;
@@ -3900,7 +3880,6 @@
               -1,
               random_choose(1, 20, 125, 500, 999999, -1));
     }
->>>>>>> 537a8dfb
     else
         dgn_build_rooms_level(random_range(25, 100));
 }

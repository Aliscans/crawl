/**
 * @file
 * @brief Functions used when building new levels.
**/

#include "AppHdr.h"

#include <stdlib.h>
#include <stdio.h>
#include <time.h>
#include <list>
#include <map>
#include <set>
#include <sstream>
#include <algorithm>
#include <cmath>

#include "abyss.h"
#include "acquire.h"
#include "artefact.h"
#include "branch.h"
#include "chardump.h"
#include "coordit.h"
#include "defines.h"
#include "describe.h"
#include "dgn-delve.h"
#include "dgn-height.h"
#include "dgn-shoals.h"
#include "dgn-swamp.h"
#include "dgn-labyrinth.h"
#include "dgn-layouts.h"
#include "effects.h"
#include "env.h"
#include "enum.h"
#include "map_knowledge.h"
#include "flood_find.h"
#include "fprop.h"
#include "externs.h"
#include "dbg-maps.h"
#include "dbg-scan.h"
#include "directn.h"
#include "dungeon.h"
#include "files.h"
#include "ghost.h"
#include "itemname.h"
#include "itemprop.h"
#include "items.h"
#include "l_defs.h"
#include "lev-pand.h"
#include "libutil.h"
#include "makeitem.h"
#include "mapdef.h"
#include "mapmark.h"
#include "maps.h"
#include "message.h"
#include "misc.h"
#include "mon-util.h"
#include "mon-place.h"
#include "mgen_data.h"
#include "mon-pathfind.h"
#include "notes.h"
#include "place.h"
#include "player.h"
#include "random.h"
#include "religion.h"
#include "spl-book.h"
#include "spl-transloc.h"
#include "spl-util.h"
#include "state.h"
#include "stuff.h"
#include "tags.h"
#include "terrain.h"
#include "tiledef-dngn.h"
#include "tilepick.h"
#include "tileview.h"
#include "traps.h"
#include "travel.h"
#include "zotdef.h"
#include "hints.h"

#ifdef DEBUG_DIAGNOSTICS
#define DEBUG_TEMPLES
#endif

#ifdef WIZARD
#include "cio.h" // for cancelable_get_line()
#endif

// DUNGEON BUILDERS
static bool _build_level_vetoable(bool enable_random_maps,
                                  dungeon_feature_type dest_stairs_type);
static void _build_dungeon_level(dungeon_feature_type dest_stairs_type);
static bool _valid_dungeon_level();

static void _builder_by_type();
static void _builder_normal();
static void _builder_items();
static void _builder_monsters();
static coord_def _place_specific_feature(dungeon_feature_type feat);
static void _place_specific_stair(dungeon_feature_type stair,
                                  const string &tag = "");
static void _place_spec_shop(const coord_def& where,
                             shop_spec* spec, bool representative = false);
static bool _place_specific_trap(const coord_def& where, trap_spec* spec,
                                 int charges = 0);
static void _place_branch_entrances();
static void _place_extra_vaults();
static void _place_chance_vaults();
static void _place_minivaults(void);
static int _place_uniques();
static void _place_traps();
static void _prepare_water();
static void _check_doors();

static void _add_plant_clumps(int frequency = 10, int clump_density = 12,
                              int clump_radius = 4);

static void _pick_float_exits(vault_placement &place,
                              vector<coord_def> &targets);
static bool _feat_is_wall_floor_liquid(dungeon_feature_type);
static bool _connect_spotty(const coord_def& from,
                            bool (*overwriteable)(dungeon_feature_type) = NULL);
static bool _connect_vault_exit(const coord_def& exit);

// ITEM & SHOP FUNCTIONS
static object_class_type _item_in_shop(shop_type shop_type);

// VAULT FUNCTIONS
static const vault_placement *
_build_secondary_vault(const map_def *vault,
                       bool check_collisions = true,
                       bool make_no_exits = false,
                       const coord_def &where = coord_def(-1, -1));

static const vault_placement *_build_primary_vault(const map_def *vault);

static void _build_postvault_level(vault_placement &place);
static const vault_placement *
_build_vault_impl(const map_def *vault,
                  bool build_only = false,
                  bool check_collisions = false,
                  bool make_no_exits = false,
                  const coord_def &where = coord_def(-1, -1));

static void _vault_grid(vault_placement &,
                        int vgrid,
                        const coord_def& where,
                        keyed_mapspec *mapsp);
static void _vault_grid_mons(vault_placement &,
                        int vgrid,
                        const coord_def& where,
                        keyed_mapspec *mapsp);
static void _vault_grid_glyph(vault_placement &place, const coord_def& where,
                              int vgrid);
static void _vault_grid_mapspec(vault_placement &place, const coord_def& where,
                                keyed_mapspec& mapsp);
static dungeon_feature_type _vault_inspect(vault_placement &place,
                                           int vgrid, keyed_mapspec *mapsp);
static dungeon_feature_type _vault_inspect_mapspec(vault_placement &place,
                                                   keyed_mapspec& mapsp);
static dungeon_feature_type _vault_inspect_glyph(vault_placement &place,
                                                 int vgrid);

static const map_def *_dgn_random_map_for_place(bool minivault);
static void _dgn_load_colour_grid();
static void _dgn_map_colour_fixup();

static void _dgn_unregister_vault(const map_def &map);
static void _remember_vault_placement(const vault_placement &place, bool extra);

// Returns true if the given square is okay for use by any character,
// but always false for squares in non-transparent vaults.
static bool _dgn_square_is_passable(const coord_def &c);

static coord_def _dgn_random_point_in_bounds(
    dungeon_feature_type searchfeat,
    uint32_t mapmask = MMT_VAULT,
    dungeon_feature_type adjacent = DNGN_UNSEEN,
    bool monster_free = false,
    int tries = 1500);

// ALTAR FUNCTIONS
static int                  _setup_temple_altars(CrawlHashTable &temple);
static dungeon_feature_type _pick_temple_altar(vault_placement &place);
static dungeon_feature_type _pick_an_altar();

static vector<god_type> _temple_altar_list;
static CrawlHashTable*       _current_temple_hash = NULL; // XXX: hack!

// MISC FUNCTIONS
static void _dgn_set_floor_colours();
static bool _fixup_interlevel_connectivity();
static void _slime_connectivity_fixup();

static void _dgn_postprocess_level();
static void _calc_density();
static void _mark_solid_squares();

//////////////////////////////////////////////////////////////////////////
// Static data

// A mask of vaults and vault-specific flags.
vector<vault_placement> Temp_Vaults;
static FixedVector<bool, NUM_MONSTERS> temp_unique_creatures;
static FixedVector<unique_item_status_type, MAX_UNRANDARTS> temp_unique_items;

const map_bitmask *Vault_Placement_Mask = NULL;

bool Generating_Level = false;

static bool use_random_maps = true;
static bool dgn_check_connectivity = false;
static int  dgn_zones = 0;

static vector<string> _you_vault_list;

class dgn_veto_exception : public exception
{
public:
    dgn_veto_exception(const string& _msg) : msg(_msg) { }
    ~dgn_veto_exception() throw () { }
    const char *what() const throw ()
    {
        return msg.c_str();
    }
private:
    string msg;
};

struct coloured_feature
{
    dungeon_feature_type feature;
    int                  colour;

    coloured_feature() : feature(DNGN_UNSEEN), colour(BLACK) { }
    coloured_feature(dungeon_feature_type f, int c)
        : feature(f), colour(c)
    {
    }
};

struct dgn_colour_override_manager
{
    dgn_colour_override_manager()
    {
        _dgn_load_colour_grid();
    }

    ~dgn_colour_override_manager()
    {
        _dgn_map_colour_fixup();
    }
};

typedef FixedArray< coloured_feature, GXM, GYM > dungeon_colour_grid;
static unique_ptr<dungeon_colour_grid> dgn_colour_grid;

static string branch_epilogues[NUM_BRANCHES];

/**********************************************************************
 * builder() - kickoff for the dungeon generator.
 *********************************************************************/
bool builder(bool enable_random_maps, dungeon_feature_type dest_stairs_type)
{
    // Re-check whether we're in a valid place, it leads to obscure errors
    // otherwise.
    ASSERT(you.where_are_you >= 0);
    ASSERT(you.where_are_you < NUM_BRANCHES);
    ASSERT(you.depth > 0);
    ASSERT(you.depth <= brdepth[you.where_are_you]);

    const set<string> uniq_tags  = you.uniq_map_tags;
    const set<string> uniq_names = you.uniq_map_names;

    // Save a copy of unique creatures for vetoes.
    temp_unique_creatures = you.unique_creatures;
    // And unrands
    temp_unique_items = you.unique_items;

    unwind_bool levelgen(Generating_Level, true);

    // N tries to build the level, after which we bail with a capital B.
    int tries = 50;
    while (tries-- > 0)
    {
        // If we're getting low on available retries, disable random vaults
        // and minivaults (special levels will still be placed).
        if (tries < 5)
            enable_random_maps = false;

        try
        {
            if (_build_level_vetoable(enable_random_maps, dest_stairs_type))
                return true;
        }
        catch (map_load_exception &mload)
        {
            mprf(MSGCH_ERROR, "Failed to load map %s, reloading all maps",
                 mload.what());
            reread_maps();
        }

        you.uniq_map_tags  = uniq_tags;
        you.uniq_map_names = uniq_names;
    }

    if (!crawl_state.map_stat_gen)
    {
        // Failed to build level, bail out.
        if (crawl_state.need_save)
        {
            save_game(true,
                  make_stringf("Unable to generate level for '%s'!",
                               level_id::current().describe().c_str()).c_str());
        }
        else
        {
            die("Unable to generate level for '%s'!",
                level_id::current().describe().c_str());
        }
    }

    env.level_layout_types.clear();
    return false;
}

static bool _build_level_vetoable(bool enable_random_maps,
                                  dungeon_feature_type dest_stairs_type)
{
#ifdef DEBUG_DIAGNOSTICS
    mapgen_report_map_build_start();
#endif

    dgn_reset_level(enable_random_maps);

    if (player_in_branch(BRANCH_ECUMENICAL_TEMPLE))
        _setup_temple_altars(you.props);

    try
    {
        _build_dungeon_level(dest_stairs_type);
    }
    catch (dgn_veto_exception& e)
    {
        dprf("VETO: %s: %s", level_id::current().describe().c_str(), e.what());
#ifdef DEBUG_DIAGNOSTICS
        mapgen_report_map_veto();
#endif
        return false;
    }

    _dgn_set_floor_colours();

    if (crawl_state.game_standard_levelgen()
        && !_valid_dungeon_level())
    {
        return false;
    }

#ifdef DEBUG_MONS_SCAN
    // If debug_mons_scan() finds a problem while Generating_Level is
    // still true then it will announce that a problem was caused
    // during level generation.
    debug_mons_scan();
#endif

    if (!env.level_build_method.empty()
        && env.level_build_method[0] == ' ')
    {
        env.level_build_method = env.level_build_method.substr(1);
    }

    string level_layout_type = comma_separated_line(
        env.level_layout_types.begin(),
        env.level_layout_types.end(), ", ");

    // Save information in the level's properties hash table
    // so we can include it in crash reports.
    env.properties[BUILD_METHOD_KEY] = env.level_build_method;
    env.properties[LAYOUT_TYPE_KEY]  = level_layout_type;

    _dgn_postprocess_level();

    env.level_layout_types.clear();
    env.level_uniq_maps.clear();
    env.level_uniq_map_tags.clear();
    _dgn_map_colour_fixup();

    // Call the branch epilogue, if any.
    if (!branch_epilogues[you.where_are_you].empty())
        if (!dlua.callfn(branch_epilogues[you.where_are_you].c_str(), 0, 0))
        {
            mprf(MSGCH_ERROR, "branch epilogue for %s failed: %s",
                              level_id::current().describe().c_str(),
                              dlua.error.c_str());
            return false;
        }

    // Discard any Lua chunks we loaded.
    strip_all_maps();

    check_map_validity();

    if (!_you_vault_list.empty())
    {
        vector<string> &vec(you.vault_list[level_id::current()]);
        vec.insert(vec.end(), _you_vault_list.begin(), _you_vault_list.end());
    }

    return true;
}

// Things that are bugs where we want to assert rather than to sweep it under
// the rug with a veto.
static void _builder_assertions()
{
#ifdef ASSERTS
    for (rectangle_iterator ri(0); ri; ++ri)
        if (!in_bounds(*ri))
            if (!is_valid_border_feat(grd(*ri)))
            {
                die("invalid map border at (%d,%d): %s", ri->x, ri->y,
                    dungeon_feature_name(grd(*ri)));
            }
#endif
}

// Should be called after a level is constructed to perform any final
// fixups.
static void _dgn_postprocess_level()
{
    shoals_postprocess_level();
    _builder_assertions();
    _calc_density();
    _mark_solid_squares();
}

void dgn_clear_vault_placements(vault_placement_refv &vps)
{
    for (vault_placement_refv::const_iterator i = vps.begin();
         i != vps.end(); ++i)
    {
        delete *i;
    }
    vps.clear();
}

// Removes vaults that are not referenced in the map index mask from
// the level_vaults array.
void dgn_erase_unused_vault_placements()
{
    set<int> referenced_vault_indexes;
    for (rectangle_iterator ri(MAPGEN_BORDER); ri; ++ri)
    {
        const int map_index = env.level_map_ids(*ri);
        if (map_index != INVALID_MAP_INDEX)
            referenced_vault_indexes.insert(map_index);
    }

    // Walk backwards and toss unused vaults.
    map<int, int> new_vault_index_map;
    const int nvaults = env.level_vaults.size();
    for (int i = nvaults - 1; i >= 0; --i)
    {
        if (referenced_vault_indexes.find(i) == referenced_vault_indexes.end())
        {
            vault_placement *vp = env.level_vaults[i];
            // Unreferenced vault, blow it away
            dprf("Removing references to unused map #%d) '%s' (%d,%d) (%d,%d)",
                 i, vp->map.name.c_str(), vp->pos.x, vp->pos.y,
                 vp->size.x, vp->size.y);

            if (!vp->seen)
            {
                dprf("Unregistering unseen vault: %s", vp->map.name.c_str());
                _dgn_unregister_vault(vp->map);
            }

            delete vp;
            env.level_vaults.erase(env.level_vaults.begin() + i);

            // Fix new indexes for all higher indexed vaults that are
            // still referenced.
            for (int j = i + 1; j < nvaults; ++j)
            {
                map<int, int>::iterator imap = new_vault_index_map.find(j);
                if (imap != new_vault_index_map.end())
                    --imap->second;
            }
        }
        else
        {
            // Vault is still referenced, make a note of this index.
            new_vault_index_map[i] = i;
        }
    }

    // Finally, update the index map.
    for (rectangle_iterator ri(MAPGEN_BORDER); ri; ++ri)
    {
        const int map_index = env.level_map_ids(*ri);
        if (map_index != INVALID_MAP_INDEX)
        {
            map<int, int>::iterator imap = new_vault_index_map.find(map_index);
            if (imap != new_vault_index_map.end())
                env.level_map_ids(*ri) = imap->second;
        }
    }

#ifdef DEBUG_ABYSS
    dprf("Extant vaults on level: %d", (int) env.level_vaults.size());
    for (int i = 0, size = env.level_vaults.size(); i < size; ++i)
    {
        const vault_placement &vp(*env.level_vaults[i]);
        dprf("%d) %s (%d,%d) size (%d,%d)",
             i, vp.map.name.c_str(), vp.pos.x, vp.pos.y,
             vp.size.x, vp.size.y);
    }
#endif
}

void level_clear_vault_memory()
{
    dgn_clear_vault_placements(env.level_vaults);
    Temp_Vaults.clear();
    env.level_map_mask.init(0);
    env.level_map_ids.init(INVALID_MAP_INDEX);
}

void dgn_flush_map_memory()
{
    you.uniq_map_tags.clear();
    you.uniq_map_names.clear();
}

static void _dgn_load_colour_grid()
{
    dgn_colour_grid.reset(new dungeon_colour_grid);
    dungeon_colour_grid &dcgrid(*dgn_colour_grid);
    for (int y = Y_BOUND_1; y <= Y_BOUND_2; ++y)
        for (int x = X_BOUND_1; x <= X_BOUND_2; ++x)
            if (env.grid_colours[x][y] != BLACK)
            {
                dcgrid[x][y]
                    = coloured_feature(grd[x][y], env.grid_colours[x][y]);
            }
}

static void _dgn_map_colour_fixup()
{
    if (!dgn_colour_grid.get())
        return;

    // If the original coloured feature has been changed, reset the colour.
    const dungeon_colour_grid &dcgrid(*dgn_colour_grid);
    for (int y = Y_BOUND_1; y <= Y_BOUND_2; ++y)
        for (int x = X_BOUND_1; x <= X_BOUND_2; ++x)
            if (dcgrid[x][y].colour != BLACK
                && grd[x][y] != dcgrid[x][y].feature
                && (grd[x][y] != DNGN_UNDISCOVERED_TRAP
                    || dcgrid[x][y].feature != DNGN_FLOOR))
            {
                env.grid_colours[x][y] = BLACK;
            }

    dgn_colour_grid.reset(NULL);
}

bool set_level_flags(uint32_t flags, bool silent)
{
    bool could_control = allow_control_teleport(true);
    bool could_map     = is_map_persistent();

    uint32_t old_flags = env.level_flags;
    env.level_flags |= flags;

    bool can_control = allow_control_teleport(true);
    bool can_map     = is_map_persistent();

    if (could_control && !can_control && !silent)
    {
        mpr("You sense the appearance of a powerful magical force "
            "which warps space.", MSGCH_WARN);
    }

    if (could_map && !can_map && !silent)
    {
        mpr("A powerful force appears that prevents you from "
            "remembering where you've been.", MSGCH_WARN);
    }

    return (old_flags != env.level_flags);
}

bool unset_level_flags(uint32_t flags, bool silent)
{
    bool could_control = allow_control_teleport(true);
    bool could_map     = is_map_persistent();

    iflags_t old_flags = env.level_flags;
    env.level_flags &= ~flags;

    bool can_control = allow_control_teleport(true);
    bool can_map     = is_map_persistent();

    if (!could_control && can_control && !silent)
    {
        // Isn't really a "recovery", but I couldn't think of where
        // else to send it.
        mpr("You sense the disappearance of a powerful magical force "
            "which warped space.", MSGCH_RECOVERY);
    }

    if (!could_map && can_map && !silent)
    {
        // Isn't really a "recovery", but I couldn't think of where
        // else to send it.
        mpr("You sense the disappearance of the force that prevented you "
            "from remembering where you've been.", MSGCH_RECOVERY);
    }

    return (old_flags != env.level_flags);
}

void dgn_set_grid_colour_at(const coord_def &c, int colour)
{
    if (colour != BLACK)
    {
        env.grid_colours(c) = colour;
        if (!dgn_colour_grid.get())
            dgn_colour_grid.reset(new dungeon_colour_grid);

        (*dgn_colour_grid)(c) = coloured_feature(grd(c), colour);
    }
}

static void _set_grd(const coord_def &c, dungeon_feature_type feat)
{
    // It might be good to clear some pgrid flags as well.
    env.tile_flv(c).feat    = 0;
    env.tile_flv(c).special = 0;
    env.grid_colours(c) = 0;
    grd(c) = feat;
}

static void _dgn_register_vault(const string name, const string spaced_tags)
{
    if (spaced_tags.find(" allow_dup ") == string::npos)
        you.uniq_map_names.insert(name);

    if (spaced_tags.find(" luniq ") != string::npos)
        env.level_uniq_maps.insert(name);

    vector<string> tags = split_string(" ", spaced_tags);
    for (int t = 0, ntags = tags.size(); t < ntags; ++t)
    {
        const string &tag = tags[t];
        if (tag.find("uniq_") == 0)
            you.uniq_map_tags.insert(tag);
        else if (tag.find("luniq_") == 0)
            env.level_uniq_map_tags.insert(tag);
    }
}

static void _dgn_unregister_vault(const map_def &map)
{
    you.uniq_map_names.erase(map.name);
    env.level_uniq_maps.erase(map.name);

    vector<string> tags = split_string(" ", map.tags);
    for (int t = 0, ntags = tags.size(); t < ntags; ++t)
    {
        const string &tag = tags[t];
        if (tag.find("uniq_") == 0)
            you.uniq_map_tags.erase(tag);
        else if (tag.find("luniq_") == 0)
            env.level_uniq_map_tags.erase(tag);
    }
}

bool dgn_square_travel_ok(const coord_def &c)
{
    const dungeon_feature_type feat = grd(c);
    if (feat_is_trap(feat))
    {
        const trap_def * const trap = find_trap(c);
        return !(trap && trap->type == TRAP_TELEPORT);
    }
    else
        return feat_is_traversable(feat);
}

static bool _dgn_square_is_passable(const coord_def &c)
{
    // [enne] Why does this function check MMT_OPAQUE?
    //
    // Don't peek inside MMT_OPAQUE vaults (all vaults are opaque by
    // default) because vaults may choose to create isolated regions,
    // or otherwise cause connectivity issues even if the map terrain
    // is travel-passable.
    return (!(env.level_map_mask(c) & MMT_OPAQUE) && dgn_square_travel_ok(c));
}

static inline void _dgn_point_record_stub(const coord_def &) { }

template <class point_record>
static bool _dgn_fill_zone(
    const coord_def &start, int zone,
    point_record &record_point,
    bool (*passable)(const coord_def &) = _dgn_square_is_passable,
    bool (*iswanted)(const coord_def &) = NULL)
{
    bool ret = false;
    list<coord_def> points[2];
    int cur = 0;

    // No bounds checks, assuming the level has at least one layer of
    // rock border.

    for (points[cur].push_back(start); !points[cur].empty();)
    {
        for (list<coord_def>::const_iterator i = points[cur].begin();
             i != points[cur].end(); ++i)
        {
            const coord_def &c(*i);

            travel_point_distance[c.x][c.y] = zone;

            if (iswanted && iswanted(c))
                ret = true;

            for (adjacent_iterator ai(c); ai; ++ai)
            {
                const coord_def& cp = *ai;
                if (!map_bounds(cp)
                    || travel_point_distance[cp.x][cp.y] || !passable(cp))
                {
                    continue;
                }

                travel_point_distance[cp.x][cp.y] = zone;
                record_point(cp);
                points[!cur].push_back(cp);
            }
        }

        points[cur].clear();
        cur = !cur;
    }
    return ret;
}

static bool _is_perm_down_stair(const coord_def &c)
{
    switch (grd(c))
    {
    case DNGN_STONE_STAIRS_DOWN_I:
    case DNGN_STONE_STAIRS_DOWN_II:
    case DNGN_STONE_STAIRS_DOWN_III:
    case DNGN_EXIT_HELL:
    case DNGN_EXIT_PANDEMONIUM:
    case DNGN_TRANSIT_PANDEMONIUM:
    case DNGN_EXIT_ABYSS:
    case DNGN_ABYSSAL_STAIR:
        return true;
    default:
        return false;
    }
}

static bool _is_upwards_exit_stair(const coord_def &c)
{
    // Is this a valid upwards or exit stair out of a branch? In general,
    // ensure that each region has a stone stair up.

    if (feature_mimic_at(c))
        return false;

    switch (grd(c))
    {
    case DNGN_STONE_STAIRS_UP_I:
    case DNGN_STONE_STAIRS_UP_II:
    case DNGN_STONE_STAIRS_UP_III:
    case DNGN_EXIT_HELL:
    case DNGN_RETURN_FROM_DWARVEN_HALL:
    case DNGN_RETURN_FROM_ORCISH_MINES:
    case DNGN_RETURN_FROM_LAIR:
    case DNGN_RETURN_FROM_SLIME_PITS:
    case DNGN_RETURN_FROM_VAULTS:
    case DNGN_RETURN_FROM_CRYPT:
    case DNGN_RETURN_FROM_HALL_OF_BLADES:
    case DNGN_RETURN_FROM_ZOT:
    case DNGN_RETURN_FROM_TEMPLE:
    case DNGN_RETURN_FROM_SNAKE_PIT:
    case DNGN_RETURN_FROM_ELVEN_HALLS:
    case DNGN_RETURN_FROM_TOMB:
    case DNGN_RETURN_FROM_SWAMP:
    case DNGN_RETURN_FROM_SHOALS:
    case DNGN_RETURN_FROM_SPIDER_NEST:
    case DNGN_RETURN_FROM_FOREST:
    case DNGN_EXIT_PANDEMONIUM:
    case DNGN_TRANSIT_PANDEMONIUM:
    case DNGN_EXIT_ABYSS:
        return true;
    default:
        return false;
    }
}

static bool _is_exit_stair(const coord_def &c)
{
    if (feature_mimic_at(c))
        return false;

    // Branch entries, portals, and abyss entries are not considered exit
    // stairs here, as they do not provide an exit (in a transitive sense) from
    // the current level.
    switch (grd(c))
    {
    case DNGN_STONE_STAIRS_DOWN_I:
    case DNGN_STONE_STAIRS_DOWN_II:
    case DNGN_STONE_STAIRS_DOWN_III:
    case DNGN_ESCAPE_HATCH_DOWN:
    case DNGN_STONE_STAIRS_UP_I:
    case DNGN_STONE_STAIRS_UP_II:
    case DNGN_STONE_STAIRS_UP_III:
    case DNGN_ESCAPE_HATCH_UP:
    case DNGN_EXIT_HELL:
    case DNGN_RETURN_FROM_DWARVEN_HALL:
    case DNGN_RETURN_FROM_ORCISH_MINES:
    case DNGN_RETURN_FROM_LAIR:
    case DNGN_RETURN_FROM_SLIME_PITS:
    case DNGN_RETURN_FROM_VAULTS:
    case DNGN_RETURN_FROM_CRYPT:
    case DNGN_RETURN_FROM_HALL_OF_BLADES:
    case DNGN_RETURN_FROM_ZOT:
    case DNGN_RETURN_FROM_TEMPLE:
    case DNGN_RETURN_FROM_SNAKE_PIT:
    case DNGN_RETURN_FROM_ELVEN_HALLS:
    case DNGN_RETURN_FROM_TOMB:
    case DNGN_RETURN_FROM_SWAMP:
    case DNGN_RETURN_FROM_SHOALS:
    case DNGN_RETURN_FROM_SPIDER_NEST:
    case DNGN_RETURN_FROM_FOREST:
    case DNGN_EXIT_PANDEMONIUM:
    case DNGN_TRANSIT_PANDEMONIUM:
    case DNGN_EXIT_ABYSS:
        return true;
    default:
        return false;
    }
}

// Counts the number of mutually unreachable areas in the map,
// excluding isolated zones within vaults (we assume the vault author
// knows what she's doing). This is an easy way to check whether a map
// has isolated parts of the level that were not formerly isolated.
//
// All squares within vaults are treated as non-reachable, to simplify
// life, because vaults may change the level layout and isolate
// different areas without changing the number of isolated areas.
// Here's a before and after example of such a vault that would cause
// problems if we considered floor in the vault as non-isolating (the
// vault is represented as V for walls and o for floor squares in the
// vault).
//
// Before:
//
//   xxxxx    xxxxx
//   x<..x    x.2.x
//   x.1.x    xxxxx  3 isolated zones
//   x>..x    x.3.x
//   xxxxx    xxxxx
//
// After:
//
//   xxxxx    xxxxx
//   x<1.x    x.2.x
//   VVVVVVVVVVoooV  3 isolated zones, but the isolated zones are different.
//   x>3.x    x...x
//   xxxxx    xxxxx
//
// If count_stairless is true, returns the number of regions that have no
// stairs in them.
//
// If fill is non-zero, it fills any disconnected regions with fill.
//
static int _process_disconnected_zones(int x1, int y1, int x2, int y2,
                                       bool choose_stairless,
                                       dungeon_feature_type fill)
{
    memset(travel_point_distance, 0, sizeof(travel_distance_grid_t));
    int nzones = 0;
    int ngood = 0;
    for (int y = y1; y <= y2 ; ++y)
    {
        for (int x = x1; x <= x2; ++x)
        {
            if (!map_bounds(x, y)
                || travel_point_distance[x][y]
                || !_dgn_square_is_passable(coord_def(x, y)))
            {
                continue;
            }

            const bool found_exit_stair =
                _dgn_fill_zone(coord_def(x, y), ++nzones,
                               _dgn_point_record_stub,
                               _dgn_square_is_passable,
                               choose_stairless ? (at_branch_bottom() ?
                                                   _is_upwards_exit_stair :
                                                   _is_exit_stair) : NULL);

            // If we want only stairless zones, screen out zones that did
            // have stairs.
            if (choose_stairless && found_exit_stair)
                ++ngood;
            else if (fill)
            {
                // Don't fill in areas connected to vaults.
                // We want vaults to be accessible; if the area is disconneted
                // from the rest of the level, this will cause the level to be
                // vetoed later on.
                bool veto = false;
                vector<coord_def> coords;
                for (int fy = y1; fy <= y2 ; ++fy)
                {
                    for (int fx = x1; fx <= x2; ++fx)
                    {
                        if (travel_point_distance[fx][fy] == nzones)
                        {
                            if (map_masked(coord_def(fx, fy), MMT_VAULT))
                            {
                                veto = true;
                                break;
                            }
                            else
                                coords.push_back(coord_def(fx, fy));
                        }
                    }
                    if (veto)
                        break;
                }
                if (!veto)
                    for (vector<coord_def>::iterator it = coords.begin();
                         it != coords.end(); it++)
                    {
                        _set_grd(*it, fill);
                    }
            }
        }
    }

    return (nzones - ngood);
}

int dgn_count_disconnected_zones(bool choose_stairless,
                                 dungeon_feature_type fill)
{
    return _process_disconnected_zones(0, 0, GXM-1, GYM-1, choose_stairless,
                                       fill);
}

static void _fixup_hell_stairs()
{
    for (rectangle_iterator ri(1); ri; ++ri)
    {
        if (grd(*ri) >= DNGN_STONE_STAIRS_UP_I
            && grd(*ri) <= DNGN_ESCAPE_HATCH_UP)
        {
            _set_grd(*ri, DNGN_ENTER_HELL);
        }
    }
}

static void _fixup_pandemonium_stairs()
{
    for (rectangle_iterator ri(1); ri; ++ri)
    {
        if (grd(*ri) >= DNGN_STONE_STAIRS_UP_I
            && grd(*ri) <= DNGN_ESCAPE_HATCH_UP)
        {
            _set_grd(*ri, DNGN_TRANSIT_PANDEMONIUM);
        }
    }
}

static void _mask_vault(const vault_placement &place, unsigned mask)
{
    for (vault_place_iterator vi(place); vi; ++vi)
        env.level_map_mask(*vi) |= mask;
}

static void _dgn_apply_map_index(const vault_placement &place, int map_index)
{
    for (vault_place_iterator vi(place); vi; ++vi)
        env.level_map_ids(*vi) = map_index;
}

const vault_placement *
dgn_register_place(const vault_placement &place, bool register_vault)
{
    const int  map_index    = env.level_vaults.size();
    const bool overwritable = place.map.is_overwritable_layout();
    const bool transparent  = place.map.has_tag("transparent");

    if (register_vault)
    {
        _dgn_register_vault(place.map.name, place.map.tags);
        for (int i = env.new_subvault_names.size() - 1; i >= 0; i--)
        {
            _dgn_register_vault(env.new_subvault_names[i],
                                env.new_subvault_tags[i]);
        }
        clear_subvault_stack();

        // Identify each square in the map with its map_index.
        if (!overwritable)
            _dgn_apply_map_index(place, map_index);
    }

    if (!overwritable)
    {
        if (place.map.orient == MAP_ENCOMPASS)
        {
            for (rectangle_iterator ri(0); ri; ++ri)
                env.level_map_mask(*ri) |= MMT_VAULT;
        }
        else
            _mask_vault(place, MMT_VAULT);

        if (!transparent)
            _mask_vault(place, MMT_OPAQUE);
    }

    if (place.map.has_tag("no_monster_gen"))
        _mask_vault(place, MMT_NO_MONS);

    if (place.map.has_tag("no_item_gen"))
        _mask_vault(place, MMT_NO_ITEM);

    if (place.map.has_tag("no_pool_fixup"))
        _mask_vault(place, MMT_NO_POOL);

    if (place.map.has_tag("no_wall_fixup"))
        _mask_vault(place, MMT_NO_WALL);

    if (place.map.has_tag("no_trap_gen"))
        _mask_vault(place, MMT_NO_TRAP);

    // Now do per-square by-symbol masking.
    for (vault_place_iterator vi(place); vi; ++vi)
    {
        const keyed_mapspec *spec = place.map.mapspec_at(*vi - place.pos);

        if (spec != NULL)
        {
            env.level_map_mask(*vi) |= (short)spec->map_mask.flags_set;
            env.level_map_mask(*vi) &= ~((short)spec->map_mask.flags_unset);
        }
    }

    set_level_flags(place.map.level_flags.flags_set, true);
    unset_level_flags(place.map.level_flags.flags_unset, true);

    if (place.map.floor_colour != BLACK)
        env.floor_colour = place.map.floor_colour;

    if (place.map.rock_colour != BLACK)
        env.rock_colour = place.map.rock_colour;

    if (!place.map.rock_tile.empty())
    {
        tileidx_t rock;
        if (tile_dngn_index(place.map.rock_tile.c_str(), &rock))
        {
            env.tile_default.wall_idx =
                store_tilename_get_index(place.map.rock_tile);

            env.tile_default.wall = rock;
        }
    }

    if (!place.map.floor_tile.empty())
    {
        tileidx_t floor;
        if (tile_dngn_index(place.map.floor_tile.c_str(), &floor))
        {
            env.tile_default.floor_idx =
                store_tilename_get_index(place.map.floor_tile);

            env.tile_default.floor = floor;
        }
    }

    vault_placement *new_vault_place = new vault_placement(place);
    env.level_vaults.push_back(new_vault_place);
    if (register_vault)
        _remember_vault_placement(place, place.map.has_tag("extra"));
    return new_vault_place;
}

bool dgn_ensure_vault_placed(bool vault_success,
                             bool disable_further_vaults)
{
    if (!vault_success)
        throw dgn_veto_exception("Vault placement failure.");
    else if (disable_further_vaults)
        use_random_maps = false;
    return vault_success;
}

static bool _ensure_vault_placed_ex(bool vault_success, const map_def *vault)
{
    return dgn_ensure_vault_placed(vault_success,
                                    (!vault->has_tag("extra")
                                     && vault->orient == MAP_ENCOMPASS));
}

static coord_def _find_level_feature(int feat)
{
    for (rectangle_iterator ri(1); ri; ++ri)
    {
        if (grd(*ri) == feat)
            return *ri;
    }

    return coord_def(0, 0);
}

static bool _has_connected_stone_stairs_from(const coord_def &c)
{
    flood_find<feature_grid, coord_predicate> ff(env.grid, in_bounds);
    ff.add_feat(DNGN_STONE_STAIRS_DOWN_I);
    ff.add_feat(DNGN_STONE_STAIRS_DOWN_II);
    ff.add_feat(DNGN_STONE_STAIRS_DOWN_III);
    ff.add_feat(DNGN_STONE_STAIRS_UP_I);
    ff.add_feat(DNGN_STONE_STAIRS_UP_II);
    ff.add_feat(DNGN_STONE_STAIRS_UP_III);

    coord_def where = ff.find_first_from(c, env.level_map_mask);
    return (where.x || !ff.did_leave_vault());
}

static bool _has_connected_downstairs_from(const coord_def &c)
{
    flood_find<feature_grid, coord_predicate> ff(env.grid, in_bounds);
    ff.add_feat(DNGN_STONE_STAIRS_DOWN_I);
    ff.add_feat(DNGN_STONE_STAIRS_DOWN_II);
    ff.add_feat(DNGN_STONE_STAIRS_DOWN_III);
    ff.add_feat(DNGN_ESCAPE_HATCH_DOWN);

    coord_def where = ff.find_first_from(c, env.level_map_mask);
    return (where.x || !ff.did_leave_vault());
}

static bool _is_level_stair_connected(dungeon_feature_type feat)
{
    coord_def up = _find_level_feature(feat);
    if (up.x && up.y)
        return _has_connected_downstairs_from(up);

    return false;
}

static bool _valid_dungeon_level()
{
    // D:1 only.
    // Also, what's the point of this check?  Regular connectivity should
    // do that already.
    if (player_in_branch(BRANCH_MAIN_DUNGEON) && you.depth == 1)
        return _is_level_stair_connected(branches[BRANCH_MAIN_DUNGEON].exit_stairs);

    return true;
}

void dgn_reset_level(bool enable_random_maps)
{
    env.level_uniq_maps.clear();
    env.level_uniq_map_tags.clear();
    env.level_vault_list.clear();
    clear_subvault_stack();

    you.unique_creatures = temp_unique_creatures;
    you.unique_items = temp_unique_items;

    _you_vault_list.clear();
    env.level_build_method.clear();
    env.level_layout_types.clear();
    level_clear_vault_memory();
    dgn_colour_grid.reset(NULL);

    use_random_maps = enable_random_maps;
    dgn_check_connectivity = false;
    dgn_zones        = 0;

    _temple_altar_list.clear();
    _current_temple_hash = NULL;

    // Forget level properties.
    env.properties.clear();
    env.heightmap.reset(NULL);

    env.absdepth0 = absdungeon_depth(you.where_are_you, you.depth);

    if (!crawl_state.test)
        dprf("absdepth0 = %d", env.absdepth0);

    // Blank level with DNGN_ROCK_WALL.
    env.grid.init(DNGN_ROCK_WALL);
    env.pgrid.init(0);
    env.grid_colours.init(BLACK);
    env.map_knowledge.init(map_cell());

    // Delete all traps.
    for (int i = 0; i < MAX_TRAPS; i++)
        env.trap[i].type = TRAP_UNASSIGNED;

    // Initialise all items.
    for (int i = 0; i < MAX_ITEMS; i++)
        init_item(i);

    // Reset all monsters.
    reset_all_monsters();
    init_anon();

    // ... and Pan/regular spawn lists.
    env.mons_alloc.init(MONS_NO_MONSTER);
    setup_vault_mon_list();

    // Zap clouds
    env.cgrid.init(EMPTY_CLOUD);

    const cloud_struct empty;
    env.cloud.init(empty);
    env.cloud_no = 0;

    mgrd.init(NON_MONSTER);
    igrd.init(NON_ITEM);
    env.tgrid.init(NON_ENTITY);

    // Reset all shops.
    for (int shcount = 0; shcount < MAX_SHOPS; shcount++)
        env.shop[shcount].type = SHOP_UNASSIGNED;

    // Clear all markers.
    env.markers.clear();

    // Lose all listeners.
    dungeon_events.clear();

    // Set default level flags.
    env.level_flags = branches[you.where_are_you].default_level_flags;

    // Set default random monster generation rate (smaller is more often,
    // except that 0 == no random monsters).
    if (player_in_branch(BRANCH_ECUMENICAL_TEMPLE)
        && you.char_direction == GDT_DESCENDING // except for the Orb run
        || crawl_state.game_is_tutorial())
    {
        // No random monsters in tutorial or ecu temple
        env.spawn_random_rate = 0;
    }
    else if (player_in_connected_branch())
        env.spawn_random_rate = 240;
    else if (player_in_branch(BRANCH_ABYSS)
             || player_in_branch(BRANCH_PANDEMONIUM))
    {
        // Abyss spawn rate is set for those characters that start out in the
        // Abyss; otherwise the number is ignored in the Abyss.
        env.spawn_random_rate = 50;
    }
    else
        // No random monsters in Labyrinths and portal vaults.
        env.spawn_random_rate = 0;
    env.density = 0;
    env.forest_awoken_until = 0;
    env.sunlight.clear();

    env.floor_colour = BLACK;
    env.rock_colour  = BLACK;

    // Clear exclusions
    clear_excludes();

    // Clear custom tile settings from vaults
    tile_init_default_flavour();
    tile_clear_flavour();
    env.tile_names.clear();
}

static int _num_items_wanted(int absdepth0)
{
    if (branches[you.where_are_you].branch_flags & BFLAG_NO_ITEMS)
        return 0;
    else if (absdepth0 > 5 && one_chance_in(500 - 5 * absdepth0))
        return (10 + random2avg(90, 2)); // rich level!
    else
        return (3 + roll_dice(3, 11));
}

static int _num_mons_wanted()
{
    if (player_in_branch(BRANCH_ABYSS))
        return 0;

    if (player_in_branch(BRANCH_PANDEMONIUM))
        return random2avg(28, 3);

    // Except for Abyss and Pan, no other portal gets random monsters.
    if (!player_in_connected_branch())
        return 0;

    if (!branch_has_monsters(you.where_are_you))
        return 0;

    int mon_wanted = roll_dice(3, 10);

    if (player_in_hell())
        mon_wanted += roll_dice(3, 8);

    if (mon_wanted > 60)
        mon_wanted = 60;

    return mon_wanted;
}

static void _fixup_walls()
{
    // If level part of Dis -> all walls metal.
    // If Vaults:$ -> all walls metal or crystal.
    // If part of crypt -> all walls stone.

    dungeon_feature_type wall_type = DNGN_ROCK_WALL;

    if (!player_in_connected_branch())
        return;

    switch (you.where_are_you)
    {
    case BRANCH_DIS:
        wall_type = DNGN_METAL_WALL;
        break;

    case BRANCH_VAULTS:
    {
        // Everything but the branch end is handled in Lua.
        if (you.depth == branches[BRANCH_VAULTS].numlevels)
        {
            wall_type = random_choose_weighted(1, DNGN_GREEN_CRYSTAL_WALL,
                                               9, DNGN_METAL_WALL,
                                               0);
        }
        break;
    }

    case BRANCH_CRYPT:
        wall_type = DNGN_STONE_WALL;
        break;

    case BRANCH_SLIME_PITS:
        wall_type = DNGN_SLIMY_WALL;
        break;

    default:
        return;
    }

    dgn_replace_area(0, 0, GXM-1, GYM-1, DNGN_ROCK_WALL, wall_type,
                     MMT_NO_WALL);
}

// Remove any items that are on squares that items should not be on.
// link_items() must be called after this function.
void fixup_misplaced_items()
{
    for (int i = 0; i < MAX_ITEMS; i++)
    {
        item_def& item(mitm[i]);
        if (!item.defined() || (item.pos.x == 0)
            || item.held_by_monster())
        {
            continue;
        }

        if (in_bounds(item.pos))
        {
            dungeon_feature_type feat = grd(item.pos);
            if (feat >= DNGN_MINITEM)
                continue;

            // We accept items in deep water in the Abyss---they are likely to
            // be revealed eventually by morphing, and having deep water push
            // items away leads to strange results.
            if (feat == DNGN_DEEP_WATER && you.where_are_you == BRANCH_ABYSS)
                continue;

            mprf(MSGCH_ERROR, "Item %s buggily placed in feature %s at (%d, %d).",
                 item.name(DESC_PLAIN).c_str(),
                 feature_description_at(item.pos, false, DESC_PLAIN,
                                     false, false).c_str(),
                 item.pos.x, item.pos.y);
        }
        else
        {
            mprf(MSGCH_ERROR, "Item buggily placed out of bounds at (%d, %d).",
                 item.pos.x, item.pos.y);
        }

        // Can't just unlink item because it might not have been linked yet.
        item.base_type = OBJ_UNASSIGNED;
        item.quantity = 0;
        item.pos.reset();
    }
}

static void _fixup_branch_stairs()
{
    // Top level of branch levels - replaces up stairs with stairs back to
    // dungeon or wherever:
    if (your_branch().exit_stairs != NUM_FEATURES
        && you.depth == 1
        && player_in_connected_branch())
    {
        dungeon_feature_type exit = your_branch().exit_stairs;
        if (you.where_are_you == root_branch) // ZotDef
            exit = DNGN_EXIT_DUNGEON;
        for (rectangle_iterator ri(1); ri; ++ri)
        {
            if (grd(*ri) >= DNGN_STONE_STAIRS_UP_I
                && grd(*ri) <= DNGN_ESCAPE_HATCH_UP)
            {
                if (grd(*ri) == DNGN_STONE_STAIRS_UP_I
                    && !feature_mimic_at(*ri))
                {
                    env.markers.add(new map_feature_marker(*ri, grd(*ri)));
                }

                _set_grd(*ri, exit);
            }
        }
    }

    // Bottom level of branch - wipes out down stairs and hatches
    dungeon_feature_type feat = DNGN_FLOOR;

    if (at_branch_bottom())
    {
        for (rectangle_iterator ri(1); ri; ++ri)
        {
            if (grd(*ri) >= DNGN_STONE_STAIRS_DOWN_I
                && grd(*ri) <= DNGN_ESCAPE_HATCH_DOWN)
            {
                _set_grd(*ri, feat);
            }
        }
    }
}

static bool _fixup_stone_stairs(bool preserve_vault_stairs)
{
    // This function ensures that there is exactly one each up and down
    // stone stairs I, II, and III.  More than three stairs will result in
    // turning additional stairs into escape hatches (with an attempt to keep
    // level connectivity).  Fewer than three stone stairs will result in
    // random placement of new stairs.

    const unsigned int max_stairs = 20;
    FixedVector<coord_def, max_stairs> up_stairs;
    FixedVector<coord_def, max_stairs> down_stairs;
    unsigned int num_up_stairs   = 0;
    unsigned int num_down_stairs = 0;

    for (rectangle_iterator ri(1); ri; ++ri)
    {
        const coord_def& c = *ri;
        if (feature_mimic_at(c))
            continue;

        if (grd(c) >= DNGN_STONE_STAIRS_DOWN_I
            && grd(c) <= DNGN_STONE_STAIRS_DOWN_III
            && num_down_stairs < max_stairs)
        {
            down_stairs[num_down_stairs++] = c;
        }
        else if (grd(c) >= DNGN_STONE_STAIRS_UP_I
                 && grd(c) <= DNGN_STONE_STAIRS_UP_III
                 && num_up_stairs < max_stairs)
        {
            up_stairs[num_up_stairs++] = c;
        }
    }

    bool success = true;

    for (unsigned int i = 0; i < 2; i++)
    {
        FixedVector<coord_def, max_stairs>& stair_list = (i == 0 ? up_stairs
                                                                 : down_stairs);

        unsigned int num_stairs, needed_stairs;
        dungeon_feature_type base;
        dungeon_feature_type replace;
        if (i == 0)
        {
            num_stairs = num_up_stairs;
            replace = DNGN_FLOOR;
            base = DNGN_STONE_STAIRS_UP_I;
            needed_stairs = 3;
        }
        else
        {
            num_stairs = num_down_stairs;
            replace = DNGN_FLOOR;
            base = DNGN_STONE_STAIRS_DOWN_I;

            if (at_branch_bottom())
                needed_stairs = 0;
            else
                needed_stairs = 3;
        }

        // In Zot, don't create extra escape hatches, in order to force
        // the player through vaults that use all three down stone stairs.
        if (player_in_branch(BRANCH_HALL_OF_ZOT))
            replace = DNGN_GRANITE_STATUE;

        if (num_stairs > needed_stairs)
        {
            // Find pairwise stairs that are connected and turn one of them
            // into an escape hatch of the appropriate type.
            for (unsigned int s1 = 0; s1 < num_stairs; s1++)
            {
                if (num_stairs <= needed_stairs)
                    break;

                for (unsigned int s2 = s1 + 1; s2 < num_stairs; s2++)
                {
                    if (num_stairs <= needed_stairs)
                        break;

                    if (preserve_vault_stairs
                        && map_masked(stair_list[s2], MMT_VAULT))
                    {
                        continue;
                    }

                    flood_find<feature_grid, coord_predicate> ff(env.grid,
                                                                 in_bounds);

                    ff.add_feat(grd(stair_list[s2]));

                    // Ensure we're not searching for the feature at s1.
                    dungeon_feature_type save = grd(stair_list[s1]);
                    grd(stair_list[s1]) = DNGN_FLOOR;

                    const coord_def where =
                        ff.find_first_from(stair_list[s1],
                                           env.level_map_mask);
                    if (where.x)
                    {
                        grd(stair_list[s2]) = replace;
                        num_stairs--;
                        stair_list[s2] = stair_list[num_stairs];
                        s2--;
                    }

                    grd(stair_list[s1]) = save;
                }
            }

            // If that doesn't work, remove random stairs.
            while (num_stairs > needed_stairs)
            {
                int remove = random2(num_stairs);
                if (preserve_vault_stairs)
                {
                    int start = remove;
                    do
                    {
                        if (!map_masked(stair_list[remove], MMT_VAULT))
                            break;
                        remove = (remove + 1) % num_stairs;
                    }
                    while (start != remove);

                    // If we looped through all possibilities, then it
                    // means that there are more than 3 stairs in vaults and
                    // we can't preserve vault stairs.
                    if (start == remove)
                        break;
                }
                _set_grd(stair_list[remove], replace);

                stair_list[remove] = stair_list[--num_stairs];
            }
        }

        if (num_stairs > needed_stairs && preserve_vault_stairs)
        {
            success = false;
            continue;
        }

        // If there are no stairs, it's either a branch entrance or exit.
        // If we somehow have ended up in a catastrophic "no stairs" state,
        // the level will not be validated, so we do not need to catch it here.
        if (num_stairs == 0)
            continue;

        // Add extra stairs to get to exactly three.
        for (unsigned int s = num_stairs; s < needed_stairs; s++)
        {
            const uint32_t mask = preserve_vault_stairs ? MMT_VAULT : 0;
            coord_def gc = _dgn_random_point_in_bounds(DNGN_FLOOR, mask, DNGN_UNSEEN);

            if (!gc.origin())
            {
                dprf("Adding stair %d at (%d,%d)", s, gc.x, gc.y);
                // base gets fixed up to be the right stone stair below...
                _set_grd(gc, base);
                stair_list[num_stairs++] = gc;
            }
            else
                success = false;
        }

        // Ensure uniqueness of three stairs.
        for (int s = 0; s < 4; s++)
        {
            int s1 = s % num_stairs;
            int s2 = (s1 + 1) % num_stairs;
            ASSERT(grd(stair_list[s2]) >= base
                   && grd(stair_list[s2]) < base + 3);

            if (grd(stair_list[s1]) == grd(stair_list[s2]))
            {
                _set_grd(stair_list[s2], (dungeon_feature_type)
                    (base + (grd(stair_list[s2])-base+1) % 3));
            }
        }
    }

    return success;
}

static bool _add_feat_if_missing(bool (*iswanted)(const coord_def &),
                                 dungeon_feature_type feat)
{
    memset(travel_point_distance, 0, sizeof(travel_distance_grid_t));
    int nzones = 0;
    for (int y = 0; y < GYM; ++y)
        for (int x = 0; x < GXM; ++x)
        {
            // [ds] Use dgn_square_is_passable instead of
            // dgn_square_travel_ok here, for we'll otherwise
            // fail on floorless isolated pocket in vaults (like the
            // altar surrounded by deep water), and trigger the assert
            // downstairs.
            const coord_def gc(x, y);
            if (!map_bounds(x, y)
                || travel_point_distance[x][y] // already covered previously
                || !_dgn_square_is_passable(gc))
            {
                continue;
            }

            if (_dgn_fill_zone(gc, ++nzones, _dgn_point_record_stub,
                               _dgn_square_is_passable, iswanted))
            {
                continue;
            }

            bool found_feature = false;
            for (rectangle_iterator ri(0); ri; ++ri)
            {
                if (grd(*ri) == feat
                    && travel_point_distance[ri->x][ri->y] == nzones)
                {
                    found_feature = true;
                    break;
                }
            }

            if (found_feature)
                continue;

            int i = 0;
            while (i++ < 2000)
            {
                coord_def rnd(random2(GXM), random2(GYM));
                if (grd(rnd) != DNGN_FLOOR)
                    continue;

                if (travel_point_distance[rnd.x][rnd.y] != nzones)
                    continue;

                _set_grd(rnd, feat);
                found_feature = true;
                break;
            }

            if (found_feature)
                continue;

            for (rectangle_iterator ri(0); ri; ++ri)
            {
                if (grd(*ri) != DNGN_FLOOR)
                    continue;

                if (travel_point_distance[ri->x][ri->y] != nzones)
                    continue;

                _set_grd(*ri, feat);
                found_feature = true;
                break;
            }

            if (found_feature)
                continue;

#ifdef DEBUG_DIAGNOSTICS
            dump_map("debug.map", true, true);
#endif
            // [ds] Too many normal cases trigger this ASSERT, including
            // rivers that surround a stair with deep water.
            // die("Couldn't find region.");
            return false;
        }

    return true;
}

static bool _add_connecting_escape_hatches()
{
    // For any regions without a down stone stair case, add an
    // escape hatch.  This will always allow (downward) progress.

    if (branches[you.where_are_you].branch_flags & BFLAG_ISLANDED)
        return true;

    if (!player_in_connected_branch())
        return true;

    // Veto D:1 if there are disconnected areas.
    if (player_in_branch(BRANCH_MAIN_DUNGEON) && you.depth == 1)
        return (dgn_count_disconnected_zones(false) == 1);

    if (at_branch_bottom())
        return (dgn_count_disconnected_zones(true) == 0);

    if (!_add_feat_if_missing(_is_perm_down_stair, DNGN_ESCAPE_HATCH_DOWN))
        return false;

    // FIXME: shouldn't depend on branch.
    if (!player_in_branch(BRANCH_ORCISH_MINES))
        return true;

    return _add_feat_if_missing(_is_upwards_exit_stair, DNGN_ESCAPE_HATCH_UP);
}

static bool _branch_entrances_are_connected()
{
    // Returns true if all branch entrances on the level are connected to
    // stone stairs.
    for (rectangle_iterator ri(0); ri; ++ri)
    {
        if (!feat_is_branch_stairs(grd(*ri)))
            continue;
        if (!_has_connected_stone_stairs_from(*ri))
            return false;
    }

    return true;
}

static bool _branch_needs_stairs()
{
    // Irrelevant for branches with a single level and all encompass maps.
    return (you.where_are_you != BRANCH_ZIGGURAT);
}

static void _dgn_verify_connectivity(unsigned nvaults)
{
    // After placing vaults, make sure parts of the level have not been
    // disconnected.
    if (dgn_zones && nvaults != env.level_vaults.size())
    {
        const int newzones = dgn_count_disconnected_zones(false);

#ifdef DEBUG_DIAGNOSTICS
        ostringstream vlist;
        for (unsigned i = nvaults; i < env.level_vaults.size(); ++i)
        {
            if (i > nvaults)
                vlist << ", ";
            vlist << env.level_vaults[i]->map.name;
        }
        mprf(MSGCH_DIAGNOSTICS, "Dungeon has %d zones after placing %s.",
             newzones, vlist.str().c_str());
#endif
        if (newzones > dgn_zones)
        {
            throw dgn_veto_exception(make_stringf(
                 "Had %d zones, now has %d%s%s.", dgn_zones, newzones,
#ifdef DEBUG_DIAGNOSTICS
                 "; broken by ", vlist.str().c_str()
#else
                 "", ""
#endif
            ));
        }
    }

    // Also check for isolated regions that have no stairs.
    if (player_in_connected_branch()
        && !(branches[you.where_are_you].branch_flags & BFLAG_ISLANDED)
        && dgn_count_disconnected_zones(true) > 0)
    {
        throw dgn_veto_exception("Isolated areas with no stairs.");
    }

    if (_branch_needs_stairs() && !_fixup_stone_stairs(true))
    {
        dprf("Warning: failed to preserve vault stairs.");
        if (!_fixup_stone_stairs(false))
            throw dgn_veto_exception("Failed to fix stone stairs.");
    }

    if (!_branch_entrances_are_connected())
        throw dgn_veto_exception("A disconnected branch entrance.");

    if (!_add_connecting_escape_hatches())
        throw dgn_veto_exception("Failed to add connecting escape hatches.");

    // XXX: Interlevel connectivity fixup relies on being the last
    //      point at which a level may be vetoed.
    if (!_fixup_interlevel_connectivity())
        throw dgn_veto_exception("Failed to ensure interlevel connectivity.");
}

// Structure of OVERFLOW_TEMPLES:
//
// * A vector, with one cell per dungeon level (unset if there's no
//   overflow temples on that level).
//
// * The cell of the previous vector is a vector, with one overflow
//   temple definition per cell.
//
// * The cell of the previous vector is a hash table, containing the
//   list of gods for the overflow temple and (optionally) the name of
//   the vault to use for the temple.  If no map name is supplied,
//   it will randomly pick from vaults tagged "temple_overflow_num",
//   where "num" is the number of gods in the temple.  Gods are listed
//   in the order their altars are placed.
static void _build_overflow_temples()
{
    // Levels built while in testing mode.
    if (!you.props.exists(OVERFLOW_TEMPLES_KEY))
        return;

    CrawlVector &levels = you.props[OVERFLOW_TEMPLES_KEY].get_vector();

    // Are we deeper than the last overflow temple?
    if (you.depth >= levels.size() + 1)
        return;

    CrawlStoreValue &val = levels[you.depth - 1];

    // Does this level have an overflow temple?
    if (val.get_flags() & SFLAG_UNSET)
        return;

    CrawlVector &temples = val.get_vector();

    if (temples.empty())
        return;

    for (unsigned int i = 0; i < temples.size(); i++)
    {
        CrawlHashTable &temple = temples[i].get_table();

        const int num_gods = _setup_temple_altars(temple);

        const map_def *vault = NULL;

        if (temple.exists(TEMPLE_MAP_KEY))
        {
            string name = temple[TEMPLE_MAP_KEY].get_string();

            vault = find_map_by_name(name);
            if (vault == NULL)
            {
                mprf(MSGCH_ERROR,
                     "Couldn't find overflow temple map '%s'!",
                     name.c_str());
            }
        }
        else
        {
            string vault_tag;

            // For a single-altar temple, first try to find a temple specialized
            // for that god.
            if (num_gods == 1 && coinflip())
            {
                CrawlVector &god_vec = temple[TEMPLE_GODS_KEY];
                god_type     god     = (god_type) god_vec[0].get_byte();

                string name = god_name(god);
                name = replace_all(name, " ", "_");
                lowercase(name);

                if (you.uniq_map_tags.find("uniq_altar_" + name)
                    != you.uniq_map_tags.end())
                {
                    // We've already placed a specialized temple for this
                    // god, so do nothing.
#ifdef DEBUG_TEMPLES
                    mprf(MSGCH_DIAGNOSTICS, "Already placed specialized "
                         "single-altar temple for %s", name.c_str());
#endif
                    continue;
                }

                vault_tag = make_stringf("temple_overflow_%s", name.c_str());

                vault = random_map_for_tag(vault_tag, true);
#ifdef DEBUG_TEMPLES
                if (vault == NULL)
                    mprf(MSGCH_DIAGNOSTICS, "Couldn't find overflow temple "
                         "for god %s", name.c_str());
#endif
            }

            if (vault == NULL)
            {
                vault_tag = make_stringf("temple_overflow_%d", num_gods);

                vault = random_map_for_tag(vault_tag, true);
                if (vault == NULL)
                {
                    mprf(MSGCH_ERROR,
                         "Couldn't find overflow temple tag '%s'!",
                         vault_tag.c_str());
                }
            }
        }

        if (vault == NULL)
            // Might as well build the rest of the level if we couldn't
            // find the overflow temple map, so don't veto the level.
            return;

        if (!dgn_ensure_vault_placed(
                _build_secondary_vault(vault),
                false))
        {
#ifdef DEBUG_TEMPLES
            mprf(MSGCH_DIAGNOSTICS, "Couldn't place overflow temple '%s', "
                 "vetoing level.", vault->name.c_str());
#endif
            return;
        }
#ifdef DEBUG_TEMPLES
        mprf(MSGCH_DIAGNOSTICS, "Placed overflow temple %s",
             vault->name.c_str());
#endif
    }
    _current_temple_hash = NULL; // XXX: hack!
}

struct coord_feat
{
    coord_def pos;
    dungeon_feature_type feat;
    terrain_property_t prop;
    unsigned int mask;

    coord_feat(const coord_def &c, dungeon_feature_type f)
        : pos(c), feat(f), prop(0), mask(0)
    {
    }

    void set_from(const coord_def &c)
    {
        feat = grd(c);
        // Don't copy mimic-ness.
        mask = env.level_map_mask(c) & ~(MMT_MIMIC);
        // Only copy "static" properties.
        prop = env.pgrid(c) & (FPROP_NO_CLOUD_GEN | FPROP_NO_TELE_INTO
                               | FPROP_NO_TIDE | FPROP_NO_SUBMERGE);
    }
};

template <typename Iterator>
static void _ruin_level(Iterator ri,
                        unsigned vault_mask = MMT_VAULT,
                        int ruination = 10,
                        int plant_density = 5)
{
    typedef vector<coord_feat> coord_feats;
    coord_feats to_replace;

    for (; ri; ++ri)
    {
        // don't alter map boundary
        if (!in_bounds(*ri))
            continue;

        // only try to replace wall and door tiles
        if (!feat_is_wall(grd(*ri)) && !feat_is_door(grd(*ri)))
            continue;

        // don't mess with permarock
        if (grd(*ri) == DNGN_PERMAROCK_WALL)
            continue;

        // or vaults
        if (map_masked(*ri, vault_mask))
            continue;

        // Pick a random adjacent non-wall, non-door, non-statue
        // feature, and count the number of such features.
        coord_feat replacement(*ri, DNGN_UNSEEN);
        int floor_count = 0;
        for (adjacent_iterator ai(*ri); ai; ++ai)
        {
            if (!feat_is_wall(grd(*ai)) && !feat_is_door(grd(*ai))
                && !feat_is_statue_or_idol(grd(*ai))
                // Shouldn't happen, but just in case.
                && grd(*ai) != DNGN_MALIGN_GATEWAY)
            {
                if (one_chance_in(++floor_count))
                    replacement.set_from(*ai);
            }
        }

        // chance of removing the tile is dependent on the number of adjacent
        // floor(ish) tiles
        if (x_chance_in_y(floor_count, ruination))
            to_replace.push_back(replacement);
    }

    for (coord_feats::const_iterator it = to_replace.begin();
         it != to_replace.end();
         ++it)
    {
        const coord_def &p(it->pos);
        dungeon_feature_type replacement = it->feat;
        ASSERT(replacement != DNGN_UNSEEN);

        // Don't replace doors with impassable features.
        if (feat_is_door(grd(p)))
        {
            if (feat_is_water(replacement))
                replacement = DNGN_SHALLOW_WATER;
            else
                replacement = DNGN_FLOOR;
        }
        else if (feat_has_solid_floor(replacement)
                 && replacement != DNGN_SHALLOW_WATER)
        {
            // Exclude traps, shops, stairs, portals, altars, fountains.
            // The first four, especially, are a big deal.
            replacement = DNGN_FLOOR;
        }

        // only remove some doors, to preserve tactical options
        if (feat_is_wall(grd(p)) || coinflip() && feat_is_door(grd(p)))
        {
            // Copy the mask and properties too, so that we don't make an
            // isolated transparent or rtele_into square.
            env.level_map_mask(p) |= it->mask;
            env.pgrid(p) |= it->prop;
            _set_grd(p, replacement);
        }

        // but remove doors if we've removed all adjacent walls
        for (adjacent_iterator wai(p); wai; ++wai)
        {
            if (feat_is_door(grd(*wai)))
            {
                bool remove = true;
                for (adjacent_iterator dai(*wai); dai; ++dai)
                {
                    if (feat_is_wall(grd(*dai)))
                        remove = false;
                }
                // It's always safe to replace a door with floor.
                if (remove)
                {
                    env.level_map_mask(p) |= it->mask;
                    env.pgrid(p) |= it->prop;
                    _set_grd(*wai, DNGN_FLOOR);
                }
            }
        }

        // replace some ruined walls with plants/fungi/bushes
        if (plant_density && one_chance_in(plant_density)
            && feat_has_solid_floor(replacement))
        {
            mgen_data mg;
            mg.cls = one_chance_in(20) ? MONS_BUSH  :
                     coinflip()        ? MONS_PLANT :
                     MONS_FUNGUS;
            mg.pos = p;
            mons_place(mgen_data(mg));
        }
    }
}

static bool _mimic_at_level()
{
    return (!player_in_branch(BRANCH_MAIN_DUNGEON) || you.depth > 1)
           && !player_in_branch(BRANCH_ECUMENICAL_TEMPLE)
           && !player_in_branch(BRANCH_VESTIBULE_OF_HELL)
           && !player_in_branch(BRANCH_SLIME_PITS)
           && !player_in_branch(BRANCH_TOMB)
           && !player_in_branch(BRANCH_PANDEMONIUM)
           && !player_in_hell();
}

static void _place_feature_mimics(dungeon_feature_type dest_stairs_type)
{
    for (rectangle_iterator ri(1); ri; ++ri)
    {
        const coord_def pos = *ri;
        const dungeon_feature_type feat = grd(pos);

        // Vault tag prevents mimic.
        if (map_masked(pos, MMT_NO_MIMIC))
            continue;

        // Only features valid for mimicing.
        if (!is_valid_mimic_feat(feat))
            continue;

        // Reduce the number of stairs and door mimics since those features
        // are very common.
        if ((feat_is_stone_stair(feat) || feat_is_escape_hatch(feat)
             || feat_is_door(feat)) && !one_chance_in(4))
        {
            continue;
        }

        // Don't mimic the stairs the player is going to be placed on.
        if (feat == dest_stairs_type)
            continue;

        // Don't mimic vetoed doors.
        if (door_vetoed(pos))
            continue;

        // Don't mimic staircases in vaults to avoid trapping the player or
        // breaking vault layouts.
        if (map_masked(pos, MMT_VAULT)
            && (feat_is_escape_hatch(feat) || feat_is_stone_stair(feat)))
        {
            continue;
        }

        // If this is the real branch entry, don't mimic it.
        if (feat_is_branch_stairs(feat)
            && you.depth == startdepth[get_branch_at(pos)])
        {
            continue;
        }

        // If it is a branch entry, it's been put there for mimicing.
        if (feat_is_branch_stairs(feat) || one_chance_in(FEATURE_MIMIC_CHANCE))
        {
            // For normal stairs, there is a chance to create another mimics
            // elsewhere instead of turning this one. That way, when the 3
            // stairs are grouped and there is another isolated one, any of
            // the 4 staircase can be the mimic.
            if (feat_is_stone_stair(feat) && one_chance_in(4))
            {
                const coord_def new_pos = _place_specific_feature(feat);
                dprf("Placed %s mimic at (%d,%d).",
                     feat_type_name(feat), new_pos.x, new_pos.y);
                env.level_map_mask(new_pos) |= MMT_MIMIC;
                continue;
            }

            dprf("Placed %s mimic at (%d,%d).",
                 feat_type_name(feat), ri->x, ri->y);
            env.level_map_mask(*ri) |= MMT_MIMIC;

            // If we're mimicing a unique portal vault, give a chance for
            // another one to spawn.
            string dst = env.markers.property_at(pos, MAT_ANY, "dstname");
            if (dst.empty())
                dst = env.markers.property_at(pos, MAT_ANY, "dst");
            if (!dst.empty())
            {
                const string tag = "uniq_" + lowercase_string(dst);
                if (you.uniq_map_tags.find(tag) != you.uniq_map_tags.end())
                    you.uniq_map_tags.erase(tag);
            }
        }
    }
}

static void _place_item_mimics()
{
    // No mimics on D:1
    if (!env.absdepth0)
        return;

    for (int i = 0; i < MAX_ITEMS; i++)
    {
        item_def& item(mitm[i]);
        if (!item.defined() || !in_bounds(item.pos)
            || item.flags & ISFLAG_NO_MIMIC
            || !is_valid_mimic_item(item.base_type)
            || mimic_at(item.pos))
        {
            continue;
        }

        if (one_chance_in(ITEM_MIMIC_CHANCE))
        {
            item.flags |= ISFLAG_MIMIC;
            dprf("Placed a %s mimic at (%d,%d).",
                 item.name(DESC_BASENAME).c_str(), item.pos.x, item.pos.y);
        }
    }

}

static void _build_dungeon_level(dungeon_feature_type dest_stairs_type)
{
    _builder_by_type();

    if (player_in_branch(BRANCH_LABYRINTH))
        return;

    if (player_in_branch(BRANCH_SLIME_PITS))
        _slime_connectivity_fixup();

    // Now place items, mons, gates, etc.
    // Stairs must exist by this point (except in Shoals where they are
    // yet to be placed). Some items and monsters already exist.

    _check_doors();

    if (player_in_branch(BRANCH_LAIR))
    {
        int depth = you.depth + 1;
        do
        {
            _ruin_level(rectangle_iterator(1), MMT_VAULT,
                        20 - depth, depth / 2 + 5);
            _add_plant_clumps(12 - depth, 18 - depth / 4, depth / 4 + 2);
            depth -= 3;
        } while (depth > 0);
    }

    const unsigned nvaults = env.level_vaults.size();

    // Any further vaults must make sure not to disrupt level layout.
    dgn_check_connectivity = true;

    if (player_in_branch(BRANCH_MAIN_DUNGEON)
        && !crawl_state.game_is_tutorial())
    {
        _build_overflow_temples();
    }

    // Try to place minivaults that really badly want to be placed. Still
    // no guarantees, seeing this is a minivault.
    if (crawl_state.game_standard_levelgen())
    {
        _place_chance_vaults();
        _place_minivaults();
        _place_branch_entrances();
        _place_extra_vaults();

        // XXX: Moved this here from builder_monsters so that
        //      connectivity can be ensured
        _place_uniques();

        if (_mimic_at_level())
            _place_feature_mimics(dest_stairs_type);

        // Any vault-placement activity must happen before this check.
        _dgn_verify_connectivity(nvaults);

        _place_traps();

        // Place items.
        _builder_items();

        // Place monsters.
        if (!crawl_state.game_is_zotdef())
            _builder_monsters();

        _fixup_walls();
    }

    _fixup_branch_stairs();
    fixup_misplaced_items();

    link_items();
    if (_mimic_at_level())
        _place_item_mimics();

    if (!player_in_branch(BRANCH_COCYTUS)
        && !player_in_branch(BRANCH_SWAMP)
        && !player_in_branch(BRANCH_SHOALS))
    {
        _prepare_water();
    }

    // Translate stairs for pandemonium levels.
    if (player_in_branch(BRANCH_PANDEMONIUM))
        _fixup_pandemonium_stairs();

    if (player_in_hell())
        _fixup_hell_stairs();
}

void dgn_set_colours_from_monsters()
{
    env.floor_colour = LIGHTGREY;
    env.rock_colour = LIGHTRED;
    int floor_m = -1;

    for (int m = 9; m >= 0; --m)
    {
        if (env.mons_alloc[m] <= 0 || env.mons_alloc[m] >= NUM_MONSTERS)
            continue;
        colour_t col = mons_class_colour(env.mons_alloc[m]);

        // Don't use silence or halo colours, or elemental floors.
        if (col == BLACK || col == CYAN || col == YELLOW || col > WHITE)
            continue;

        floor_m = m;
        env.floor_colour = col;
        break;
    }

    for (int m = 9; m >= 0; --m)
    {
        if (m == floor_m)
            continue; // don't use the same mon for floor and rock
        if (env.mons_alloc[m] <= 0 || env.mons_alloc[m] >= NUM_MONSTERS)
            continue;
        colour_t col = mons_class_colour(env.mons_alloc[m]);

        if (col == BLACK || col == LIGHTGREY)
            continue;

        env.rock_colour = col;
        break;
    }
}

static void _dgn_set_floor_colours()
{
    colour_t old_floor_colour = env.floor_colour;
    colour_t old_rock_colour  = env.rock_colour;

    const int youbranch = you.where_are_you;
    env.floor_colour    = branches[youbranch].floor_colour;
    env.rock_colour     = branches[youbranch].rock_colour;

    if (player_in_branch(BRANCH_PANDEMONIUM) || player_in_branch(BRANCH_ABYSS))
        dgn_set_colours_from_monsters();

    if (old_floor_colour != BLACK)
        env.floor_colour = old_floor_colour;
    if (old_rock_colour != BLACK)
        env.rock_colour = old_rock_colour;

    if (env.floor_colour == BLACK)
        env.floor_colour = LIGHTGREY;
    if (env.rock_colour == BLACK)
        env.rock_colour  = BROWN;
}

static void _check_doors()
{
    for (rectangle_iterator ri(1); ri; ++ri)
    {
        if (!feat_is_closed_door(grd(*ri)))
            continue;

        int solid_count = 0;

        for (orth_adjacent_iterator rai(*ri); rai; ++rai)
            if (feat_is_solid(grd(*rai)))
                solid_count++;

        _set_grd(*ri, solid_count < 2 ? DNGN_FLOOR : DNGN_CLOSED_DOOR);
    }
}

int count_feature_in_box(int x0, int y0, int x1, int y1,
                         dungeon_feature_type feat)
{
    int result = 0;
    for (int i = x0; i < x1; ++i)
        for (int j = y0; j < y1; ++j)
        {
            if (grd[i][j] == feat)
                ++result;
        }

    return result;
}

// Count how many neighbours of grd[x][y] are the feature feat.
int count_neighbours(int x, int y, dungeon_feature_type feat)
{
    return count_feature_in_box(x-1, y-1, x+2, y+2, feat);
}

// Gives water which is next to ground/shallow water a chance of being
// shallow. Checks each water space.
static void _prepare_water()
{
    dungeon_feature_type which_grid;   // code compaction {dlb}
    int absdepth0 = env.absdepth0;

    for (rectangle_iterator ri(1); ri; ++ri)
    {
        if (map_masked(*ri, MMT_NO_POOL))
            continue;

        if (grd(*ri) == DNGN_DEEP_WATER)
        {
            for (adjacent_iterator ai(*ri); ai; ++ai)
            {
                which_grid = grd(*ai);

                // must come first {dlb}
                if (which_grid == DNGN_SHALLOW_WATER
                    && one_chance_in(8 + absdepth0))
                {
                    grd(*ri) = DNGN_SHALLOW_WATER;
                }
                else if (feat_has_dry_floor(which_grid)
                         && x_chance_in_y(80 - absdepth0 * 4,
                                          100))
                {
                    _set_grd(*ri, DNGN_SHALLOW_WATER);
                }
            }
        }
    }
}

static void _pan_level()
{
    const char *pandemon_level_names[] =
        { "mnoleg", "lom_lobon", "cerebov", "gloorx_vloq", };
    int which_demon = -1;
    PlaceInfo &place_info = you.get_place_info();
    bool all_demons_generated = true;

    for (int i = 0; i < 4; i++)
    {
        if (!you.uniq_map_tags.count(string("uniq_") + pandemon_level_names[i]))
        {
            all_demons_generated = false;
            break;
        }
    }

    // Unique pan lords become more common as you travel through pandemonium.
    // On average it takes 27 levels to see all four, and you're likely to see
    // your first one after about 10 levels.
    if (x_chance_in_y(1 + place_info.levels_seen, 65 + place_info.levels_seen * 2)
        && !all_demons_generated)
    {
        do
            which_demon = random2(4);
        while (you.uniq_map_tags.count(string("uniq_")
                                       + pandemon_level_names[which_demon]));
    }

    if (which_demon >= 0)
    {
        const map_def *vault =
            random_map_for_tag(pandemon_level_names[which_demon], false);

        ASSERT(vault);

        dgn_ensure_vault_placed(_build_primary_vault(vault), true);
    }
    else
    {
        const map_def *vault = random_map_for_tag("pan", true);
        ASSERT(vault);

        if (vault->orient == MAP_ENCOMPASS)
            dgn_ensure_vault_placed(_build_primary_vault(vault), true);
        else
        {
            const map_def *layout;
            do
                layout = random_map_for_tag("layout", true, true);
            while (layout->has_tag("no_primary_vault"));

            dgn_ensure_vault_placed(_build_primary_vault(layout), true);

            dgn_check_connectivity = true;
            _build_secondary_vault(vault);
        }
    }
}

static void _builder_by_type()
{
    if (player_in_branch(BRANCH_LABYRINTH))
        dgn_build_labyrinth_level();
    else if (player_in_branch(BRANCH_ABYSS))
        generate_abyss();
    else if (player_in_branch(BRANCH_PANDEMONIUM))
    {
        // Generate a random monster table for Pan.
        init_pandemonium();
        setup_vault_mon_list();
        _pan_level();
    }
    else
        _builder_normal();
}

static const map_def *_dgn_random_map_for_place(bool minivault)
{
    if (!minivault && player_in_branch(BRANCH_ECUMENICAL_TEMPLE))
    {
        // Temple vault determined at new game time.
        const string name = you.props[TEMPLE_MAP_KEY];

        // Tolerate this for a little while, for old games.
        if (!name.empty())
        {
            const map_def *vault = find_map_by_name(name);

            if (vault)
                return vault;

            mprf(MSGCH_ERROR, "Unable to find Temple vault '%s'",
                 name.c_str());

            // Fall through and use a different Temple map instead.
        }
    }

    const level_id lid = level_id::current();

    const map_def *vault = 0;

    if (you.props.exists("force_map"))
        vault = find_map_by_name(you.props["force_map"].get_string());
    else if (!crawl_state.game_is_zotdef())
    {
        // Don't want PLACE: Zot:1 vaults in ZotDef.
        vault = random_map_for_place(lid, minivault);
    }

    if (!vault && lid.branch == root_branch && lid.depth == 1)
    {
        if (crawl_state.game_is_sprint()
            || crawl_state.game_is_zotdef()
            || crawl_state.game_is_tutorial())
        {
            vault = find_map_by_name(crawl_state.map);
            if (vault == NULL)
            {
                end(1, false, "Couldn't find selected map '%s'.",
                    crawl_state.map.c_str());
            }
        }
        else
            vault = random_map_for_tag("entry");
    }

    return vault;
}

static int _setup_temple_altars(CrawlHashTable &temple)
{
    _current_temple_hash = &temple; // XXX: hack!

    CrawlVector god_list = temple[TEMPLE_GODS_KEY].get_vector();

    _temple_altar_list.clear();

    for (unsigned int i = 0; i < god_list.size(); i++)
        _temple_altar_list.push_back((god_type) god_list[i].get_byte());

    return (int)god_list.size();
}

struct map_component
{
    int label;

    map_component()
    {
        min_equivalent = NULL;
    }
    map_component * min_equivalent;


    coord_def min_coord;
    coord_def max_coord;

    coord_def seed_position;

    void start_component(const coord_def & pos, int in_label)
    {
        seed_position = pos;
        min_coord = pos;
        max_coord = pos;

        label = in_label;
        min_equivalent = NULL;
    }

    void add_coord(const coord_def & pos)
    {
        if (pos.x < min_coord.x)
            min_coord.x = pos.x;
        if (pos.x > max_coord.x)
            max_coord.x = pos.x;
        if (pos.y < min_coord.y)
            min_coord.y = pos.y;
        if (pos.y > max_coord.y)
            max_coord.y = pos.y;
    }

    void merge_region(const map_component & existing)
    {
        add_coord(existing.min_coord);
        add_coord(existing.max_coord);
    }
};

static int _min_transitive_label(map_component & component)
{
    map_component * current = &component;

    int label;
    do
    {
        label = current->label;

        current = current->min_equivalent;
    } while (current);

    return label;
}

// 8-way connected component analysis on the current level map.
template<typename comp>
static void _ccomps_8(FixedArray<int, GXM, GYM > & connectivity_map,
                      vector<map_component> & components, comp & connected)
{
    map<int, map_component> intermediate_components;

    connectivity_map.init(0);
    components.clear();

    unsigned adjacent_size = 4;
    coord_def offsets[4] = {coord_def(-1, 0), coord_def(-1, -1), coord_def(0, -1), coord_def(1, -1)};

    int next_label = 1;


    // Pass 1, for each point, check the upper/left adjacent squares for labels
    // if a labels are found, use the min connected label, else assign a new
    // label and start a new component
    for (rectangle_iterator pos(1); pos; ++pos)
    {
        if (connected(*pos))
        {
            int absolute_min_label = INT_MAX;
            set<int> neighbor_labels;
            for (unsigned i = 0; i < adjacent_size; i++)
            {
                coord_def test = *pos + offsets[i];
                if (in_bounds(test) && connectivity_map(test) != 0)
                {
                    int neighbor_label = connectivity_map(test);
                    if (neighbor_labels.insert(neighbor_label).second)
                    {
                        int trans = _min_transitive_label(intermediate_components[neighbor_label]);

                        if (trans < absolute_min_label)
                            absolute_min_label = trans;
                    }
                }
            }

            int label;
            if (neighbor_labels.empty())
            {
                intermediate_components[next_label].start_component(*pos, next_label);
                label = next_label;
                next_label++;
            }
            else
            {
                label = absolute_min_label;
                map_component * absolute_min = &intermediate_components[absolute_min_label];

                absolute_min->add_coord(*pos);
                for (set<int>::iterator i = neighbor_labels.begin();
                     i != neighbor_labels.end();i++)
                {
                    map_component * current = &intermediate_components[*i];

                    while (current && current != absolute_min)
                    {
                        absolute_min->merge_region(*current);
                        map_component * next = current->min_equivalent;
                        current->min_equivalent = absolute_min;
                        current = next;
                    }
                }
            }
            connectivity_map(*pos) = label;
        }
    }

    int reindexed_label = 1;
    // Reindex root labels, and move them to output
    for (map<int, map_component>::iterator i = intermediate_components.begin();
         i != intermediate_components.end(); ++i)
    {
        if (i->second.min_equivalent == NULL)
        {
            i->second.label = reindexed_label++;
            components.push_back(i->second);
        }
    }

    // Pass 2, mark new labels on the grid
    for (rectangle_iterator pos(1); pos; ++pos)
    {
        int label = connectivity_map(*pos);
        if (label  != 0)
            connectivity_map(*pos) = _min_transitive_label(intermediate_components[label]);
    }
}

// Is this square a wall, or does it belong to a vault? both are considered to
// block connectivity.
static bool _passable_square(const coord_def & pos)
{
    return (!feat_is_wall(env.grid(pos)) && !(env.level_map_mask(pos) & MMT_VAULT));
}

struct adjacency_test
{
    adjacency_test()
    {
        adjacency.init(0);
    }
    FixedArray<int, GXM, GYM> adjacency;
    bool operator()(const coord_def & pos)
    {
        return (_passable_square(pos) && adjacency(pos) == 0);
    }
};

struct dummy_estimate
{
    bool operator() (const coord_def & pos)
    {
        return 0;
    }
};

struct adjacent_costs
{
    FixedArray<int, GXM, GYM> * adjacency;
    int operator()(const coord_def & pos)
    {
        return (*adjacency)(pos);
    }

};

struct label_match
{
    FixedArray<int, GXM, GYM> * labels;
    int target_label;
    bool operator()(const coord_def & pos)
    {
        return ((*labels)(pos) == target_label);
    }
};

// Connectivity checks to make sure that the parts of a bubble are not
// obstructed by slime wall adjacent squares
static void _slime_connectivity_fixup()
{
    // Generate a connectivity map considering any non wall, non vault square
    // passable
    FixedArray<int, GXM, GYM> connectivity_map;
    vector<map_component> components;
    _ccomps_8(connectivity_map, components, _passable_square);

    // Next we will generate a connectivity map with the above restrictions,
    // and also considering wall adjacent squares unpassable. But first we
    // build a map of how many walls are adjacent to each square in the level.
    // Walls/vault squares are flagged with DISCONNECT_DIST in this map.
    // This will be used to build the connectivity map, then later the adjacent
    // counts will define the costs of a search used to connect components in
    // the basic connectivity map that are broken apart in the restricted map
    FixedArray<int, GXM, GYM> non_adjacent_connectivity;
    vector<map_component> non_adj_components;
    adjacency_test adjacent_check;

    for (rectangle_iterator ri(1); ri; ++ri)
    {
        int count = 0;
        if (!_passable_square(*ri))
            count = DISCONNECT_DIST;
        else
        {
            for (adjacent_iterator adj(*ri); adj; ++adj)
            {
                if (feat_is_wall(env.grid(*adj)))
                {
                    // Not allowed to damage vault squares, so mark them
                    // inaccessible
                    if (env.level_map_mask(*adj) & MMT_VAULT)
                    {
                        count = DISCONNECT_DIST;
                        break;
                    }
                    else
                        count++;
                }

            }
        }
        adjacent_check.adjacency(*ri) = count;
    }

    _ccomps_8(non_adjacent_connectivity, non_adj_components, adjacent_check);

    // Now that we have both connectivity maps, go over each component in the
    // unrestricted map and connect any separate components in the restricted
    // map that it was broken up into.
    for (unsigned i = 0; i < components.size(); i++)
    {
        // Collect the components in the restricted connectivity map that
        // occupy part of the current component
        map<int, map_component *> present;
        for (rectangle_iterator ri(components[i].min_coord, components[i].max_coord); ri; ++ri)
        {
            int new_label = non_adjacent_connectivity(*ri);
            if (components[i].label == connectivity_map(*ri) && new_label != 0)
            {
                // the bit with new_label - 1 is foolish.
                present[new_label] = &non_adj_components[new_label-1];
            }
        }

        // Set one restricted component as the base point, and search to all
        // other restricted components
        map<int, map_component * >::iterator target_components = present.begin();

        // No non-wall adjacent squares in this component? This probably
        // shouldn't happen, but just move on.
        if (target_components == present.end())
            continue;

        map_component * base_component = target_components->second;
        ++target_components;

        adjacent_costs connection_costs;
        connection_costs.adjacency = &adjacent_check.adjacency;

        label_match valid_label;
        valid_label.labels = &non_adjacent_connectivity;

        dummy_estimate dummy;

        // Now search from our base component to the other components, and
        // clear out the path found
        for ( ; target_components != present.end(); ++target_components)
        {
            valid_label.target_label = target_components->second->label;

            vector<set<position_node>::iterator >path;
            set<position_node> visited;
            search_astar(base_component->seed_position, valid_label,
                         connection_costs, dummy, visited, path);


            // Did the search, now remove any walls adjacent to squares in
            // the path.
            const position_node * current = &(*path[0]);

            while (current)
            {
                if (adjacent_check.adjacency(current->pos) > 0)
                {
                    for (adjacent_iterator adj_it(current->pos); adj_it; ++adj_it)
                    {
                        if (feat_is_wall(env.grid(*adj_it)))
                        {
                            // This shouldn't happen since vault adjacent
                            // squares should have adjacency of DISCONNECT_DIST
                            // but oh well
                            if (env.level_map_mask(*adj_it) & MMT_VAULT)
                                mprf("Whoops, nicked a vault in slime connectivity fixup");
                            env.grid(*adj_it) = DNGN_FLOOR;
                        }
                    }
                    adjacent_check.adjacency(current->pos) = 0;
                }
                current = current->last;
            }

        }

    }
}

// Place vaults with CHANCE: that want to be placed on this level.
static void _place_chance_vaults()
{
    const level_id &lid(level_id::current());
    mapref_vector maps = random_chance_maps_in_depth(lid);
    // [ds] If there are multiple CHANCE maps that share an luniq_ or
    // uniq_ tag, only the first such map will be placed. Shuffle the
    // order of chosen maps so we don't have a first-map bias.
    random_shuffle(maps.begin(), maps.end());
    for (int i = 0, size = maps.size(); i < size; ++i)
    {
        const map_def *map = maps[i];
        if (!map->map_already_used())
        {
            dprf("Placing CHANCE vault: %s (%s)",
                 map->name.c_str(), map->chance(lid).describe().c_str());
            _build_secondary_vault(map);
        }
    }
}

static void _place_minivaults(void)
{
    // Always try to place PLACE:X minivaults.
    const map_def *vault = NULL;
    if ((vault = random_map_for_place(level_id::current(), true)))
        _build_secondary_vault(vault);

    if (use_random_maps)
    {
        int tries = 0;
        do
        {
            vault = random_map_in_depth(level_id::current(), true);
            if (vault)
                _build_secondary_vault(vault);
        } // if ALL maps eligible are "extra" but fail to place, we'd be screwed
        while (vault && vault->has_tag("extra") && tries++ < 10000);
    }
}

static void _builder_normal()
{
    const map_def *vault = _dgn_random_map_for_place(false);

    if (vault)
    {
        env.level_build_method += " random_map_for_place";
        _ensure_vault_placed_ex(_build_primary_vault(vault), vault);
        return;
    }

    if (use_random_maps)
        vault = random_map_in_depth(level_id::current());

    // We'll accept any kind of primary vault in the main dungeon, but only
    // ORIENT: encompass primary vaults in other branches. Other kinds of vaults
    // can still be placed in other branches as secondary vaults.
    if (vault && (player_in_branch(BRANCH_MAIN_DUNGEON)
                  || vault->orient == MAP_ENCOMPASS))
    {
        env.level_build_method += " random_map_in_depth";
        _ensure_vault_placed_ex(_build_primary_vault(vault), vault);
        return;
    }

    vault = random_map_for_tag("layout", true, true);

    if (!vault)
        die("Couldn't pick a layout.");

    dgn_ensure_vault_placed(_build_primary_vault(vault), false);
}

// Used to nuke shafts placed in corridors on low levels - it's just
// too nasty otherwise.
// Well, actually this just checks if it's next to a non-passable
// square. (jpeg)
static bool _shaft_is_in_corridor(const coord_def& c)
{
    for (orth_adjacent_iterator ai(c); ai; ++ai)
    {
        if (!in_bounds(*ai) || grd(*ai) < DNGN_MINWALK)
            return true;
    }
    return false;
}

static void _place_traps()
{
    const int num_traps = num_traps_for_place();
    int level_number = env.absdepth0;

    ASSERT(num_traps >= 0);
    ASSERT(num_traps <= MAX_TRAPS);

    for (int i = 0; i < num_traps; i++)
    {
        trap_def& ts(env.trap[i]);
        if (ts.type != TRAP_UNASSIGNED)
            continue;

        int tries;
        for (tries = 0; tries < 200; ++tries)
        {
            ts.pos.x = random2(GXM);
            ts.pos.y = random2(GYM);
            if (in_bounds(ts.pos)
                && grd(ts.pos) == DNGN_FLOOR
                && !map_masked(ts.pos, MMT_NO_TRAP))
            {
                break;
            }
        }

        if (tries == 200)
            break;

        while (ts.type >= NUM_TRAPS)
            ts.type = random_trap_for_place();

        if (ts.type == TRAP_SHAFT && level_number <= 7)
        {
            // Disallow shaft construction in corridors!
            if (_shaft_is_in_corridor(ts.pos))
            {
                // Choose again!
                ts.type = random_trap_for_place();

                // If we get shaft a second time, turn it into an alarm trap, or
                // if we got nothing.
                if (ts.type == TRAP_SHAFT || ts.type >= NUM_TRAPS)
                    ts.type = TRAP_ALARM;
            }
        }

        grd(ts.pos) = DNGN_UNDISCOVERED_TRAP;
        env.tgrid(ts.pos) = i;
        if (ts.type == TRAP_SHAFT && shaft_known(level_number, true))
            ts.reveal();
        ts.prepare_ammo();
    }

    if (player_in_branch(BRANCH_SPIDER_NEST))
    {
        // Max webs ranges from around 35 (Spider:1) to 220 (Spider:5), actual
        // amount will be much lower.
        int max_webs = 35 * pow(2, (you.depth - 1) / 1.5) - num_traps;
        max_webs /= 2;
        place_webs(max_webs + random2(max_webs));
    }
    else if (player_in_branch(BRANCH_CRYPT))
        place_webs(random2(20));
}

static void _dgn_place_feature_at_random_floor_square(dungeon_feature_type feat,
                                                      unsigned mask = MMT_VAULT)
{
    coord_def place = _dgn_random_point_in_bounds(DNGN_FLOOR, mask, DNGN_FLOOR);
    if (player_in_branch(BRANCH_SLIME_PITS))
    {
        int tries = 100;
        while (!place.origin()  // stop if we fail to find floor.
               && (dgn_has_adjacent_feat(place, DNGN_ROCK_WALL)
                   || dgn_has_adjacent_feat(place, DNGN_SLIMY_WALL))
               && tries-- > 0)
        {
            place = _dgn_random_point_in_bounds(DNGN_FLOOR, mask, DNGN_FLOOR);
        }

        if (tries < 0)  // tries == 0 means we succeeded on the last attempt
            place.reset();
    }
    if (place.origin())
        throw dgn_veto_exception("Cannot place feature at random floor square.");
    else
        _set_grd(place, feat);
}

// Create randomly-placed stone stairs.
void dgn_place_stone_stairs(bool maybe_place_hatches)
{
    const int stair_start = DNGN_STONE_STAIRS_DOWN_I;
    const int stair_count = DNGN_ESCAPE_HATCH_UP - stair_start + 1;

    FixedVector < bool, stair_count > existing;

    existing.init(false);

    for (rectangle_iterator ri(0); ri; ++ri)
        if (grd(*ri) >= stair_start && grd(*ri) < stair_start + stair_count)
            existing[grd(*ri) - stair_start] = true;

    int pair_count = 3;

    if (maybe_place_hatches && coinflip())
        pair_count++;

    for (int i = 0; i < pair_count; ++i)
    {
        if (!existing[i])
        {
            _dgn_place_feature_at_random_floor_square(
                static_cast<dungeon_feature_type>(DNGN_STONE_STAIRS_DOWN_I + i));
        }

        if (!existing[DNGN_STONE_STAIRS_UP_I - stair_start + i])
        {
            _dgn_place_feature_at_random_floor_square(
                static_cast<dungeon_feature_type>(DNGN_STONE_STAIRS_UP_I + i));
        }
    }
}

bool dgn_has_adjacent_feat(coord_def c, dungeon_feature_type feat)
{
    for (adjacent_iterator ai(c); ai; ++ai)
        if (grd(*ai) == feat)
            return true;
    return false;
}

coord_def dgn_random_point_in_margin(int margin)
{
    return coord_def(random_range(margin, GXM - margin - 1),
                     random_range(margin, GYM - margin - 1));
}

static inline bool _point_matches_feat(coord_def c,
                                       dungeon_feature_type searchfeat,
                                       uint32_t mapmask,
                                       dungeon_feature_type adjacent_feat,
                                       bool monster_free)
{
    return (grd(c) == searchfeat
            && (!monster_free || !monster_at(c))
            && !map_masked(c, mapmask)
            && (adjacent_feat == DNGN_UNSEEN ||
                dgn_has_adjacent_feat(c, adjacent_feat)));
}

// Returns a random point in map bounds matching the given search feature,
// and respecting the map mask (a map mask of MMT_VAULT ensures that
// positions inside vaults will not be returned).
//
// If adjacent_feat is not DNGN_UNSEEN, the chosen square will be
// adjacent to a square containing adjacent_feat.
//
// If monster_free is true, the chosen square will never be occupied by
// a monster.
//
// If tries is set to anything other than -1, this function will make tries
// attempts to find a suitable square, and may fail if the map is crowded.
// If tries is set to -1, this function will examine the entire map and
// guarantees to find a suitable point if available.
//
// If a suitable point is not available (or was not found in X tries),
// returns coord_def(0,0)
//
static coord_def _dgn_random_point_in_bounds(dungeon_feature_type searchfeat,
                                     uint32_t mapmask,
                                     dungeon_feature_type adjacent_feat,
                                     bool monster_free,
                                     int tries)
{
    if (tries == -1)
    {
        // Try a quick and dirty random search:
        int n = 10;
        if (searchfeat == DNGN_FLOOR)
            n = 500;
        coord_def chosen = _dgn_random_point_in_bounds(searchfeat,
                                                       mapmask,
                                                       adjacent_feat,
                                                       monster_free,
                                                       n);
        if (!chosen.origin())
            return chosen;

        // Exhaustive search; will never fail if a suitable place is
        // available, but is also far more expensive.
        int nfound = 0;
        for (rectangle_iterator ri(1); ri; ++ri)
        {
            const coord_def c(*ri);
            if (_point_matches_feat(c, searchfeat, mapmask, adjacent_feat,
                                    monster_free)
                && one_chance_in(++nfound))
            {
                chosen = c;
            }
        }
        return chosen;
    }
    else
    {
        // Random search.
        while (--tries >= 0)
        {
            const coord_def c = random_in_bounds();
            if (_point_matches_feat(c, searchfeat, mapmask, adjacent_feat,
                                    monster_free))
                return c;
        }
        return coord_def(0, 0);
    }
}

static coord_def _place_specific_feature(dungeon_feature_type feat)
{
    /* Only overwrite vaults when absolutely necessary. */
    coord_def c = _dgn_random_point_in_bounds(DNGN_FLOOR, MMT_VAULT, DNGN_UNSEEN, true);
    if (!in_bounds(c))
        c = _dgn_random_point_in_bounds(DNGN_FLOOR, 0, DNGN_UNSEEN, true);

    if (in_bounds(c))
        env.grid(c) = feat;
    else
        throw dgn_veto_exception("Cannot place specific feature.");

    return c;
}

static bool _place_vault_by_tag(const string &tag)
{
    const map_def *vault = random_map_for_tag(tag, true);
    if (!vault)
        return false;

    return _build_secondary_vault(vault);
}

static void _place_specific_stair(dungeon_feature_type stair, const string &tag)
{
    if (tag.empty() || !_place_vault_by_tag(tag))
        _place_specific_feature(stair);
}

static void _place_branch_entrances()
{
    // Find what branch entrances are already placed, and what branch
    // entrances (or mimics thereof) could be placed here.
    bool branch_entrance_placed[NUM_BRANCHES];
    bool could_be_placed = false;
    for (int i = 0; i < NUM_BRANCHES; ++i)
    {
        branch_entrance_placed[i] = false;
        if (!could_be_placed
            && !branch_is_unfinished(branches[i].id)
            && !is_hell_subbranch(branches[i].id)
            && you.depth >= branches[i].mindepth
            && you.depth <= branches[i].maxdepth)
            could_be_placed = true;
    }

    // If there's nothing to be placed, don't bother.
    if (!could_be_placed)
        return;

    for (rectangle_iterator ri(0); ri; ++ri)
    {
        if (!feat_is_branch_stairs(grd(*ri)))
            continue;

        for (int i = 0; i < NUM_BRANCHES; ++i)
            if (branches[i].entry_stairs == grd(*ri)
                && !feature_mimic_at(*ri))
            {
                branch_entrance_placed[i] = true;
                break;
            }
    }

    // Place actual branch entrances.
    for (int i = 0; i < NUM_BRANCHES; ++i)
    {
        // Vestibule and hells are placed by other means.
        // Likewise, if we already have an entrance, keep going.
        if (i >= BRANCH_VESTIBULE_OF_HELL && i <= BRANCH_LAST_HELL
            || branch_entrance_placed[i])
        {
            continue;
        }

        const Branch *b = &branches[i];

        const bool mimic = !branch_is_unfinished(b->id)
                           && !is_hell_subbranch(b->id)
                           && you.depth >= b->mindepth
                           && you.depth <= b->maxdepth
                           && one_chance_in(FEATURE_MIMIC_CHANCE);

        if (b->entry_stairs != NUM_FEATURES
            && player_in_branch(b->parent_branch)
            && (you.depth == startdepth[i] || mimic))
        {
            // Place a stair.
            dprf("Placing stair to %s", b->shortname);

            string entry_tag = string(b->abbrevname);
            entry_tag += "_entry";
            lowercase(entry_tag);

            _place_specific_stair(b->entry_stairs, entry_tag);
        }
    }
}

static void _place_extra_vaults()
{
    while (true)
    {
        if (!player_in_branch(BRANCH_MAIN_DUNGEON) && use_random_maps)
        {
            const map_def *vault = random_map_in_depth(level_id::current());

            // Encompass vaults can't be used as secondaries.
            if (!vault || vault->orient == MAP_ENCOMPASS)
                break;

            if (vault && _build_secondary_vault(vault))
            {
                const map_def &map(*vault);
                if (map.has_tag("extra"))
                    continue;
                use_random_maps = false;
            }
        }
        break;
    }
}

// Place uniques on the level.
// Return the number of uniques placed.
static int _place_uniques()
{
    // Unique beasties:
    if (!your_branch().has_uniques)
        return 0;

#ifdef DEBUG_UNIQUE_PLACEMENT
    FILE *ostat = fopen("unique_placement.log", "a");
    fprintf(ostat, "--- Looking to place uniques on %s\n",
                   level_id::current().describe().c_str());
#endif

    int num_placed = 0;

    // Magic numbers for dpeg's unique system.
    int A = 2;
    const int B = 5;
    while (one_chance_in(A))
    {
        // In dpeg's unique placement system, chances is always 1 in A of even
        // starting to place a unique; reduced if there are less uniques to be
        // placed or available. Then there is a chance of uniques_available /
        // B; this only triggers on levels that have less than B uniques to be
        // placed.
        const mapref_vector uniques_available =
            find_maps_for_tag("place_unique", true, true);

        if (random2(B) >= (int)uniques_available.size())
            break;

        const map_def *uniq_map = random_map_for_tag("place_unique", true);
        if (!uniq_map)
        {
#ifdef DEBUG_UNIQUE_PLACEMENT
            fprintf(ostat, "Dummy balance or no uniques left.\n");
#endif
            break;
        }

        const bool map_placed = _build_secondary_vault(uniq_map);
        if (map_placed)
        {
            num_placed++;
            // Make the placement chance drop steeply after
            // some have been placed, to reduce chance of
            // many uniques per level.
            if (num_placed >= 3)
                A++;
#ifdef DEBUG_UNIQUE_PLACEMENT
            fprintf(ostat, "Placed valid unique map: %s.\n",
                    uniq_map->name.c_str());
#endif
            dprf("Placed %s.", uniq_map->name.c_str());
        }
#ifdef DEBUG_UNIQUE_PLACEMENT
        else
        {
            fprintf(ostat, "Didn't place valid map: %s\n",
                    uniq_map->name.c_str());
        }
#endif
    }

#ifdef DEBUG_UNIQUE_PLACEMENT
    fprintf(ostat, "--- Finished this set, placed %d uniques.\n", num_placed);
    fclose(ostat);
#endif
    return num_placed;
}

static int _place_monster_vector(vector<monster_type> montypes, int num_to_place)
{
    int result = 0;

    mgen_data mg;
    mg.behaviour = BEH_SLEEP;
    mg.flags    |= MG_PERMIT_BANDS;
    mg.map_mask |= MMT_NO_MONS;

    for (int i = 0; i < num_to_place; i++)
    {
        mg.cls = montypes[random2(montypes.size())];

        if (player_in_hell() &&
            mons_class_can_be_zombified(mg.cls))
        {
            static const monster_type lut[3][2] =
            {
                { MONS_SKELETON_SMALL, MONS_SKELETON_LARGE },
                { MONS_ZOMBIE_SMALL, MONS_ZOMBIE_LARGE },
                { MONS_SIMULACRUM_SMALL, MONS_SIMULACRUM_LARGE },
            };

            mg.base_type = mg.cls;
            int s = mons_skeleton(mg.cls) ? 2 : 0;
            mg.cls = lut[random_choose_weighted(s, 0, 8, 1, 1, 2, 0)]
                        [mons_zombie_size(mg.base_type) == Z_BIG];
        }

        else
            mg.base_type = MONS_NO_MONSTER;
        if (place_monster(mg))
            ++result;
    }

    return result;
}


static void _place_aquatic_monsters()
{
    int lava_spaces = 0, water_spaces = 0;
    vector<monster_type> swimming_things(4u, MONS_NO_MONSTER);
    int level_number = env.absdepth0;

    // [ds] Shoals relies on normal monster generation to place its monsters.
    // Given the amount of water area in the Shoals, placing water creatures
    // explicitly explodes the Shoals' xp budget.
    //
    // Also disallow water creatures below D:6.
    //
    if (player_in_branch(BRANCH_SHOALS)
        || player_in_branch(BRANCH_ABYSS)
        || (player_in_branch(BRANCH_MAIN_DUNGEON)
            && level_number < 5))
    {
        return;
    }

    // Count the number of lava and water tiles {dlb}:
    for (rectangle_iterator ri(0); ri; ++ri)
    {
        if (grd(*ri) == DNGN_LAVA)
            lava_spaces++;

        if (feat_is_water(grd(*ri)))
            water_spaces++;
    }

    if (lava_spaces > 49 && level_number > 6)
    {
        for (int i = 0; i < 4; i++)
        {
            swimming_things[i] = static_cast<monster_type>(
                                     MONS_LAVA_WORM + random2(3));

            if (one_chance_in(30))
                swimming_things[i] = MONS_SALAMANDER;
        }

        _place_monster_vector(swimming_things, min(random2avg(9, 2)
                                       + (random2(lava_spaces) / 10), 15));
    }

    if (water_spaces > 49)
    {
        // This can probably be done in a better way with something
        // like water_monster_rarity().
        for (int i = 0; i < 4; i++)
        {
            swimming_things[i] =
                static_cast<monster_type>(MONS_BIG_FISH + random2(4));

            if (player_in_branch(BRANCH_SWAMP) && !one_chance_in(3))
                swimming_things[i] = MONS_SWAMP_WORM;
            else if (player_in_hell())
            {
                // Eels are useless when zombified
                if (swimming_things[i] == MONS_ELECTRIC_EEL)
                {
                    swimming_things[i] = one_chance_in(4) ? MONS_KRAKEN :
                                             MONS_WATER_ELEMENTAL;
                }
            }
        }

        // Don't place sharks in the Swamp.
        if (!player_in_branch(BRANCH_SWAMP)
            && level_number >= 9 && one_chance_in(4))
        {
            swimming_things[3] = MONS_SHARK;
        }

        if (level_number >= 25 && one_chance_in(5))
            swimming_things[0] = MONS_WATER_ELEMENTAL;

        _place_monster_vector(swimming_things, min(random2avg(9, 2)
                                + (random2(water_spaces) / 10), 15));
    }
}

bool door_vetoed(const coord_def pos)
{
    return env.markers.property_at(pos, MAT_ANY, "veto_open") == "veto";
}

static void _builder_monsters()
{
    if (player_in_branch(BRANCH_ECUMENICAL_TEMPLE))
        return;

    int mon_wanted = _num_mons_wanted();

    if (player_in_branch(BRANCH_PANDEMONIUM))
    {
        dprf("Generating Pan monsters, set:%s", zotdef_debug_wave_desc().c_str());
        // TODO: allow regular generation to handle this
        while (mon_wanted-- > 0)
            pandemonium_mons();
        return;
    }

    const bool in_shoals = player_in_branch(BRANCH_SHOALS);
    if (in_shoals)
        dgn_shoals_generate_flora();

    // Try to place Shoals monsters on floor where possible instead of
    // letting all the merfolk be generated in the middle of the
    // water.
    const dungeon_feature_type preferred_grid_feature =
        in_shoals? DNGN_FLOOR : DNGN_UNSEEN;

    dprf("_builder_monsters: Generating %d monsters", mon_wanted);
    for (int i = 0; i < mon_wanted; i++)
    {
        mgen_data mg;
        mg.behaviour              = BEH_SLEEP;
        mg.flags                 |= MG_PERMIT_BANDS;
        mg.map_mask              |= MMT_NO_MONS;
        mg.preferred_grid_feature = preferred_grid_feature;

        place_monster(mg);
    }

    if (!player_in_branch(BRANCH_CRYPT)) // No water creatures in the Crypt.
        _place_aquatic_monsters();
}

static void _builder_items()
{
    int i = 0;
    object_class_type specif_type = OBJ_RANDOM;
    int items_levels = env.absdepth0;
    int items_wanted = _num_items_wanted(items_levels);

    if (player_in_branch(BRANCH_VAULTS))
    {
        items_levels *= 15;
        items_levels /= 10;
    }
    else if (player_in_branch(BRANCH_ORCISH_MINES))
        specif_type = OBJ_GOLD;  // Lots of gold in the orcish mines.

    for (i = 0; i < items_wanted; i++)
    {
        items(1, specif_type, OBJ_RANDOM, false, items_levels, 250,
              MMT_NO_ITEM);
    }
}

static bool _connect_vault_exit(const coord_def& exit)
{
    flood_find<feature_grid, coord_predicate> ff(env.grid, in_bounds, true,
                                                 false);
    ff.add_feat(DNGN_FLOOR);

    coord_def target = ff.find_first_from(exit, env.level_map_mask);

    if (in_bounds(target))
        return join_the_dots(exit, target, MMT_VAULT);

    return false;
}

static bool _grid_needs_exit(const coord_def& c)
{
    return (!cell_is_solid(c)
            || feat_is_closed_door(grd(c)));
}

static bool _map_feat_is_on_edge(const vault_placement &place,
                                 const coord_def &c)
{
    if (!place.map.in_map(c - place.pos))
        return false;

    for (adjacent_iterator ai(c); ai; ++ai)
        if (!place.map.in_map(*ai - place.pos))
            return true;

    return false;
}

static void _pick_float_exits(vault_placement &place, vector<coord_def> &targets)
{
    vector<coord_def> possible_exits;

    for (rectangle_iterator ri(place.pos, place.pos + place.size - 1); ri; ++ri)
        if (_grid_needs_exit(*ri) && _map_feat_is_on_edge(place, *ri))
            possible_exits.push_back(*ri);

    if (possible_exits.empty())
    {
        // Empty map (a serial vault master, etc).
        if (place.size.origin())
            return;

        // The vault is disconnected, does it have a stair inside?
        for (rectangle_iterator ri(place.pos, place.pos + place.size - 1); ri; ++ri)
            if (feat_is_stair(grd(*ri)))
                return;

        mprf(MSGCH_ERROR, "Unable to find exit from %s",
             place.map.name.c_str());
        return;
    }

    const int npoints = possible_exits.size();
    int nexits = npoints < 6? npoints : npoints / 8 + 1;

    if (nexits > 10)
        nexits = 10;

    while (nexits-- > 0)
    {
        int which_exit = random2(possible_exits.size());
        targets.push_back(possible_exits[which_exit]);
        possible_exits.erase(possible_exits.begin() + which_exit);
    }
}

static void _fixup_after_vault()
{
    _dgn_set_floor_colours();

    link_items();
    env.markers.activate_all();

    // Force teleport to place the player somewhere sane.
    you_teleport_now(false, false);

    setup_environment_effects();
}

// Places a map on the current level (minivault or regular vault).
//
// You can specify the centre of the map using "where" for floating vaults
// and minivaults. "where" is ignored for other vaults. XXX: it might be
// nice to specify a square that is not the centre, but is identified by
// a marker in the vault to be placed.
//
// NOTE: encompass maps will destroy the existing level!
//
// check_collision: If true, the newly placed vault cannot clobber existing
//          items and monsters (otherwise, items may be destroyed, monsters may
//          be teleported).
//
// Non-dungeon code should generally use dgn_safe_place_map instead of
// this function to recover from map_load_exceptions.
const vault_placement *dgn_place_map(const map_def *mdef,
                                     bool check_collision,
                                     bool make_no_exits,
                                     const coord_def &where)
{
    if (!mdef)
        return NULL;

    const dgn_colour_override_manager colour_man;

    if (mdef->orient == MAP_ENCOMPASS && !Generating_Level)
    {
        if (check_collision)
        {
            mprf(MSGCH_DIAGNOSTICS,
                 "Cannot generate encompass map '%s' with check_collision=true",
                 mdef->name.c_str());

            return NULL;
        }

        // For encompass maps, clear the entire level.
        unwind_bool levgen(Generating_Level, true);
        dgn_reset_level();
        dungeon_events.clear();
        const vault_placement *vault_place =
            dgn_place_map(mdef, check_collision, make_no_exits, where);
        if (vault_place)
            _fixup_after_vault();
        return vault_place;
    }

    const vault_placement *vault_place =
        _build_secondary_vault(mdef, check_collision,
                               make_no_exits, where);

    // Activate any markers within the map.
    if (vault_place && !Generating_Level)
    {
#ifdef ASSERTS
        if (mdef->name != vault_place->map.name)
        {
            die("Placed map '%s', yet vault_placement is '%s'",
                mdef->name.c_str(), vault_place->map.name.c_str());
        }
#endif

        for (vault_place_iterator vpi(*vault_place); vpi; ++vpi)
        {
            const coord_def p = *vpi;
            env.markers.activate_markers_at(p);
            if (!you.see_cell(p))
                set_terrain_changed(p);
        }
        env.markers.clear_need_activate();

        setup_environment_effects();
        _dgn_postprocess_level();
    }

    return vault_place;
}

// Identical to dgn_place_map, but recovers gracefully from
// map_load_exceptions. Prefer this function if placing maps *not*
// during level generation time.
//
// Returns the map actually placed if the map was placed successfully.
// This is usually the same as the map passed in, unless map load
// failed and maps had to be reloaded.
const vault_placement *dgn_safe_place_map(const map_def *mdef,
                                          bool check_collision,
                                          bool make_no_exits,
                                          const coord_def &where)
{
    const string mapname(mdef->name);
    int retries = 10;
    while (true)
    {
        try
        {
            return dgn_place_map(mdef, check_collision, make_no_exits, where);
        }
        catch (map_load_exception &mload)
        {
            if (retries-- > 0)
            {
                mprf(MSGCH_ERROR,
                     "Failed to load map %s in dgn_safe_place_map, "
                     "reloading all maps",
                     mload.what());
                reread_maps();

                mdef = find_map_by_name(mapname);
            }
            else
                return NULL;
        }
    }
}

vault_placement *dgn_vault_at(coord_def p)
{
    const int map_index = env.level_map_ids(p);
    return (map_index == INVALID_MAP_INDEX? NULL : env.level_vaults[map_index]);
}

void dgn_seen_vault_at(coord_def p)
{
    if (vault_placement *vp = dgn_vault_at(p))
    {
        if (!vp->seen)
        {
            dprf("Vault %s (%d,%d)-(%d,%d) seen",
                 vp->map.name.c_str(), vp->pos.x, vp->pos.y,
                 vp->size.x, vp->size.y);
            vp->seen = true;
        }
    }
}

static bool _vault_wants_damage(const vault_placement &vp)
{
    const map_def &map = vp.map;
    if (map.has_tag("ruin"))
        return true;

    // Some vaults may want to be ruined only in certain places with
    // tags like "ruin_abyss" or "ruin_lair"
    string place_desc = level_id::current().describe(false, false);
    lowercase(place_desc);
    return map.has_tag("ruin_" + place_desc);
}

static void _ruin_vault(const vault_placement &vp)
{
    _ruin_level(vault_place_iterator(vp), 0, 12, 0);
}

// Places a vault somewhere in an already built level if possible.
// Returns true if the vault was successfully placed.
static
const vault_placement *
_build_secondary_vault(const map_def *vault,
                       bool check_collision, bool no_exits,
                       const coord_def &where)
{
    return _build_vault_impl(vault, true, check_collision, no_exits, where);
}

// Builds a primary vault - i.e. a vault that is built before anything
// else on the level. After placing the vault, rooms and corridors
// will be constructed on the level and the vault exits will be
// connected to corridors.
//
// If portions of the level are already generated at this point, use
// _build_secondary_vault or dgn_place_map instead.
//
// NOTE: minivaults can never be placed as primary vaults.
//
static const vault_placement *_build_primary_vault(const map_def *vault)
{
    return _build_vault_impl(vault);
}

// Builds a vault or minivault. Do not use this function directly: always
// prefer _build_secondary_vault or _build_primary_vault.
static
const vault_placement *
_build_vault_impl(const map_def *vault,
                  bool build_only, bool check_collisions,
                  bool make_no_exits, const coord_def &where)
{
    if (dgn_check_connectivity && !dgn_zones)
    {
        dgn_zones = dgn_count_disconnected_zones(false);
        if (player_in_branch(BRANCH_PANDEMONIUM) && dgn_zones > 1)
            throw dgn_veto_exception("Pan map with disconnected zones");
    }

    unwind_var<string> placing(env.placing_vault, vault->name);

    vault_placement place;

    if (map_bounds(where))
        place.pos = where;

    const map_section_type placed_vault_orientation =
        vault_main(place, vault, check_collisions);

    dprf("Map: %s; placed: %s; place: (%d,%d), size: (%d,%d)",
         vault->name.c_str(),
         placed_vault_orientation != MAP_NONE? "yes" : "no",
         place.pos.x, place.pos.y, place.size.x, place.size.y);

    if (placed_vault_orientation == MAP_NONE)
        return NULL;

    // XXX: Moved this out of dgn_register_place so that vault-set monsters can
    // be accessed with the '9' and '8' glyphs. (due)
    if (!place.map.random_mons.empty())
    {
        dprf("Setting the custom random mons list.");
        set_vault_mon_list(place.map.random_mons);
    }

    place.apply_grid();

    if (_vault_wants_damage(place))
        _ruin_vault(place);

    if (place.exits.empty() && placed_vault_orientation != MAP_ENCOMPASS
        && (!place.map.is_minivault() || place.map.has_tag("mini_float")))
    {
        _pick_float_exits(place, place.exits);
    }

    if (make_no_exits)
        place.exits.clear();

    // Must do this only after target_connections is finalised, or the vault
    // exits will not be correctly set.
    const vault_placement *saved_place = dgn_register_place(place, true);

#ifdef DEBUG_DIAGNOSTICS
    if (crawl_state.map_stat_gen)
        mapgen_report_map_use(place.map);
#endif

    const bool is_layout = place.map.is_overwritable_layout();
    // If the map takes the whole screen or we were only requested to
    // build the vault, our work is done.
    if (!build_only && (placed_vault_orientation != MAP_ENCOMPASS || is_layout))
    {
        if (!is_layout)
            _build_postvault_level(place);

        dgn_place_stone_stairs(true);
    }

    if (!make_no_exits)
    {
        const bool spotty = player_in_branch(BRANCH_ORCISH_MINES)
                            || player_in_branch(BRANCH_SLIME_PITS);
        place.connect(spotty);
    }

    if (!build_only && (placed_vault_orientation != MAP_ENCOMPASS || is_layout)
        && player_in_branch(BRANCH_SWAMP))
    {
        _process_disconnected_zones(0, 0, GXM-1, GYM-1, true, DNGN_MANGROVE);
    }

    // Fire any post-place hooks defined for this map; any failure
    // here is an automatic veto. Note that the post-place hook must
    // be run only after _build_postvault_level.
    if (!place.map.run_postplace_hook())
    {
        throw dgn_veto_exception("Post-place hook failed for: "
                                 + place.map.name);
    }

    return saved_place;
}

static void _build_postvault_level(vault_placement &place)
{
    // Does this level require Dis treatment (metal wallification)?
    // XXX: Change this so the level definition can explicitly state what
    // kind of wallification it wants.
    if (place.map.has_tag("dis"))
        dgn_build_chaotic_city_level(DNGN_METAL_WALL);
    else if (player_in_branch(BRANCH_SWAMP))
        dgn_build_swamp_level();
    else if (player_in_branch(BRANCH_SPIDER_NEST))
    {
        int ngb_min = 2;
        int ngb_max = random_range(3, 8);
        if (one_chance_in(10))
            ngb_min = 1, ngb_max = random_range(5, 7);
        if (one_chance_in(20))
            ngb_min = 3, ngb_max = 4;
        delve(0, ngb_min, ngb_max,
              random_choose(0, 5, 20, 50, 100, -1),
              -1,
              random_choose(1, 20, 125, 500, 999999, -1));
    }
    else
    {
        const map_def* layout = random_map_for_tag("layout", true, true);
        ASSERT(layout);
        _build_secondary_vault(layout, false);
    }
}

static const object_class_type _acquirement_item_classes[] =
{
    OBJ_JEWELLERY,
    OBJ_BOOKS,
    OBJ_MISCELLANY,
    OBJ_WEAPONS,
    OBJ_ARMOUR,
    OBJ_WANDS,
    OBJ_STAVES,
};

#define NC_KITTEHS           3
#define NC_LESSER_LIFE_FORMS ARRAYSZ(_acquirement_item_classes)

static int _dgn_item_corpse(const item_spec &ispec, const coord_def where)
{
    mons_spec mspec(ispec.corpse_monster_spec());
    int corpse_index = -1;
    for (int tries = 0; ; tries++)
    {
        if (tries > 200)
            return NON_ITEM;
        monster *mon = dgn_place_monster(mspec, coord_def(), true);
        if (!mon)
            continue;
        mon->position = where;
        if (mons_class_can_leave_corpse(mon->type))
            corpse_index = place_monster_corpse(mon, true, true);
        // Dismiss the monster we used to place the corpse.
        mon->flags |= MF_HARD_RESET;
        monster_die(mon, KILL_DISMISSED, NON_MONSTER, false, true);

        if (corpse_index != -1 && corpse_index != NON_ITEM)
            break;
    }

    item_def &corpse(mitm[corpse_index]);
    corpse.props["cap_sacrifice"].get_bool() = true;

    if (ispec.props.exists(CORPSE_NEVER_DECAYS))
    {
        corpse.props[CORPSE_NEVER_DECAYS].get_bool() =
            ispec.props[CORPSE_NEVER_DECAYS].get_bool();
    }

    if (ispec.base_type == OBJ_CORPSES && ispec.sub_type == CORPSE_SKELETON)
        turn_corpse_into_skeleton(corpse);
    else if (ispec.base_type == OBJ_FOOD && ispec.sub_type == FOOD_CHUNK)
        turn_corpse_into_chunks(corpse, false, false);

    if (ispec.props.exists(MONSTER_HIT_DICE))
    {
        corpse.props[MONSTER_HIT_DICE].get_short() =
            ispec.props[MONSTER_HIT_DICE].get_short();
    }

    if (ispec.qty && ispec.base_type == OBJ_FOOD)
        corpse.quantity = ispec.qty;

    return corpse_index;
}

static bool _apply_item_props(item_def &item, const item_spec &spec,
                              bool allow_useless, bool monster)
{
    const CrawlHashTable props = spec.props;

    if (props.exists("make_book_theme_randart"))
    {
        string owner = props["randbook_owner"].get_string();
        if (owner == "player")
            owner = you.your_name;

        vector<spell_type> spells;
        CrawlVector spell_list = props["randbook_spells"].get_vector();
        for (unsigned int i = 0; i < spell_list.size(); ++i)
            spells.push_back((spell_type) spell_list[i].get_int());

        make_book_theme_randart(item,
            spells,
            props["randbook_disc1"].get_short(),
            props["randbook_disc2"].get_short(),
            props["randbook_num_spells"].get_short(),
            props["randbook_slevels"].get_short(),
            owner,
            props["randbook_title"].get_string());
    }

    // Remove {god gift} from the inscription (could have been added if
    // the item spec contains "acquire:moloch").
    trim_god_gift_inscrip(item);
    // And wipe item origin to remove "this is a god gift!" from there,
    // unless we're dealing with a corpse.
    if (!spec.corpselike())
        origin_reset(item);
    if (is_stackable_item(item) && spec.qty > 0)
    {
        item.quantity = spec.qty;
        if (is_blood_potion(item))
            init_stack_blood_potions(item);
    }

    if (spec.item_special)
        item.special = spec.item_special;

    if (spec.plus >= 0
        && (item.base_type == OBJ_BOOKS
            && item.sub_type == BOOK_MANUAL)
        || (item.base_type == OBJ_MISCELLANY
            && item.sub_type == MISC_RUNE_OF_ZOT))
    {
        item.plus = spec.plus;
        item_colour(item);
    }

    if (item_is_rune(item) && you.runes[item.plus])
    {
        destroy_item(item, true);
        return false;
    }

    if (props.exists("cursed"))
        do_curse_item(item);
    else if (props.exists("uncursed"))
        do_uncurse_item(item, false);
    if (props.exists("useful") && is_useless_item(item, false)
        && !allow_useless)
    {
        destroy_item(item, true);
        return false;
    }
    if (item.base_type == OBJ_WANDS && props.exists("charges"))
        item.plus = props["charges"].get_int();
    if ((item.base_type == OBJ_WEAPONS || item.base_type == OBJ_ARMOUR
         || item.base_type == OBJ_JEWELLERY || item.base_type == OBJ_MISSILES)
        && props.exists("plus") && !is_unrandom_artefact(item))
    {
        item.plus = props["plus"].get_int();
    }
    if ((item.base_type == OBJ_WEAPONS || item.base_type == OBJ_JEWELLERY)
        && props.exists("plus2") && !is_unrandom_artefact(item))
    {
        item.plus2 = props["plus2"].get_int();
    }
    if (props.exists("ident"))
        item.flags |= props["ident"].get_int();
    if (props.exists("unobtainable"))
        item.flags |= ISFLAG_UNOBTAINABLE;

    if (props.exists("no_pickup"))
        item.flags |= ISFLAG_NO_PICKUP;

    if (props.exists("item_tile_name"))
        item.props["item_tile_name"] = props["item_tile_name"].get_string();
    if (props.exists("worn_tile_name"))
        item.props["worn_tile_name"] = props["worn_tile_name"].get_string();
    bind_item_tile(item);

    if (!monster)
    {
        if (props.exists("mimic"))
        {
            const int chance = props["mimic"];
            if (chance > 0 && one_chance_in(chance))
                item.flags |= ISFLAG_MIMIC;
        }
        if (props.exists("no_mimic"))
            item.flags |= ISFLAG_NO_MIMIC;
    }

    return true;
}

int dgn_place_item(const item_spec &spec,
                   const coord_def &where,
                   int level)
{
    // Dummy object?
    if (spec.base_type == OBJ_UNASSIGNED)
        return NON_ITEM;

    if (level == INVALID_ABSDEPTH)
        level = env.absdepth0;

    object_class_type base_type = spec.base_type;
    bool acquire = false;

    if (spec.level >= 0)
        level = spec.level;
    else
    {
        bool adjust_type = true;
        switch (spec.level)
        {
        case ISPEC_DAMAGED:
        case ISPEC_BAD:
        case ISPEC_RANDART:
            level = spec.level;
            break;
        case ISPEC_GOOD:
            level = 5 + level * 2;
            break;
        case ISPEC_SUPERB:
            level = MAKE_GOOD_ITEM;
            break;
        case ISPEC_ACQUIREMENT:
            acquire = true;
            break;
        default:
            adjust_type = false;
            break;
        }

        if (spec.props.exists("mimic") && base_type == OBJ_RANDOM)
            base_type = get_random_item_mimic_type();
        else if (adjust_type && base_type == OBJ_RANDOM)
        {
            base_type = _acquirement_item_classes[random2(
                            you.species == SP_FELID ? NC_KITTEHS :
                            NC_LESSER_LIFE_FORMS)];
        }
    }

    int useless_tries = 0;
retry:

    const int item_made =
        (acquire ?
         acquirement_create_item(base_type, spec.acquirement_source,
                                 true, where)
         : spec.corpselike() ? _dgn_item_corpse(spec, where)
         : items(spec.allow_uniques, base_type,
                  spec.sub_type, true, level, spec.race, 0,
                  spec.ego, -1, spec.level == ISPEC_MUNDANE));

    if (item_made != NON_ITEM && item_made != -1)
    {
        item_def &item(mitm[item_made]);
        item.pos = where;

        if (!_apply_item_props(item, spec, (useless_tries >= 10), false))
        {
            if (base_type == OBJ_MISCELLANY
                && spec.sub_type == MISC_RUNE_OF_ZOT)
            {
                return NON_ITEM;
            }

            useless_tries++;
            goto retry;
        }

        return item_made;
    }

    return NON_ITEM;
}

void dgn_place_multiple_items(item_list &list, const coord_def& where)
{
    const int size = list.size();
    for (int i = 0; i < size; ++i)
        dgn_place_item(list.get_item(i), where);
}

static void _dgn_place_item_explicit(int index, const coord_def& where,
                                     vault_placement &place)
{
    item_list &sitems = place.map.items;

    if ((index < 0 || index >= static_cast<int>(sitems.size())) &&
        !crawl_state.game_is_sprint())
    {
        return;
    }

    const item_spec spec = sitems.get_item(index);
    dgn_place_item(spec, where);
}

static void _dgn_give_mon_spec_items(mons_spec &mspec,
                                     monster *mon,
                                     const monster_type type)
{
    ASSERT(mspec.place.is_valid());

    unwind_var<int> save_speedinc(mon->speed_increment);

    // Get rid of existing equipment.
    for (int i = 0; i < NUM_MONSTER_SLOTS; i++)
        if (mon->inv[i] != NON_ITEM)
        {
            item_def &item(mitm[mon->inv[i]]);
            mon->unequip(item, i, 0, true);
            destroy_item(mon->inv[i], true);
            mon->inv[i] = NON_ITEM;
        }

    item_make_species_type racial = MAKE_ITEM_RANDOM_RACE;

    if (mons_genus(type) == MONS_ORC)
        racial = MAKE_ITEM_ORCISH;
    else if (mons_genus(type) == MONS_DWARF)
        racial = MAKE_ITEM_DWARVEN;
    else if (mons_genus(type) == MONS_ELF)
        racial = MAKE_ITEM_ELVEN;

    item_list &list = mspec.items;

    const int size = list.size();
    for (int i = 0; i < size; ++i)
    {
        item_spec spec = list.get_item(i);

        if (spec.base_type == OBJ_UNASSIGNED)
            continue;

        // Don't give monster a randart, and don't randomly give
        // monster an ego item.
        if (spec.base_type == OBJ_ARMOUR || spec.base_type == OBJ_WEAPONS
            || spec.base_type == OBJ_MISSILES)
        {
            spec.allow_uniques = 0;
            if (spec.ego == 0)
                spec.ego = SP_FORBID_EGO;
        }

        // Gives orcs and elves appropriate racial gear, unless
        // otherwise specified.
        if (spec.race == MAKE_ITEM_RANDOM_RACE)
        {
            // But don't automatically give elves elven boots or
            // elven cloaks, or the same for dwarves.
            if ((racial != MAKE_ITEM_ELVEN
                    && racial != MAKE_ITEM_DWARVEN)
                || spec.base_type != OBJ_ARMOUR
                || (spec.sub_type != ARM_CLOAK
                    && spec.sub_type != ARM_BOOTS))
            {
                spec.race = racial;
            }
        }

        int item_level = mspec.place.absdepth();

        if (spec.level >= 0)
            item_level = spec.level;
        else
        {
            switch (spec.level)
            {
            case ISPEC_GOOD:
                item_level = 5 + item_level * 2;
                break;
            case ISPEC_SUPERB:
                item_level = MAKE_GOOD_ITEM;
                break;
            case ISPEC_RANDART:
                item_level = ISPEC_RANDART;
                break;
            }
        }

        int useless_tries = 0;
    retry:

        const int item_made = (spec.corpselike() ?
                               _dgn_item_corpse(spec, mon->pos())
                               : items(spec.allow_uniques, spec.base_type,
                                       spec.sub_type, true, item_level,
                                       spec.race, 0, spec.ego, -1,
                                       spec.level == ISPEC_MUNDANE));

        if (item_made != NON_ITEM && item_made != -1)
        {
            item_def &item(mitm[item_made]);

            if (!_apply_item_props(item, spec, (useless_tries >= 10), true))
            {
                if (spec.base_type == OBJ_MISCELLANY
                    && spec.sub_type == MISC_RUNE_OF_ZOT)
                {
                    continue;
                }

                useless_tries++;
                goto retry;
            }

            // Mark items on summoned monsters as such.
            if (mspec.abjuration_duration != 0)
                item.flags |= ISFLAG_SUMMONED;

            if (!mon->pickup_item(item, 0, true))
                destroy_item(item_made, true);
        }
    }

    // Pre-wield ranged weapons.
    if (mon->inv[MSLOT_WEAPON] == NON_ITEM
        && mon->inv[MSLOT_ALT_WEAPON] != NON_ITEM)
    {
        mon->swap_weapons(false);
    }
}


monster* dgn_place_monster(mons_spec &mspec, coord_def where,
                           bool force_pos, bool generate_awake, bool patrolling)
{
    if (mspec.type == -1)
        return 0;

    monster_type type = static_cast<monster_type>(mspec.type);
    const bool m_generate_awake = (generate_awake || mspec.generate_awake);
    const bool m_patrolling     = (patrolling || mspec.patrolling);
    const bool m_band           = mspec.band;

    if (!mspec.place.is_valid())
        mspec.place = level_id::current();

    if (type == RANDOM_SUPER_OOD || type == RANDOM_MODERATE_OOD)
    {
        if (brdepth[mspec.place.branch] <= 1)
            ; // no OODs here
        else if (type == RANDOM_SUPER_OOD)
            mspec.place.depth += 4 + mspec.place.depth;
        else if (type == RANDOM_MODERATE_OOD)
            mspec.place.depth += 5;
        type = RANDOM_MONSTER;
    }

    if (type != RANDOM_MONSTER && type < NUM_MONSTERS)
    {
        // Don't place a unique monster a second time.
        // (Boris is handled specially.)
        if (mons_is_unique(type) && you.unique_creatures[type]
            && !crawl_state.game_is_arena())
        {
            return 0;
        }

        const monster_type montype = mons_class_is_zombified(type)
                                                         ? mspec.monbase
                                                         : type;

        const habitat_type habitat = mons_class_primary_habitat(montype);

        if (in_bounds(where) && !monster_habitable_grid(montype, grd(where)))
            dungeon_terrain_changed(where, habitat2grid(habitat));
    }

    if (type == RANDOM_MONSTER)
    {
        type = pick_random_monster_for_place(mspec.place, mspec.monbase,
                                             false);
        if (type == MONS_NO_MONSTER)
            type = RANDOM_MONSTER;
    }

    mgen_data mg(type);

    mg.behaviour = (m_generate_awake) ? BEH_WANDER : BEH_SLEEP;
    switch (mspec.attitude)
    {
    case ATT_FRIENDLY:
        mg.behaviour = BEH_FRIENDLY;
        break;
    case ATT_NEUTRAL:
        mg.behaviour = BEH_NEUTRAL;
        break;
    case ATT_GOOD_NEUTRAL:
        mg.behaviour = BEH_GOOD_NEUTRAL;
        break;
    case ATT_STRICT_NEUTRAL:
        mg.behaviour = BEH_STRICT_NEUTRAL;
        break;
    default:
        break;
    }
    mg.base_type = mspec.monbase;
    mg.number    = mspec.number;
    mg.colour    = mspec.colour;

    if (mspec.god != GOD_NO_GOD)
        mg.god   = mspec.god;

    mg.mname     = mspec.monname;
    mg.hd        = mspec.hd;
    mg.hp        = mspec.hp;
    mg.props     = mspec.props;
    mg.initial_shifter = mspec.initial_shifter;

    // Marking monsters as summoned
    mg.abjuration_duration = mspec.abjuration_duration;
    mg.summon_type         = mspec.summon_type;
    mg.non_actor_summoner  = mspec.non_actor_summoner;

    // XXX: hack (also, never hand out darkgrey)
    if (mg.colour == -1)
        mg.colour = random_monster_colour();

    if (!force_pos && monster_at(where)
        && (mg.cls < NUM_MONSTERS || mg.cls == RANDOM_MONSTER))
    {
        const monster_type habitat_target =
            mg.cls == RANDOM_MONSTER ? MONS_BAT : mg.cls;
        where = find_newmons_square_contiguous(habitat_target, where, 0);
    }

    mg.pos = where;

    if (mons_class_is_zombified(mg.base_type))
    {
        if (mons_class_is_zombified(mg.cls))
            mg.base_type = MONS_NO_MONSTER;
        else
            swap(mg.base_type, mg.cls);
    }

    if (m_patrolling)
        mg.flags |= MG_PATROLLING;

    if (m_band)
        mg.flags |= MG_PERMIT_BANDS;

    // Store any extra flags here.
    mg.extra_flags |= mspec.extra_monster_flags;

    monster *mons = place_monster(mg, true, force_pos && where.origin());
    if (!mons)
        return 0;

    // Spells before items, so e.g. simulacrum casters can be given chunks.
    if (mspec.explicit_spells)
        mons->spells = mspec.spells[random2(mspec.spells.size())];

    if (!mspec.items.empty())
        _dgn_give_mon_spec_items(mspec, mons, type);

    if (mspec.props.exists("monster_tile"))
    {
        mons->props["monster_tile"] =
            mspec.props["monster_tile"].get_short();
    }
    if (mspec.props.exists("monster_tile_name"))
    {
        mons->props["monster_tile_name"].get_string() =
            mspec.props["monster_tile_name"].get_string();
    }

    if (mspec.props.exists("always_corpse"))
        mons->props["always_corpse"] = true;

    if (mspec.props.exists("never_corpse"))
        mons->props["never_corpse"] = true;

    if (mspec.props.exists("dbname"))
        mons->props["dbname"].get_string() = mspec.props["dbname"].get_string();

    // These are applied earlier to prevent issues with renamed monsters
    // and "<monster> comes into view" (see delay.cc:_monster_warning).
    //mons->flags |= mspec.extra_monster_flags;

    // Monsters with gods set by the spec aren't god gifts
    // unless they have the "god_gift" tag.  place_monster(),
    // by default, marks any monsters with gods as god gifts,
    // so unmark them here.
    if (mspec.god != GOD_NO_GOD && !mspec.god_gift)
        mons->flags &= ~MF_GOD_GIFT;

    if (mons->is_priest() && mons->god == GOD_NO_GOD)
        mons->god = GOD_NAMELESS;

    if (mons->type == MONS_DANCING_WEAPON)
    {
        item_def *wpn = mons->mslot_item(MSLOT_WEAPON);
        ASSERT(wpn);
        mons->ghost->init_dancing_weapon(*wpn, 100);
        mons->ghost_demon_init();
    }

    for (unsigned int i = 0; i < mspec.ench.size(); i++)
        mons->add_ench(mspec.ench[i]);

    return mons;
}

static bool _dgn_place_monster(const vault_placement &place, mons_spec &mspec,
                               const coord_def& where)
{
    const bool generate_awake
        = mspec.generate_awake || place.map.has_tag("generate_awake");

    const bool patrolling
        = mspec.patrolling || place.map.has_tag("patrolling");

<<<<<<< HEAD
    return dgn_place_monster(mspec, where, false, generate_awake, patrolling);
=======
    mspec.props["map"].get_string() = place.map_name_at(where);
    return dgn_place_monster(mspec, monster_level, where, false,
                             generate_awake, patrolling);
>>>>>>> e8f008ab
}

static bool _dgn_place_one_monster(const vault_placement &place,
                                   mons_list &mons, const coord_def& where)
{
    for (int i = 0, size = mons.size(); i < size; ++i)
    {
        mons_spec spec = mons.get_monster(i);
        if (_dgn_place_monster(place, spec, where))
            return true;
    }
    return false;
}

/* "Oddball grids" are handled in _vault_grid. 'B' is arguably oddball, too, as
 * it depends on the place where the vault is. Maybe handling it here is not
 * such a good idea. */
static dungeon_feature_type _glyph_to_feat(int glyph,
                                           vault_placement *place = NULL)
{
    return ((glyph == 'x') ? DNGN_ROCK_WALL :
            (glyph == 'X') ? DNGN_PERMAROCK_WALL :
            (glyph == 'c') ? DNGN_STONE_WALL :
            (glyph == 'v') ? DNGN_METAL_WALL :
            (glyph == 'b') ? DNGN_GREEN_CRYSTAL_WALL :
            (glyph == 'm') ? DNGN_CLEAR_ROCK_WALL :
            (glyph == 'n') ? DNGN_CLEAR_STONE_WALL :
            (glyph == 'o') ? DNGN_CLEAR_PERMAROCK_WALL :
            (glyph == 't') ? DNGN_TREE :
            (glyph == '+') ? DNGN_CLOSED_DOOR :
            (glyph == '=') ? DNGN_RUNED_DOOR :
            (glyph == 'w') ? DNGN_DEEP_WATER :
            (glyph == 'W') ? DNGN_SHALLOW_WATER :
            (glyph == 'l') ? DNGN_LAVA :
            (glyph == '>') ? DNGN_ESCAPE_HATCH_DOWN :
            (glyph == '<') ? DNGN_ESCAPE_HATCH_UP :
            (glyph == '}') ? DNGN_STONE_STAIRS_DOWN_I :
            (glyph == '{') ? DNGN_STONE_STAIRS_UP_I :
            (glyph == ')') ? DNGN_STONE_STAIRS_DOWN_II :
            (glyph == '(') ? DNGN_STONE_STAIRS_UP_II :
            (glyph == ']') ? DNGN_STONE_STAIRS_DOWN_III :
            (glyph == '[') ? DNGN_STONE_STAIRS_UP_III :
            (glyph == 'A') ? DNGN_STONE_ARCH :
            (glyph == 'B') ? (place ? _pick_temple_altar(*place)
                                    : DNGN_ALTAR_ZIN) :
            (glyph == 'C') ? _pick_an_altar() :   // f(x) elsewhere {dlb}
            (glyph == 'I') ? DNGN_ORCISH_IDOL :
            (glyph == 'G') ? DNGN_GRANITE_STATUE :
            (glyph == 'T') ? DNGN_FOUNTAIN_BLUE :
            (glyph == 'U') ? DNGN_FOUNTAIN_SPARKLING :
            (glyph == 'V') ? DNGN_PERMADRY_FOUNTAIN :
            (glyph == 'Y') ? DNGN_FOUNTAIN_BLOOD :
            (glyph == '\0')? DNGN_ROCK_WALL
                           : DNGN_FLOOR); // includes everything else
}

dungeon_feature_type map_feature_at(map_def *map, const coord_def &c,
                                    int rawfeat)
{
    if (rawfeat == -1)
        rawfeat = map->glyph_at(c);

    if (rawfeat == ' ')
        return NUM_FEATURES;

    keyed_mapspec *mapsp = map? map->mapspec_at(c) : NULL;
    if (mapsp)
    {
        feature_spec f = mapsp->get_feat();
        if (f.trap.get())
        {
            // f.feat == 1 means trap is generated known.
            if (f.feat == 1)
                return trap_category(static_cast<trap_type>(f.trap.get()->tr_type));
            else
                return DNGN_UNDISCOVERED_TRAP;
        }
        else if (f.feat >= 0)
            return static_cast<dungeon_feature_type>(f.feat);
        else if (f.glyph >= 0)
            return map_feature_at(NULL, c, f.glyph);
        else if (f.shop.get())
            return DNGN_ENTER_SHOP;

        return DNGN_FLOOR;
    }

    return _glyph_to_feat(rawfeat);
}

static void _vault_grid_mapspec(vault_placement &place, const coord_def &where,
                                keyed_mapspec& mapsp)
{
    const feature_spec f = mapsp.get_feat();
    if (f.trap.get())
    {
        trap_spec* spec = f.trap.get();
        if (spec)
            _place_specific_trap(where, spec);

        // f.feat == 1 means trap is generated known.
        if (f.feat == 1)
            grd(where) = trap_category(spec->tr_type);
    }
    else if (f.feat >= 0)
        grd(where) = static_cast<dungeon_feature_type>(f.feat);
    else if (f.glyph >= 0)
        _vault_grid_glyph(place, where, f.glyph);
    else if (f.shop.get())
        _place_spec_shop(where, f.shop.get());
    else
        grd(where) = DNGN_FLOOR;

    if (f.mimic > 0 && one_chance_in(f.mimic))
    {
        ASSERT(!feat_cannot_be_mimic(grd(where)));
        env.level_map_mask(where) |= MMT_MIMIC;
    }
    else if (f.no_mimic)
        env.level_map_mask(where) |= MMT_NO_MIMIC;

    item_list &items = mapsp.get_items();
    dgn_place_multiple_items(items, where);
}

static void _vault_grid_glyph(vault_placement &place, const coord_def& where,
                              int vgrid)
{
    // First, set base tile for grids {dlb}:
    if (vgrid != -1)
        grd(where) = _glyph_to_feat(vgrid, &place);

    if (feat_is_altar(grd(where))
        && is_unavailable_god(feat_altar_god(grd(where))))
    {
        grd(where) = DNGN_FLOOR;
    }

    // then, handle oddball grids {dlb}:
    switch (vgrid)
    {
    case '@':
    case '=':
    case '+':
        if (_map_feat_is_on_edge(place, where))
            place.exits.push_back(where);

        break;
    case '^':
        place_specific_trap(where, TRAP_RANDOM);
        break;
    case '~':
        place_specific_trap(where, random_trap_for_place());
        break;
    }

    // Then, handle grids that place "stuff" {dlb}:
    if (vgrid == '$' || vgrid == '%' || vgrid == '*' || vgrid == '|')
    {
        int item_made = NON_ITEM;
        object_class_type which_class = OBJ_RANDOM;
        uint8_t which_type = OBJ_RANDOM;
        int which_depth = env.absdepth0;
        int spec = 250;

        if (vgrid == '$')
            which_class = OBJ_GOLD;
        else if (vgrid == '|')
        {
            which_class = random_choose_weighted(
                            20, OBJ_WEAPONS,
                            10, OBJ_ARMOUR,
                            10, OBJ_JEWELLERY,
                            10, OBJ_BOOKS,
                             9, OBJ_STAVES,
                             1, OBJ_RODS,
                            10, OBJ_MISCELLANY,
                             0);
            which_depth = MAKE_GOOD_ITEM;
        }
        else if (vgrid == '*')
            which_depth = 5 + which_depth * 2;

        item_made = items(1, which_class, which_type, true,
                           which_depth, spec);

        if (item_made != NON_ITEM)
            mitm[item_made].pos = where;
    }

    // defghijk - items
    if (map_def::valid_item_array_glyph(vgrid))
    {
        int slot = map_def::item_array_glyph_to_slot(vgrid);
        _dgn_place_item_explicit(slot, where, place);
    }
}

static void _vault_grid(vault_placement &place,
                        int vgrid,
                        const coord_def& where,
                        keyed_mapspec *mapsp)
{
    if (mapsp && mapsp->replaces_glyph())
        _vault_grid_mapspec(place, where, *mapsp);
    else
        _vault_grid_glyph(place, where, vgrid);
}

static void _vault_grid_glyph_mons(vault_placement &place,
                                   const coord_def &where,
                                   int vgrid)
{
    // Handle grids that place monsters {dlb}:
    if (map_def::valid_monster_glyph(vgrid))
    {
        mons_spec ms(RANDOM_MONSTER);

        if (vgrid == '8')
            ms.type = RANDOM_SUPER_OOD;
        else if (vgrid == '9')
            ms.type = RANDOM_MODERATE_OOD;
        else if (vgrid != '0')
        {
            int slot = map_def::monster_array_glyph_to_slot(vgrid);
            ms = place.map.mons.get_monster(slot);
            monster_type mt = static_cast<monster_type>(ms.type);
            // Is a map for a specific place trying to place a unique which
            // somehow already got created?
            if (!place.map.place.empty()
                && !invalid_monster_type(mt)
                && mons_is_unique(mt)
                && you.unique_creatures[mt])
            {
                mprf(MSGCH_ERROR, "ERROR: %s already generated somewhere "
                     "else; please file a bug report.",
                     mons_type_name(mt, DESC_THE).c_str());
                // Force it to be generated anyway.
                you.unique_creatures[mt] = false;
            }
        }

        _dgn_place_monster(place, ms, where);
    }
}

static void _vault_grid_mapspec_mons(vault_placement &place,
                                     const coord_def &where,
                                     keyed_mapspec& mapsp)
{
    const feature_spec f = mapsp.get_feat();
    if (f.glyph >= 0)
        _vault_grid_glyph_mons(place, where, f.glyph);
    mons_list &mons = mapsp.get_monsters();
    _dgn_place_one_monster(place, mons, where);
}

static void _vault_grid_mons(vault_placement &place,
                        int vgrid,
                        const coord_def& where,
                        keyed_mapspec *mapsp)
{
    if (mapsp && mapsp->replaces_glyph())
        _vault_grid_mapspec_mons(place, where, *mapsp);
    else
        _vault_grid_glyph_mons(place, where, vgrid);
}

// Currently only used for Slime: branch end
// where it will turn the stone walls into clear rock walls
// once the royal jelly has been killed.
bool seen_replace_feat(dungeon_feature_type old_feat,
                       dungeon_feature_type new_feat)
{
    ASSERT(old_feat != new_feat);

    coord_def p1(0, 0);
    coord_def p2(GXM - 1, GYM - 1);

    bool seen = false;
    for (rectangle_iterator ri(p1, p2); ri; ++ri)
    {
        if (grd(*ri) == old_feat)
        {
            grd(*ri) = new_feat;
            set_terrain_changed(*ri);
            if (you.see_cell(*ri))
                seen = true;
        }
    }

    return seen;
}

void dgn_replace_area(int sx, int sy, int ex, int ey,
                      dungeon_feature_type replace,
                      dungeon_feature_type feature,
                      unsigned mmask, bool needs_update)
{
    dgn_replace_area(coord_def(sx, sy), coord_def(ex, ey),
                      replace, feature, mmask, needs_update);
}

void dgn_replace_area(const coord_def& p1, const coord_def& p2,
                       dungeon_feature_type replace,
                       dungeon_feature_type feature, uint32_t mapmask,
                       bool needs_update)
{
    for (rectangle_iterator ri(p1, p2); ri; ++ri)
    {
        if (grd(*ri) == replace && !map_masked(*ri, mapmask))
        {
            grd(*ri) = feature;
            if (needs_update && env.map_knowledge(*ri).seen())
            {
                env.map_knowledge(*ri).set_feature(feature, 0,
                                                   get_trap_type(*ri));
#ifdef USE_TILE
                env.tile_bk_bg(*ri) = feature;
#endif
            }
        }
    }
}

bool map_masked(const coord_def &c, unsigned mask)
{
    return (mask && (env.level_map_mask(c) & mask));
}

struct coord_comparator
{
    coord_def target;
    coord_comparator(const coord_def &t) : target(t) { }

    static int dist(const coord_def &a, const coord_def &b)
    {
        const coord_def del = a - b;
        return abs(del.x) * GYM + abs(del.y);
    }

    bool operator () (const coord_def &a, const coord_def &b) const
    {
        return dist(a, target) < dist(b, target);
    }
};

typedef set<coord_def, coord_comparator> coord_set;

static void _jtd_init_surrounds(coord_set &coords, uint32_t mapmask,
                                const coord_def &c)
{
    for (orth_adjacent_iterator ai(c); ai; ++ai)
    {
        if (!in_bounds(*ai) || travel_point_distance[ai->x][ai->y]
            || map_masked(*ai, mapmask))
        {
            continue;
        }
        coords.insert(*ai);

        const coord_def dp = *ai - c;
        travel_point_distance[ai->x][ai->y] = (-dp.x + 2) * 4 + (-dp.y + 2);
    }
}

// Resets travel_point_distance
vector<coord_def> dgn_join_the_dots_pathfind(const coord_def &from,
                                             const coord_def &to,
                                             uint32_t mapmask)
{
    memset(travel_point_distance, 0, sizeof(travel_distance_grid_t));
    const coord_comparator comp(to);
    coord_set coords(comp);

    vector<coord_def> path;
    coord_def curr = from;
    while (true)
    {
        int &tpd = travel_point_distance[curr.x][curr.y];
        tpd = !tpd? -1000 : -tpd;

        if (curr == to)
            break;

        _jtd_init_surrounds(coords, mapmask, curr);

        if (coords.empty())
            break;

        curr = *coords.begin();
        coords.erase(coords.begin());
    }

    if (curr != to)
        return path;

    while (curr != from)
    {
        if (!map_masked(curr, mapmask))
            path.push_back(curr);

        const int dist = travel_point_distance[curr.x][curr.y];
        ASSERT(dist < 0 && dist != -1000);
        curr += coord_def(-dist / 4 - 2, (-dist % 4) - 2);
    }
    if (!map_masked(curr, mapmask))
        path.push_back(curr);

    return path;
}

bool join_the_dots(const coord_def &from, const coord_def &to,
                   uint32_t mapmask,
                   bool (*overwriteable)(dungeon_feature_type))
{
    if (!overwriteable)
        overwriteable = _feat_is_wall_floor_liquid;

    const vector<coord_def> path =
        dgn_join_the_dots_pathfind(from, to, mapmask);

    for (vector<coord_def>::const_iterator i = path.begin(); i != path.end();
         ++i)
    {
        if (!map_masked(*i, mapmask) && overwriteable(grd(*i)))
        {
            grd(*i) = DNGN_FLOOR;
            dgn_height_set_at(*i);
        }
    }

    return !path.empty() || from == to;
}

static dungeon_feature_type _pick_temple_altar(vault_placement &place)
{
    if (_temple_altar_list.empty())
    {
        if (_current_temple_hash != NULL)
        {
            // Altar god doesn't matter, setting up the whole machinery would
            // be too much work.
            if (crawl_state.map_stat_gen)
                return DNGN_ALTAR_XOM;

            mpr("Ran out of altars for temple!", MSGCH_ERROR);
            return DNGN_FLOOR;
        }
        // Randomized altar list for mini-temples.
        _temple_altar_list = temple_god_list();
        random_shuffle(_temple_altar_list.begin(), _temple_altar_list.end());
    }

    const god_type god = _temple_altar_list.back();

    _temple_altar_list.pop_back();

    return altar_for_god(god);
}

//jmf: Generate altar based on where you are, or possibly randomly.
static dungeon_feature_type _pick_an_altar()
{
    god_type god;
    int temp_rand;              // probability determination {dlb}

    if (player_in_branch(BRANCH_ECUMENICAL_TEMPLE)
        || player_in_branch(BRANCH_LABYRINTH))
    {
        // No extra altars in Temple, none at all in Labyrinth.
        god = GOD_NO_GOD;
    }
    else if (player_in_connected_branch() && !one_chance_in(5))
    {
        switch (you.where_are_you)
        {
        case BRANCH_CRYPT:
            god = (coinflip() ? GOD_KIKUBAAQUDGHA
                              : GOD_YREDELEMNUL);
            break;

        case BRANCH_DWARVEN_HALL:
            temp_rand = random2(7);

            god = ((temp_rand == 0) ? GOD_KIKUBAAQUDGHA :
                   (temp_rand == 1) ? GOD_YREDELEMNUL :
                   (temp_rand == 2) ? GOD_MAKHLEB :
                   (temp_rand == 3) ? GOD_TROG :
                   (temp_rand == 4) ? GOD_CHEIBRIADOS:
                   (temp_rand == 5) ? GOD_ELYVILON
                                    : GOD_OKAWARU);
            break;

        case BRANCH_ORCISH_MINES:    // violent gods
            temp_rand = random2(10); // 50% chance of Beogh

            god = ((temp_rand == 0) ? GOD_VEHUMET :
                   (temp_rand == 1) ? GOD_MAKHLEB :
                   (temp_rand == 2) ? GOD_OKAWARU :
                   (temp_rand == 3) ? GOD_TROG :
                   (temp_rand == 4) ? GOD_XOM
                                    : GOD_BEOGH);
            break;

        case BRANCH_VAULTS: // "lawful" gods
            temp_rand = random2(7);

            god = ((temp_rand == 0) ? GOD_ELYVILON :
                   (temp_rand == 1) ? GOD_SIF_MUNA :
                   (temp_rand == 2) ? GOD_SHINING_ONE :
                   (temp_rand == 3
                       || temp_rand == 4) ? GOD_OKAWARU
                                          : GOD_ZIN);
            break;

        case BRANCH_HALL_OF_BLADES:
            god = GOD_OKAWARU;
            break;

        case BRANCH_ELVEN_HALLS:    // "magic" gods
            temp_rand = random2(4);

            god = ((temp_rand == 0) ? GOD_VEHUMET :
                   (temp_rand == 1) ? GOD_SIF_MUNA :
                   (temp_rand == 2) ? GOD_XOM
                                    : GOD_MAKHLEB);
            break;

        case BRANCH_SLIME_PITS:
            god = GOD_JIYVA;
            break;

        case BRANCH_TOMB:
            god = GOD_KIKUBAAQUDGHA;
            break;

        default:
            do
                god = random_god();
            while (god == GOD_NEMELEX_XOBEH
                   || god == GOD_LUGONU
                   || god == GOD_BEOGH
                   || god == GOD_JIYVA);
            break;
        }
    }
    else
    {
        // Note: this case includes Pandemonium or the Abyss.
        temp_rand = random2(9);

        god = ((temp_rand == 0) ? GOD_ZIN :
               (temp_rand == 1) ? GOD_SHINING_ONE :
               (temp_rand == 2) ? GOD_KIKUBAAQUDGHA :
               (temp_rand == 3) ? GOD_XOM :
               (temp_rand == 4) ? GOD_OKAWARU :
               (temp_rand == 5) ? GOD_MAKHLEB :
               (temp_rand == 6) ? GOD_SIF_MUNA :
               (temp_rand == 7) ? GOD_TROG
                                : GOD_ELYVILON);
    }

    if (is_unavailable_god(god))
        god = GOD_NO_GOD;

    return altar_for_god(god);
}

static bool _need_varied_selection(shop_type shop)
{
    return (shop == SHOP_BOOK);
}

void place_spec_shop(const coord_def& where,
                     int force_s_type, bool representative)
{
    shop_spec spec(static_cast<shop_type>(force_s_type));
    _place_spec_shop(where, &spec, representative);
}

static void _place_spec_shop(const coord_def& where,
                             shop_spec* spec, bool representative)
{
    int level_number = env.absdepth0;
    int force_s_type = static_cast<int>(spec->sh_type);

    int orb = 0;
    int i = 0;
    int j = 0;                  // loop variable
    int item_level;

    bool note_status = notes_are_active();
    activate_notes(false);

    for (i = 0; i < MAX_SHOPS; i++)
        if (env.shop[i].type == SHOP_UNASSIGNED)
            break;

    if (i == MAX_SHOPS)
        return;

    for (j = 0; j < 3; j++)
        env.shop[i].keeper_name[j] = 1 + random2(200);

    env.shop[i].shop_name = spec->name;
    env.shop[i].shop_type_name = spec->type;
    env.shop[i].shop_suffix_name = spec->suffix;
    env.shop[i].level = level_number * 2;

    env.shop[i].type = static_cast<shop_type>(
        (force_s_type != SHOP_RANDOM) ? force_s_type
                                      : random2(NUM_SHOPS));

    if (env.shop[i].type == SHOP_FOOD)
        env.shop[i].greed = 10 + random2(5);
    else if (env.shop[i].type != SHOP_WEAPON_ANTIQUE
             && env.shop[i].type != SHOP_ARMOUR_ANTIQUE
             && env.shop[i].type != SHOP_GENERAL_ANTIQUE)
    {
        env.shop[i].greed = 10 + random2(5) + random2(level_number / 2);
    }
    else
        env.shop[i].greed = 15 + random2avg(19, 2) + random2(level_number);

    // Allow bargains in bazaars, prices randomly between 60% and 95%.
    if (player_in_branch(BRANCH_BAZAAR))
    {
        // Need to calculate with factor as greed (uint8_t)
        // is capped at 255.
        int factor = random2(8) + 12;

        dprf("Shop type %d: original greed = %d, factor = %d, discount = %d%%.",
             env.shop[i].type, env.shop[i].greed, factor, (20-factor)*5);

        factor *= env.shop[i].greed;
        factor /= 20;
        env.shop[i].greed = factor;
    }

    if (spec->greed != -1)
    {
        dprf("Shop spec overrides greed: %d becomes %d.", env.shop[i].greed, spec->greed);
        env.shop[i].greed = spec->greed;
    }

    int plojy = 5 + random2avg(12, 3);
    if (representative)
        plojy = env.shop[i].type == SHOP_WAND? NUM_WANDS : 16;

    if (spec->use_all && !spec->items.empty())
    {
        dprf("Shop spec wants all items placed: %d becomes %u.", plojy,
             (unsigned int)spec->items.size());
        plojy = (int) spec->items.size();
    }

    if (spec->num_items != -1)
    {
        dprf("Shop spec overrides number of items: %d becomes %d.", plojy, spec->num_items);
        plojy = spec->num_items;
    }

    // For books shops, store how many copies of a given book are on display.
    // This increases the diversity of books in a shop.
    int stocked[NUM_BOOKS];
    if (_need_varied_selection(env.shop[i].type))
    {
        for (int k = 0; k < NUM_BOOKS; k++)
             stocked[k] = 0;
    }

    coord_def stock_loc = coord_def(0, 5+i);

    for (j = 0; j < plojy; j++)
    {
        if (env.shop[i].type != SHOP_WEAPON_ANTIQUE
            && env.shop[i].type != SHOP_ARMOUR_ANTIQUE
            && env.shop[i].type != SHOP_GENERAL_ANTIQUE)
        {
            item_level = level_number + random2((level_number + 1) * 2);
        }
        else
            item_level = level_number + random2((level_number + 1) * 3);

        // Make bazaar items more valuable (up to double value).
        if (player_in_branch(BRANCH_BAZAAR))
        {
            int help = random2(item_level) + 1;
            item_level += help;

            if (item_level > level_number * 5)
                item_level = level_number * 5;
        }

        // Don't generate gold in shops! This used to be possible with
        // general stores (see item_in_shop() below)   (GDL)
        while (true)
        {
            const int subtype = representative? j : OBJ_RANDOM;

            if (!spec->items.empty() && !spec->use_all)
            {
                orb = dgn_place_item(spec->items.random_item_weighted(),
                        stock_loc, item_level);
            }
            else if (!spec->items.empty() && spec->use_all && j < (int)spec->items.size())
                orb = dgn_place_item(spec->items.get_item(j), stock_loc, item_level);
            else
            {
                orb = items(1, _item_in_shop(env.shop[i].type), subtype, true,
                             one_chance_in(4)? MAKE_GOOD_ITEM : item_level,
                             MAKE_ITEM_RANDOM_RACE);
            }

            // Try for a better selection.
            if (orb != NON_ITEM && _need_varied_selection(env.shop[i].type))
            {
                if (!one_chance_in(stocked[mitm[orb].sub_type] + 1))
                {
                    mitm[orb].clear();
                    orb = NON_ITEM; // try again
                }
            }

            if (orb != NON_ITEM
                && mitm[orb].base_type != OBJ_GOLD
                && (env.shop[i].type != SHOP_GENERAL_ANTIQUE
                    || (mitm[orb].base_type != OBJ_MISSILES
                        && mitm[orb].base_type != OBJ_FOOD)
                    || !spec->items.empty()))
            {
                break;
            }

            // Reset object and try again.
            if (orb != NON_ITEM)
                mitm[orb].clear();
        }

        if (orb == NON_ITEM)
            break;

        item_def& item(mitm[orb]);

        // Increase stock of this subtype by 1, unless it is an artefact
        // (allow for several artefacts of the same underlying subtype)
        // - the latter is currently unused but would apply to e.g. jewellery.
        if (_need_varied_selection(env.shop[i].type) && !is_artefact(item))
            stocked[item.sub_type]++;

        if (representative && item.base_type == OBJ_WANDS)
            item.plus = 7;

        // Set object 'position' (gah!) & ID status.
        item.pos = stock_loc;

        if (env.shop[i].type != SHOP_WEAPON_ANTIQUE
            && env.shop[i].type != SHOP_ARMOUR_ANTIQUE
            && env.shop[i].type != SHOP_GENERAL_ANTIQUE)
        {
            set_ident_flags(item, ISFLAG_IDENT_MASK);
        }
    }

    env.shop[i].pos = where;
    env.tgrid(where) = i;

    _set_grd(where, DNGN_ENTER_SHOP);

    activate_notes(note_status);
}

static object_class_type _item_in_shop(shop_type shop_type)
{
    switch (shop_type)
    {
    case SHOP_WEAPON:
        if (one_chance_in(5))
            return OBJ_MISSILES;
        // *** deliberate fall through here  {dlb} ***
    case SHOP_WEAPON_ANTIQUE:
        return OBJ_WEAPONS;

    case SHOP_ARMOUR:
    case SHOP_ARMOUR_ANTIQUE:
        return OBJ_ARMOUR;

    case SHOP_GENERAL:
    case SHOP_GENERAL_ANTIQUE:
        return OBJ_RANDOM;

    case SHOP_JEWELLERY:
        return OBJ_JEWELLERY;

    case SHOP_WAND:
        return OBJ_WANDS;

    case SHOP_BOOK:
        return OBJ_BOOKS;

    case SHOP_FOOD:
        return OBJ_FOOD;

    case SHOP_DISTILLERY:
        return OBJ_POTIONS;

    case SHOP_SCROLL:
        return OBJ_SCROLLS;

    default:
        die("unknown shop type");
    }

    return OBJ_RANDOM;
}

// Keep seeds away from the borders so we don't end up with a
// straight wall.
static bool _spotty_seed_ok(const coord_def& p)
{
    const int margin = 4;
    return (p.x >= margin && p.y >= margin
            && p.x < GXM - margin && p.y < GYM - margin);
}

static bool _feat_is_wall_floor_liquid(dungeon_feature_type feat)
{
    return (feat_is_water(feat) || feat_is_lava(feat) || feat_is_wall(feat)
            || feat == DNGN_FLOOR);
}

// Connect vault exit "from" to dungeon floor by growing a spotty chamber.
// This tries to be like _spotty_level, but probably isn't quite.
// It might be better to aim for a more open connection -- currently
// it stops pretty much as soon as connectivity is attained.
set<coord_def>
dgn_spotty_connect_path(const coord_def& from,
                     bool (*overwriteable)(dungeon_feature_type))
{
    set<coord_def> flatten;
    set<coord_def> border;
    set<coord_def>::const_iterator it;
    bool success = false;

    if (!overwriteable)
        overwriteable = _feat_is_wall_floor_liquid;

    for (adjacent_iterator ai(from); ai; ++ai)
        if (!map_masked(*ai, MMT_VAULT) && _spotty_seed_ok(*ai))
            border.insert(*ai);

    while (!success && !border.empty())
    {
        coord_def cur;
        int count = 0;
        for (it = border.begin(); it != border.end(); ++it)
            if (one_chance_in(++count))
                cur = *it;
        border.erase(border.find(cur));

        // Flatten orthogonal neighbours, and add new neighbours to border.
        flatten.insert(cur);
        for (orth_adjacent_iterator ai(cur); ai; ++ai)
        {
            if (map_masked(*ai, MMT_VAULT))
                continue;

            if (grd(*ai) == DNGN_FLOOR)
                success = true; // Through, but let's remove the others, too.

            if (!overwriteable(grd(*ai)) || flatten.find(*ai) != flatten.end())
                continue;

            flatten.insert(*ai);
            for (adjacent_iterator bi(*ai); bi; ++bi)
            {
                if (!map_masked(*bi, MMT_VAULT)
                    && _spotty_seed_ok(*bi)
                    && flatten.find(*bi) == flatten.end())
                {
                    border.insert(*bi);
                }
            }
        }
    }

    if (!success)
        flatten.clear();

    return flatten;
}

static bool _connect_spotty(const coord_def& from,
                            bool (*overwriteable)(dungeon_feature_type))
{
    const set<coord_def> spotty_path =
        dgn_spotty_connect_path(from, overwriteable);

    if (!spotty_path.empty())
    {
        for (set<coord_def>::const_iterator it = spotty_path.begin();
             it != spotty_path.end(); ++it)
        {
            grd(*it) = DNGN_FLOOR;
            dgn_height_set_at(*it);
        }
    }

    return !spotty_path.empty();
}

bool place_specific_trap(const coord_def& where, trap_type spec_type, int charges)
{
    trap_spec spec(spec_type);

    return _place_specific_trap(where, &spec, charges);
}

static bool _place_specific_trap(const coord_def& where, trap_spec* spec, int charges)
{
    trap_type spec_type = spec->tr_type;

    bool no_tele = spec_type == TRAP_NONTELEPORT;
    bool no_shaft = no_tele || !is_valid_shaft_level();

    while (spec_type >= NUM_TRAPS
           || no_tele && spec_type == TRAP_TELEPORT
           || no_shaft && spec_type == TRAP_SHAFT)
    {
        spec_type = static_cast<trap_type>(random2(TRAP_MAX_REGULAR + 1));
    }

    for (int tcount = 0; tcount < MAX_TRAPS; tcount++)
        if (env.trap[tcount].type == TRAP_UNASSIGNED)
        {
            env.trap[tcount].type = spec_type;
            env.trap[tcount].pos  = where;
            grd(where)            = DNGN_UNDISCOVERED_TRAP;
            env.tgrid(where)      = tcount;
            env.trap[tcount].prepare_ammo(charges);
            return true;
        }

    return false;
}

static void _add_plant_clumps(int frequency /* = 10 */,
                              int clump_density /* = 12 */,
                              int clump_radius /* = 4 */)
{
    for (rectangle_iterator ri(1); ri; ++ri)
    {
        mgen_data mg;
        if (mgrd(*ri) != NON_MONSTER)
        {
            // clump plants around things that already exist
            monster_type type = menv[mgrd(*ri)].type;
            if ((type == MONS_PLANT
                     || type == MONS_FUNGUS
                     || type == MONS_BUSH)
                 && one_chance_in(frequency))
            {
                mg.cls = type;
            }
            else
                continue;
        }
        else
            continue;

        vector<coord_def> to_place;
        to_place.push_back(*ri);
        for (int i = 1; i < clump_radius; ++i)
        {
            for (radius_iterator rad(*ri, i, C_SQUARE); rad; ++rad)
            {
                if (grd(*rad) != DNGN_FLOOR)
                    continue;

                // make sure the iterator stays valid
                vector<coord_def> more_to_place;
                for (vector<coord_def>::const_iterator it = to_place.begin();
                     it != to_place.end();
                     ++it)
                {
                    if (*rad == *it)
                        continue;
                    // only place plants next to previously placed plants
                    if (abs(rad->x - it->x) <= 1 && abs(rad->y - it->y) <= 1)
                    {
                        if (one_chance_in(clump_density))
                            more_to_place.push_back(*rad);
                    }
                }
                to_place.insert(to_place.end(), more_to_place.begin(),
                                more_to_place.end());
            }
        }

        for (vector<coord_def>::const_iterator it = to_place.begin();
             it != to_place.end();
             ++it)
        {
            if (*it == *ri)
                continue;
            mg.pos = *it;
            mons_place(mgen_data(mg));
        }
    }
}

struct nearest_point
{
    coord_def target;
    coord_def nearest;
    int       distance;

    nearest_point(const coord_def &t) : target(t), nearest(), distance(-1)
    {
    }
    void operator () (const coord_def &c)
    {
        if (grd(c) == DNGN_FLOOR)
        {
            const int ndist = (c - target).abs();
            if (distance == -1 || ndist < distance)
            {
                distance = ndist;
                nearest  = c;
            }
        }
    }
};

static coord_def _get_hatch_dest(coord_def base_pos, bool shaft)
{
    map_marker *marker = env.markers.find(base_pos, MAT_POSITION);
    if (!marker || shaft)
    {
        coord_def dest_pos;
        do
            dest_pos = random_in_bounds();
        while (grd(dest_pos) != DNGN_FLOOR
               || env.pgrid(dest_pos) & FPROP_NO_RTELE_INTO);
        if (!shaft)
        {
            env.markers.add(new map_position_marker(base_pos, dest_pos));
            env.markers.clear_need_activate();
        }
        return dest_pos;
    }
    else
    {
        map_position_marker *posm = dynamic_cast<map_position_marker*>(marker);
        return posm->dest;
    }
}

double dgn_degrees_to_radians(int degrees)
{
    return degrees * M_PI / 180;
}

coord_def dgn_random_point_from(const coord_def &c, int radius, int margin)
{
    int attempts = 70;
    while (attempts-- > 0)
    {
        const double angle = dgn_degrees_to_radians(random2(360));
        const coord_def res =
            c + coord_def(static_cast<int>(radius * cos(angle)),
                          static_cast<int>(radius * sin(angle)));
        if (map_bounds_with_margin(res, margin))
            return res;
    }
    return coord_def();
}

coord_def dgn_find_feature_marker(dungeon_feature_type feat)
{
    vector<map_marker*> markers = env.markers.get_all();
    for (int i = 0, size = markers.size(); i < size; ++i)
    {
        map_marker *mark = markers[i];
        if (mark->get_type() == MAT_FEATURE
            && dynamic_cast<map_feature_marker*>(mark)->feat == feat)
        {
            return mark->pos;
        }
    }
    coord_def unfound;
    return unfound;
}

static coord_def _dgn_find_labyrinth_entry_point()
{
    return dgn_find_feature_marker(DNGN_ENTER_LABYRINTH);
}

// Make hatches and shafts land the player a bit away from the wall.
// Specifically, the adjacent cell with least slime walls next to it.
// XXX: This can still give bad situations if the layout is not bubbly,
//      e.g. when a vault is placed with connecting corridors.
static void _fixup_slime_hatch_dest(coord_def* pos)
{
    int max_walls = 9;
    for (adjacent_iterator ai(*pos, false); ai; ++ai)
    {
        if (!feat_is_traversable(env.grid(*ai)))
            continue;
        int walls = 0;
        for (adjacent_iterator bi(*ai); bi && walls < max_walls; ++bi)
            if (env.grid(*bi) == DNGN_SLIMY_WALL)
                walls++;
        if (walls < max_walls)
        {
            *pos = *ai;
            max_walls = walls;
        }
    }
    ASSERT(max_walls < 9);
}

coord_def dgn_find_nearby_stair(dungeon_feature_type stair_to_find,
                                coord_def base_pos, bool find_closest)
{
    dprf("Level entry point on %sstair: %d (%s)",
         find_closest ? "closest " : "",
         stair_to_find, dungeon_feature_name(stair_to_find));

    // Shafts and hatches.
    if (stair_to_find == DNGN_ESCAPE_HATCH_UP
        || stair_to_find == DNGN_ESCAPE_HATCH_DOWN
        || stair_to_find == DNGN_TRAP_NATURAL)
    {
        coord_def pos(_get_hatch_dest(base_pos, stair_to_find == DNGN_TRAP_NATURAL));
        if (player_in_branch(BRANCH_SLIME_PITS))
            _fixup_slime_hatch_dest(&pos);
        if (in_bounds(pos))
            return pos;
    }

    if (stair_to_find == DNGN_STONE_ARCH)
    {
        const coord_def pos(dgn_find_feature_marker(stair_to_find));
        if (in_bounds(pos) && grd(pos) == stair_to_find)
            return pos;
    }

    if (player_in_branch(BRANCH_LABYRINTH))
    {
        const coord_def pos(_dgn_find_labyrinth_entry_point());
        if (in_bounds(pos))
            return pos;

        // Couldn't find a good place, warn, and use old behaviour.
        dprf("Oops, couldn't find labyrinth entry marker.");
        stair_to_find = DNGN_FLOOR;
    }

    if (stair_to_find == your_branch().exit_stairs)
    {
        const coord_def pos(dgn_find_feature_marker(DNGN_STONE_STAIRS_UP_I));
        if (in_bounds(pos) && grd(pos) == stair_to_find)
            return pos;
    }

    // Scan around the player's position first.
    int basex = base_pos.x;
    int basey = base_pos.y;

    // Check for illegal starting point.
    if (!in_bounds(basex, basey))
    {
        basex = 0;
        basey = 0;
    }

    coord_def result;

    int found = 0;
    int best_dist = 1 + GXM*GXM + GYM*GYM;

    // XXX These passes should be rewritten to use an iterator of STL
    // algorithm of some kind.

    // First pass: look for an exact match.
    for (int xcode = 0; xcode < GXM; ++xcode)
    {
        if (stair_to_find == DNGN_FLOOR)
            break;

        const int xsign = ((xcode % 2) ? 1 : -1);
        const int xdiff = xsign * (xcode + 1)/2;
        const int xpos  = (basex + xdiff + GXM) % GXM;

        for (int ycode = 0; ycode < GYM; ++ycode)
        {
            const int ysign = ((ycode % 2) ? 1 : -1);
            const int ydiff = ysign * (ycode + 1)/2;
            const int ypos  = (basey + ydiff + GYM) % GYM;

            // Note that due to the wrapping above, we can't just use
            // xdiff*xdiff + ydiff*ydiff.
            const int dist = (xpos-basex)*(xpos-basex)
                             + (ypos-basey)*(ypos-basey);

            if (grd[xpos][ypos] == stair_to_find
                && !feature_mimic_at(coord_def(xpos, ypos)))
            {
                found++;
                if (find_closest)
                {
                    if (dist < best_dist)
                    {
                        best_dist = dist;
                        result.x = xpos;
                        result.y = ypos;
                    }
                }
                else if (one_chance_in(found))
                {
                    result.x = xpos;
                    result.y = ypos;
                }
            }
        }
    }

    if (found)
        return result;

    best_dist = 1 + GXM*GXM + GYM*GYM;

    // Second pass: find a staircase in the proper direction.
    for (int xcode = 0; xcode < GXM; ++xcode)
    {
        if (stair_to_find == DNGN_FLOOR)
            break;

        const int xsign = ((xcode % 2) ? 1 : -1);
        const int xdiff = xsign * (xcode + 1)/2;
        const int xpos  = (basex + xdiff + GXM) % GXM;

        for (int ycode = 0; ycode < GYM; ++ycode)
        {
            const int ysign = ((ycode % 2) ? 1 : -1);
            const int ydiff = ysign * (ycode + 1)/2;
            const int ypos  = (basey + ydiff + GYM) % GYM;

            bool good_stair;
            const int looking_at = grd[xpos][ypos];

            if (stair_to_find <= DNGN_ESCAPE_HATCH_DOWN)
            {
                good_stair = (looking_at >= DNGN_STONE_STAIRS_DOWN_I
                              && looking_at <= DNGN_ESCAPE_HATCH_DOWN);
            }
            else
            {
                good_stair =  (looking_at >= DNGN_STONE_STAIRS_UP_I
                               && looking_at <= DNGN_ESCAPE_HATCH_UP);
            }

            const int dist = (xpos-basex)*(xpos-basex)
                             + (ypos-basey)*(ypos-basey);

            if (good_stair && !feature_mimic_at(coord_def(xpos, ypos)))
            {
                found++;
                if (find_closest && dist < best_dist)
                {
                    best_dist = dist;
                    result.x = xpos;
                    result.y = ypos;
                }
                else if (one_chance_in(found))
                {
                    result.x = xpos;
                    result.y = ypos;
                }
            }
        }
    }

    if (found)
        return result;

    const coord_def pos(dgn_find_feature_marker(stair_to_find));
    if (in_bounds(pos))
        return pos;

    // Look for any clear terrain and abandon the idea of looking
    // nearby now. This is used when taking transit Pandemonium gates,
    // or landing in Labyrinths. Never land the PC inside a Pan or Lab
    // vault.
    for (rectangle_iterator ri(0); ri; ++ri)
    {
        if (feat_has_dry_floor(grd(*ri)))
        {
            found++;
            if (one_chance_in(found))
                result = *ri;
        }
    }
    if (found)
        return result;

    // FAIL
    die("Can't find any floor to put the player on.");
}

void dgn_set_branch_epilogue(branch_type branch, string func_name)
{
    ASSERT(!func_name.empty());

    branch_epilogues[branch] = func_name;
}

////////////////////////////////////////////////////////////////////
// dgn_region

bool dgn_region::overlaps(const dgn_region &other) const
{
    // The old overlap check checked only two corners - top-left and
    // bottom-right. I'm hoping nothing actually *relied* on that stupid bug.

    return (between(pos.x, other.pos.x, other.pos.x + other.size.x - 1)
               || between(pos.x + size.x - 1, other.pos.x,
                          other.pos.x + other.size.x - 1))
            && (between(pos.y, other.pos.y, other.pos.y + other.size.y - 1)
                || between(pos.y + size.y - 1, other.pos.y,
                           other.pos.y + other.size.y - 1));
}

bool dgn_region::overlaps_any(const dgn_region_list &regions) const
{
    for (dgn_region_list::const_iterator i = regions.begin();
         i != regions.end(); ++i)
    {
        if (overlaps(*i))
            return true;
    }
    return false;
}

bool dgn_region::overlaps(const dgn_region_list &regions,
                          const map_mask &mask) const
{
    return overlaps_any(regions) && overlaps(mask);
}

bool dgn_region::overlaps(const map_mask &mask) const
{
    const coord_def endp = pos + size;
    for (int y = pos.y; y < endp.y; ++y)
        for (int x = pos.x; x < endp.x; ++x)
        {
            if (mask[x][y])
                return true;
        }

    return false;
}

coord_def dgn_region::random_edge_point() const
{
    return x_chance_in_y(size.x, size.x + size.y) ?
                  coord_def(pos.x + random2(size.x),
                             coinflip()? pos.y : pos.y + size.y - 1)
                : coord_def(coinflip()? pos.x : pos.x + size.x - 1,
                             pos.y + random2(size.y));
}

coord_def dgn_region::random_point() const
{
    return coord_def(pos.x + random2(size.x), pos.y + random2(size.y));
}

struct StairConnectivity
{
    StairConnectivity()
    {
        region[0] = region[1] = region[2] = 0;
        connected[0] = connected[1] = connected[2] = true;
    }

    void connect_region(int idx)
    {
        for (int i = 0; i < 3; i++)
            connected[i] |= (region[i] == idx);
    }

    void read(reader &th)
    {
        region[0] = unmarshallByte(th);
        region[1] = unmarshallByte(th);
        region[2] = unmarshallByte(th);
        connected[0] = unmarshallBoolean(th);
        connected[1] = unmarshallBoolean(th);
        connected[2] = unmarshallBoolean(th);
    }

    void write(writer &th)
    {
        marshallByte(th, region[0]);
        marshallByte(th, region[1]);
        marshallByte(th, region[2]);
        marshallBoolean(th, connected[0]);
        marshallBoolean(th, connected[1]);
        marshallBoolean(th, connected[2]);
    }

    int8_t region[3];
    bool connected[3];
};

FixedVector<vector<StairConnectivity>, NUM_BRANCHES> connectivity;

void init_level_connectivity()
{
    for (int i = 0; i < NUM_BRANCHES; i++)
    {
        int depth = brdepth[i] > 0 ? brdepth[i] : 0;
        connectivity[i].resize(depth);
    }
}

void read_level_connectivity(reader &th)
{
    int nb = unmarshallInt(th);
    ASSERT(nb <= NUM_BRANCHES);
    for (int i = 0; i < nb; i++)
    {
        unsigned int depth = brdepth[i] > 0 ? brdepth[i] : 0;
        unsigned int num_entries = unmarshallInt(th);
        connectivity[i].resize(max(depth, num_entries));

        for (unsigned int e = 0; e < num_entries; e++)
            connectivity[i][e].read(th);
    }
}

void write_level_connectivity(writer &th)
{
    marshallInt(th, NUM_BRANCHES);
    for (int i = 0; i < NUM_BRANCHES; i++)
    {
        marshallInt(th, connectivity[i].size());
        for (unsigned int e = 0; e < connectivity[i].size(); e++)
            connectivity[i][e].write(th);
    }
}

static bool _fixup_interlevel_connectivity()
{
    // Rotate the stairs on this level to attempt to preserve connectivity
    // as much as possible.  At a minimum, it ensures a path from the bottom
    // of a branch to the top of a branch.  If this is not possible, it
    // returns false.
    //
    // Note: this check is undirectional and assumes that levels below this
    // one have not been created yet.  If this is not the case, it will not
    // guarantee or preserve connectivity.
    //
    // XXX: If successful, the previous level's connectedness information
    //      is updated, so we rely on the level not being vetoed after
    //      this check.

    if (!player_in_connected_branch() || brdepth[you.where_are_you] == -1)
        return true;
    if (branches[you.where_are_you].branch_flags & BFLAG_ISLANDED)
        return true;

    StairConnectivity prev_con;
    if (you.depth > 1)
        prev_con = connectivity[your_branch().id][you.depth - 2];
    StairConnectivity this_con;

    FixedVector<coord_def, 3> up_gc;
    FixedVector<coord_def, 3> down_gc;
    FixedVector<int, 3> up_region;
    FixedVector<int, 3> down_region;
    FixedVector<bool, 3> has_down;
    vector<bool> region_connected;

    up_region[0] = up_region[1] = up_region[2] = -1;
    down_region[0] = down_region[1] = down_region[2] = -1;
    has_down[0] = has_down[1] = has_down[2] = false;

    // Find up stairs and down stairs on the current level.
    memset(travel_point_distance, 0, sizeof(travel_distance_grid_t));
    int nzones = 0;
    for (rectangle_iterator ri(0); ri; ++ri)
    {
        if (!map_bounds(ri->x, ri->y)
            || travel_point_distance[ri->x][ri->y]
            || !dgn_square_travel_ok(*ri))
        {
            continue;
        }

        _dgn_fill_zone(*ri, ++nzones, _dgn_point_record_stub,
                       dgn_square_travel_ok, NULL);
    }

    int max_region = 0;
    for (rectangle_iterator ri(0); ri; ++ri)
    {
        if (feature_mimic_at(*ri))
            continue;

        dungeon_feature_type feat = grd(*ri);
        switch (feat)
        {
        case DNGN_STONE_STAIRS_DOWN_I:
        case DNGN_STONE_STAIRS_DOWN_II:
        case DNGN_STONE_STAIRS_DOWN_III:
        {
            int idx = feat - DNGN_STONE_STAIRS_DOWN_I;
            if (down_region[idx] == -1)
            {
                down_region[idx] = travel_point_distance[ri->x][ri->y];
                down_gc[idx] = *ri;
                max_region = max(down_region[idx], max_region);
            }
            else
            {
                // Too many stairs!
                return false;
            }
            break;
        }
        case DNGN_STONE_STAIRS_UP_I:
        case DNGN_STONE_STAIRS_UP_II:
        case DNGN_STONE_STAIRS_UP_III:
        {
            int idx = feat - DNGN_STONE_STAIRS_UP_I;
            if (up_region[idx] == -1)
            {
                up_region[idx] = travel_point_distance[ri->x][ri->y];
                up_gc[idx] = *ri;
                max_region = max(up_region[idx], max_region);
            }
            else
            {
                // Too many stairs!
                return false;
            }
            break;
        }
        default:
            break;
        }
    }

    // Ensure all up stairs were found.
    for (int i = 0; i < 3; i++)
        if (up_region[i] == -1)
            return false;

    region_connected.resize(max_region + 1);
    for (unsigned int i = 0; i < region_connected.size(); i++)
        region_connected[i] = false;

    // Which up stairs have a down stair? (These are potentially connected.)
    if (!at_branch_bottom())
    {
        for (int i = 0; i < 3; i++)
            for (int j = 0; j < 3; j++)
            {
                if (down_region[j] == up_region[i])
                    has_down[i] = true;
            }
    }

    bool any_connected = has_down[0] || has_down[1] || has_down[2];
    if (!any_connected && !at_branch_bottom())
        return false;

    // Keep track of what stairs we've assigned.
    int assign_prev[3] = {-1, -1, -1};
    int assign_cur[3] = {-1, -1, -1};

    // Assign one connected down stair from the previous level to an
    // upstair on the current level with a downstair in the same region.
    // This ensures at least a single valid path to the top.
    bool minimal_connectivity = false;
    for (int i = 0; i < 3 && !minimal_connectivity; i++)
    {
        if (!prev_con.connected[i])
            continue;
        for (int j = 0; j < 3; j++)
        {
            if (!has_down[j] && !at_branch_bottom())
                continue;

            minimal_connectivity = true;
            assign_prev[i] = j;
            assign_cur[j] = i;
            region_connected[up_region[j]] = true;
            break;
        }
    }
    if (!minimal_connectivity)
        return false;

    // For each disconnected stair (in a unique region) on the previous level,
    // try to reconnect to a connected up stair on the current level.
    for (int i = 0; i < 3; i++)
    {
        if (assign_prev[i] != -1 || prev_con.connected[i])
            continue;

        bool unique_region = true;
        for (int j = 0; j < i; j++)
        {
            if (prev_con.region[j] == prev_con.region[i])
                unique_region = false;
        }
        if (!unique_region)
            continue;

        // Try first to assign to any connected regions.
        for (int j = 0; j < 3; j++)
        {
            if (assign_cur[j] != -1 || !region_connected[up_region[j]])
                continue;

            assign_prev[i] = j;
            assign_cur[j] = i;
            prev_con.connect_region(prev_con.region[i]);
            break;
        }
        if (assign_prev[i] != -1)
            continue;

        // If we fail, then assign to any up stair with a down, and we'll
        // try to reconnect this section on the next level.
        for (int j = 0; j < 3; j++)
        {
            if (assign_cur[j] != -1 || !has_down[j])
                continue;

            assign_prev[i] = j;
            assign_cur[j] = i;
            break;
        }
    }

    // Assign any connected down stairs from the previous level to any
    // disconnected stairs on the current level.
    for (int i = 0; i < 3; i++)
    {
        if (!prev_con.connected[i] || assign_prev[i] != -1)
            continue;

        for (int j = 0; j < 3; j++)
        {
            if (has_down[j] || assign_cur[j] != -1)
                continue;
            if (region_connected[up_region[j]])
                continue;

            assign_prev[i] = j;
            assign_cur[j] = i;
            region_connected[up_region[j]] = true;
            break;
        }
    }

    // If there are any remaining stairs, assign those.
    for (int i = 0; i < 3; i++)
    {
        if (assign_prev[i] != -1)
            continue;
        for (int j = 0; j < 3; j++)
        {
            if (assign_cur[j] != -1)
                continue;
            assign_prev[i] = j;
            assign_cur[j] = i;

            if (region_connected[up_region[j]])
                prev_con.connect_region(prev_con.region[i]);
            else if (prev_con.connected[i])
                region_connected[up_region[j]] = true;
            break;
        }
    }

    // At the branch bottom, all up stairs must be connected.
    if (at_branch_bottom())
    {
        for (int i = 0; i < 3; i++)
            if (!region_connected[up_region[i]])
                return false;
    }

    // Sanity check that we're not duplicating stairs.
    bool stairs_unique = (assign_cur[0] != assign_cur[1]
                          && assign_cur[1] != assign_cur[2]);
    ASSERT(stairs_unique);
    if (!stairs_unique)
        return false;

    // Reassign up stair numbers as needed.
    for (int i = 0; i < 3; i++)
    {
        _set_grd(up_gc[i],
            (dungeon_feature_type)(DNGN_STONE_STAIRS_UP_I + assign_cur[i]));
    }

    // Fill in connectivity and regions.
    for (int i = 0; i < 3; i++)
    {
        this_con.region[i] = down_region[i];
        if (down_region[i] != -1)
            this_con.connected[i] = region_connected[down_region[i]];
        else
            this_con.connected[i] = false;

    }

    // Save the connectivity.
    if (you.depth > 1)
        connectivity[your_branch().id][you.depth - 2] = prev_con;
    connectivity[your_branch().id][you.depth - 1] = this_con;

    return true;
}

void run_map_epilogues()
{
    // Iterate over level vaults and run each map's epilogue.
    for (unsigned i = 0, size = env.level_vaults.size(); i < size; ++i)
    {
        map_def &map = env.level_vaults[i]->map;
        map.run_lua_epilogue();
    }
}

//////////////////////////////////////////////////////////////////////////
// vault_placement

vault_placement::vault_placement()
    : pos(-1, -1), size(0, 0), orient(MAP_NONE), map(),
      exits(), level_number(env.absdepth0), seen(false)
{
}

string vault_placement::map_name_at(const coord_def &where) const
{
    const coord_def offset = where - this->pos;
    return this->map.name_at(offset);
}

void vault_placement::reset()
{
    if (_current_temple_hash != NULL)
        _setup_temple_altars(*_current_temple_hash);
    else
        _temple_altar_list.clear();
}

void vault_placement::apply_grid()
{
    if (!size.zero())
    {
        bool clear = !map.has_tag("can_overwrite");

        // NOTE: assumes *no* previous item (I think) or monster (definitely)
        // placement.
        for (rectangle_iterator ri(pos, pos + size - 1); ri; ++ri)
        {
            if (map.is_overwritable_layout() && map_masked(*ri, MMT_VAULT))
                continue;

            const coord_def &rp(*ri);
            const coord_def dp = rp - pos;

            const int feat = map.map.glyph(dp);

            if (feat == ' ')
                continue;

            const dungeon_feature_type oldgrid = grd(*ri);

            if (clear)
            {
                env.grid_colours(*ri) = 0;
                env.pgrid(*ri) = 0;
                // what about heightmap?
                tile_clear_flavour(*ri);
            }

            keyed_mapspec *mapsp = map.mapspec_at(dp);
            _vault_grid(*this, feat, *ri, mapsp);

            if (!Generating_Level)
            {
                // Have to link items each square at a time, or
                // dungeon_terrain_changed could blow up.
                link_items();
                // Init tile flavour -- dungeon_terrain_changed does
                // this too, but only if oldgrid != newgrid, so we
                // make sure here.
                tile_init_flavour(*ri);
                const dungeon_feature_type newgrid = grd(*ri);
                grd(*ri) = oldgrid;
                dungeon_terrain_changed(*ri, newgrid, true, true);
                remove_markers_and_listeners_at(*ri);
            }
        }

        // Place monsters in a second pass.  Otherwise band followers
        // could be overwritten with subsequent walls.
        for (rectangle_iterator ri(pos, pos + size - 1); ri; ++ri)
        {
            const coord_def dp = *ri - pos;

            const int feat = map.map.glyph(dp);
            keyed_mapspec *mapsp = map.mapspec_at(dp);

            _vault_grid_mons(*this, feat, *ri, mapsp);
        }

        map.map.apply_overlays(pos);
    }
}

void vault_placement::draw_at(const coord_def &c)
{
    pos = c;
    apply_grid();
}

void vault_placement::connect(bool spotty) const
{
    for (vector<coord_def>::const_iterator i = exits.begin();
         i != exits.end(); ++i)
    {
        if (spotty && _connect_spotty(*i, _feat_is_wall_floor_liquid))
            continue;

        if (player_in_branch(BRANCH_SHOALS) &&
            dgn_shoals_connect_point(*i, _feat_is_wall_floor_liquid))
        {
            continue;
        }

        if (!_connect_vault_exit(*i))
            dprf("Warning: failed to connect vault exit (%d;%d).", i->x, i->y);
    }
}

// Checks the resultant feature type of the map glyph, after applying KFEAT
// and so forth. Unfortunately there is a certain amount of duplication of
// the code path in apply_grid; but actual modifications to the level
// are so intertwined with that code path it would be actually quite messy
// to try and avoid the duplication.
dungeon_feature_type vault_placement::feature_at(const coord_def &c)
{
    // Can't check outside bounds of vault
    if (size.zero() || c.x > size.x || c.y > size.y)
        return NUM_FEATURES;

    const int feat = map.map.glyph(c);

    if (feat == ' ')
        return NUM_FEATURES;

    keyed_mapspec *mapsp = map.mapspec_at(c);
    return _vault_inspect(*this, feat, mapsp);

}

bool vault_placement::is_space(const coord_def &c)
{
    // Can't check outside bounds of vault
    if (size.zero() || c.x > size.x || c.y > size.y)
        return NUM_FEATURES;

    const int feat = map.map.glyph(c);
    return (feat == ' ');
}
bool vault_placement::is_exit(const coord_def &c)
{
    // Can't check outside bounds of vault
    if (size.zero() || c.x > size.x || c.y > size.y)
        return NUM_FEATURES;

    const int feat = map.map.glyph(c);
    return (feat == '@');
}
static dungeon_feature_type _vault_inspect(vault_placement &place,
                        int vgrid, keyed_mapspec *mapsp)
{
    // The two functions called are
    if (mapsp && mapsp->replaces_glyph())
        return _vault_inspect_mapspec(place, *mapsp);
    else
        return _vault_inspect_glyph(place, vgrid);
}

static dungeon_feature_type _vault_inspect_mapspec(vault_placement &place,
                                                   keyed_mapspec& mapsp)
{
    dungeon_feature_type found = NUM_FEATURES;
    const feature_spec f = mapsp.get_feat();
    if (f.trap.get())
    {
        trap_spec* spec = f.trap.get();
        if (spec)
            found = trap_category(spec->tr_type);
    }
    else if (f.feat >= 0)
        found = static_cast<dungeon_feature_type>(f.feat);
    else if (f.glyph >= 0)
        found = _vault_inspect_glyph(place, f.glyph);
    else if (f.shop.get())
        found = DNGN_ENTER_SHOP;
    else
        found = DNGN_FLOOR;

    return found;
}

static dungeon_feature_type _vault_inspect_glyph(vault_placement &place,
                                                 int vgrid)
{
    // Get the base feature according to the glyph
    dungeon_feature_type found = NUM_FEATURES;
    if (vgrid != -1)
        found = _glyph_to_feat(vgrid, &place);

    // If it's an altar for an unavailable god then it will get turned into floor by _vault_grid_glyph
    if (feat_is_altar(found)
        && is_unavailable_god(feat_altar_god(found)))
    {
        found = DNGN_FLOOR;
    }

    return found;
}

static void _remember_vault_placement(const vault_placement &place, bool extra)
{
    // First we store some info on the vault, so that if there's a crash the
    // crash report can list them all.
    env.level_vault_list.push_back(
        make_stringf("%s%s: (%d,%d) (%d,%d) orient: %d",
                     place.map.name.c_str(),
                     extra ? " (extra)" : "",
                     place.pos.x, place.pos.y,
                     place.size.x, place.size.y,
                     place.orient));

    // Second we setup some info to be saved in the player's properties
    // hash table, so the information can be included in the character
    // dump when the player dies/quits/wins.
    if (!place.map.is_overwritable_layout()
        && !place.map.has_tag_suffix("dummy")
        && !place.map.has_tag("no_dump"))
    {
        // When generating a level, vaults may be vetoed together with the
        // whole level after being placed, thus we need to save them in a
        // temp list.
        if (Generating_Level)
            _you_vault_list.push_back(place.map.name);
        else
            you.vault_list[level_id::current()].push_back(place.map.name);
    }
}

string dump_vault_maps()
{
    string out = "";

    vector<level_id> levels = all_dungeon_ids();

    for (unsigned int i = 0; i < levels.size(); i++)
    {
        level_id    &lid = levels[i];

        if (you.vault_list.find(lid) == you.vault_list.end())
            continue;

        out += lid.describe() + ":\n";

        vector<string> &maps(you.vault_list[lid]);

        string vaults = comma_separated_line(maps.begin(), maps.end(), ", ");
        while (!vaults.empty())
            out += "  " + wordwrap_line(vaults, 78) + "\n";
        out += "\n";
    }
    return out;
}

///////////////////////////////////////////////////////////////////////////
// vault_place_iterator

vault_place_iterator::vault_place_iterator(const vault_placement &vp)
    : vault_place(vp), pos(vp.pos), tl(vp.pos), br(vp.pos + vp.size - 1)
{
    --pos.x;
    ++*this;
}

vault_place_iterator::operator bool () const
{
    return pos.y <= br.y && pos.x <= br.x;
}

coord_def vault_place_iterator::operator * () const
{
    return pos;
}

const coord_def *vault_place_iterator::operator -> () const
{
    return &pos;
}

vault_place_iterator &vault_place_iterator::operator ++ ()
{
    while (pos.y <= br.y)
    {
        if (++pos.x > br.x)
        {
            pos.x = tl.x;
            ++pos.y;
        }
        if (pos.y <= br.y && vault_place.map.in_map(pos - tl))
            break;
    }
    return *this;
}

vault_place_iterator vault_place_iterator::operator ++ (int)
{
    const vault_place_iterator copy = *this;
    ++*this;
    return copy;
}

//////////////////////////////////////////////////////////////////////////
// unwind_vault_placement_mask

unwind_vault_placement_mask::unwind_vault_placement_mask(const map_bitmask *mask)
    : oldmask(Vault_Placement_Mask)
{
    Vault_Placement_Mask = mask;
}

unwind_vault_placement_mask::~unwind_vault_placement_mask()
{
    Vault_Placement_Mask = oldmask;
}


// mark all unexplorable squares, count the rest
static void _calc_density()
{
    int open = 0;
    for (rectangle_iterator ri(0); ri; ++ri)
    {
        // If for some reason a level gets modified afterwards, dug-out
        // places in unmodified parts should not suddenly become explorable.
        if (!testbits(env.pgrid(*ri), FPROP_SEEN_OR_NOEXP))
            for (adjacent_iterator ai(*ri, false); ai; ++ai)
                if (grd(*ai) >= DNGN_MINITEM)
                {
                    open++;
                    goto out;
                }
        env.pgrid(*ri) |= FPROP_SEEN_OR_NOEXP;
    out:;
    }

    dprf("Level density: %d", open);
    env.density = open;
}

// Mark all solid squares as no_rtele so that digging doesn't influence
// random teleportation.
static void _mark_solid_squares()
{
    for (rectangle_iterator ri(0); ri; ++ri)
    {
        if (grd(*ri) <= DNGN_MAXSOLID)
            env.pgrid(*ri) |= FPROP_NO_RTELE_INTO;
    }
}<|MERGE_RESOLUTION|>--- conflicted
+++ resolved
@@ -4615,13 +4615,8 @@
     const bool patrolling
         = mspec.patrolling || place.map.has_tag("patrolling");
 
-<<<<<<< HEAD
+    mspec.props["map"].get_string() = place.map_name_at(where);
     return dgn_place_monster(mspec, where, false, generate_awake, patrolling);
-=======
-    mspec.props["map"].get_string() = place.map_name_at(where);
-    return dgn_place_monster(mspec, monster_level, where, false,
-                             generate_awake, patrolling);
->>>>>>> e8f008ab
 }
 
 static bool _dgn_place_one_monster(const vault_placement &place,
@@ -6369,8 +6364,7 @@
 // vault_placement
 
 vault_placement::vault_placement()
-    : pos(-1, -1), size(0, 0), orient(MAP_NONE), map(),
-      exits(), level_number(env.absdepth0), seen(false)
+    : pos(-1, -1), size(0, 0), orient(MAP_NONE), map(), exits(), seen(false)
 {
 }
 

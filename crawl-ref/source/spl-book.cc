--- conflicted
+++ resolved
@@ -609,7 +609,6 @@
         rc = true, undead = false;
     }
 
-<<<<<<< HEAD
     if (you.species == SP_DJINNI
         && (spell == SPELL_ICE_FORM
          || spell == SPELL_OZOCUBUS_ARMOUR
@@ -617,10 +616,9 @@
     {
         rc = true, undead = false;
     }
-=======
+
     if (you.species == SP_LAVA_ORC && spell == SPELL_STONESKIN)
-        rc = true;
->>>>>>> aff44e3d
+        rc = true, undead = false;
 
     return rc;
 }

--- conflicted
+++ resolved
@@ -1919,7 +1919,12 @@
                 if (igrd(*i) != NON_ITEM || act)
                 {
                     coord_def newpos;
-                    get_push_space(*i, newpos, act, false, &veto_spots);
+                    // If we don't find a spot, try again ignoring tension.
+                    const bool success =
+                        get_push_space(*i, newpos, act, false, &veto_spots)
+                        || get_push_space(*i, newpos, act, true, &veto_spots);
+                    ASSERTM(success, "No push space from (%d,%d)", i->x, i->y);
+
                     move_items(*i, newpos);
                     if (act)
                     {
@@ -2964,19 +2969,6 @@
     bool finalAnswer   = false;   // as in: "Is that your...?" {dlb}
     actor *foe = mons->get_foe();
 
-<<<<<<< HEAD
-    // If we were polymorphed into a new form, we might have retained our
-    // spells (if we were a named monster, for example). However, we can only
-    // use them if the new form can speak. If the new form has the SPELLCASTER
-    // flag, casting will happen normally anyway; otherwise, we set this
-    // variable to permit casting anyway, but only with a 50% chance.
-    const bool spellcasting_poly(
-        !mons->can_use_spells()
-        && mons_class_flag(mons->type, M_SPEAKS)
-        && mons->has_spells());
-
-=======
->>>>>>> 85094396
     if (is_sanctuary(mons->pos()) && !mons->wont_attack())
         return false;
 

--- conflicted
+++ resolved
@@ -20,12 +20,8 @@
 
     // Squares that the tide should not affect.
     FPROP_NO_TIDE       = (1 << 10),
-<<<<<<< HEAD
-
-    FPROP_MOLD        = (1 << 11)
-=======
-    FPROP_NO_SUBMERGE   = (1 << 11)
->>>>>>> fbe3fadd
+    FPROP_NO_SUBMERGE   = (1 << 11),
+    FPROP_MOLD          = (1 << 12)
 };
 
 

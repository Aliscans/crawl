--- conflicted
+++ resolved
@@ -759,21 +759,15 @@
 
     if (!tiles.is_using_small_layout())
     {
-<<<<<<< HEAD
         while ((int)m_items.size() < mx * my)
             // let's not do this for p2 either
         {
             InventoryTile desc;
             desc.flag = TILEI_FLAG_FLOOR;
+            if (disable_all)
+                desc.flag |= TILEI_FLAG_INVALID;
             m_items.push_back(desc);
         }
-=======
-        InventoryTile desc;
-        desc.flag = TILEI_FLAG_FLOOR;
-        if (disable_all)
-            desc.flag |= TILEI_FLAG_INVALID;
-        m_items.push_back(desc);
->>>>>>> 397d2046
     }
 }
 

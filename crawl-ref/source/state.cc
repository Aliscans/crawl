/*
 *  File:       state.cc
 *  Summary:    Game state functions.
 *  Written by: Matthew Cline
 */

#include "AppHdr.h"

#include "externs.h"

#include "dbg-util.h"
#include "delay.h"
#include "directn.h"
#include "exclude.h"
#include "macro.h"
#include "menu.h"
#include "message.h"
#include "misc.h"
#include "mon-util.h"
#include "player.h"
#include "religion.h"
#include "showsymb.h"
#include "state.h"
#include "hints.h"

game_state::game_state()
    : game_crashed(false), game_wants_emergency_save(false),
      mouse_enabled(false), waiting_for_command(false),
      terminal_resized(false), last_winch(0), io_inited(false),
      need_save(false),
      saving_game(false), updating_scores(false), seen_hups(0),
      map_stat_gen(false), type(GAME_TYPE_NORMAL),
      last_type(GAME_TYPE_UNSPECIFIED), arena_suspended(false),
      dump_maps(false), test(false), script(false), build_db(false),
      tests_selected(), show_more_prompt(true),
      terminal_resize_handler(NULL), terminal_resize_check(NULL),
      doing_prev_cmd_again(false), prev_cmd(CMD_NO_CMD),
      repeat_cmd(CMD_NO_CMD),cmd_repeat_started_unsafe(false),
      level_annotation_shown(false),
#ifndef USE_TILE
      mlist_targeting(false),
#else
      title_screen(true),
#endif
      darken_range(-1), unsaved_macros(false), mon_act(NULL)
{
    reset_cmd_repeat();
    reset_cmd_again();
}

void game_state::add_startup_error(const std::string &err)
{
    startup_errors.push_back(err);
}

void game_state::show_startup_errors()
{
    formatted_scroller error_menu;
    error_menu.set_flags(MF_NOSELECT | MF_ALWAYS_SHOW_MORE | MF_NOWRAP
                         | MF_EASY_EXIT);
    error_menu.set_more(
        formatted_string::parse_string(
                           "<cyan>[ + : Page down.   - : Page up."
                           "                    Esc or Enter to continue.]"));
    error_menu.set_title(
        new MenuEntry("Warning: Crawl encountered errors during startup:",
                      MEL_TITLE));
    for (int i = 0, size = startup_errors.size(); i < size; ++i)
        error_menu.add_entry(new MenuEntry(startup_errors[i]));
    error_menu.show();
}

///////////////////////////////////////////////////////////////////////////
// Repeating commands and doing the previous command over again.

bool game_state::is_replaying_keys() const
{
    return (crawl_state.doing_prev_cmd_again
            || crawl_state.is_repeating_cmd());
}

bool game_state::is_repeating_cmd() const
{
    return (repeat_cmd != CMD_NO_CMD);
}

void game_state::cancel_cmd_repeat(std::string reason)
{
    if (!is_repeating_cmd())
        return;

    if (repeat_cmd == CMD_WIZARD)
    {
        // Don't interrupt wizard testing of religion.
        if (is_god_acting())
            return;

        // Don't interrupt wizard testing just because we can't
        // move.
        if (you.cannot_act())
            return;

        // We've probably just recovered from being unable to act;
        // again, don't interrupt.
        if (you.turn_is_over)
            return;
    }

    if (is_replaying_keys() || cmd_repeat_start)
        flush_input_buffer(FLUSH_KEY_REPLAY_CANCEL);

    if (is_processing_macro())
        flush_input_buffer(FLUSH_ABORT_MACRO);

    reset_cmd_repeat();

    if (!reason.empty())
        mpr(reason.c_str());
}

void game_state::cancel_cmd_again(std::string reason)
{
    if (!doing_prev_cmd_again)
        return;

    flush_input_buffer(FLUSH_KEY_REPLAY_CANCEL);

    if (is_processing_macro())
        flush_input_buffer(FLUSH_ABORT_MACRO);

    reset_cmd_again();

    if (!reason.empty())
        mpr(reason.c_str());
}

void game_state::cancel_cmd_all(std::string reason)
{
    cancel_cmd_repeat(reason);
    cancel_cmd_again(reason);
}

void game_state::cant_cmd_repeat(std::string reason)
{
    if (reason.empty())
        reason = "Can't repeat that command.";

    cancel_cmd_repeat(reason);
}

void game_state::cant_cmd_again(std::string reason)
{
    if (reason.empty())
        reason = "Can't redo that command.";

    cancel_cmd_again(reason);
}

void game_state::cant_cmd_any(std::string reason)
{
    cant_cmd_repeat(reason);
    cant_cmd_again(reason);
}

// The method is called to prevent the "no repeating zero turns
// commands" message that input() generates (in the absence of
// cancelling the repeition) for a repeated command that took no
// turns.  A wrapper around cancel_cmd_repeat(), its only purpose it
// to make it clear why cancel_cmd_repeat() is being called.
void game_state::zero_turns_taken()
{
    ASSERT(!you.turn_is_over);
    cancel_cmd_repeat();
}

bool interrupt_cmd_repeat(activity_interrupt_type ai,
                           const activity_interrupt_data &at)
{
    if (crawl_state.cmd_repeat_start)
        return (false);

    if (crawl_state.repeat_cmd == CMD_WIZARD)
        return (false);

    switch (ai)
    {
    case AI_STATUE:
    case AI_HUNGRY:
    case AI_TELEPORT:
    case AI_FORCE_INTERRUPT:
    case AI_HP_LOSS:
    case AI_MONSTER_ATTACKS:
        crawl_state.cancel_cmd_repeat("Command repetition interrupted.");
        return (true);

    default:
        break;
    }

    if (ai == AI_SEE_MONSTER)
    {
        const monster* mon = static_cast<const monster* >(at.data);
        if (!you.can_see(mon))
            return (false);

        if (crawl_state.cmd_repeat_started_unsafe
            && at.context != "newly seen")
        {
            return (false);
        }

        crawl_state.cancel_cmd_repeat();

#ifndef DEBUG_DIAGNOSTICS
        if (at.context == "newly seen")
        {
            set_auto_exclude(mon);

            std::string text = get_monster_equipment_desc(mon, false);
            text += " comes into view.";
            mpr(text, MSGCH_WARN);
        }

        if (crawl_state.game_is_hints())
            hints_monster_seen(*mon);
#else
        formatted_string fs(channel_to_colour(MSGCH_WARN));
        fs.cprintf("%s (", mon->name(DESC_PLAIN, true).c_str());
        monster_info mi(mon);
        fs.add_glyph(get_mons_glyph(mi));
        fs.cprintf(") in view: (%d,%d), see_cell: %s",
                   mon->pos().x, mon->pos().y,
                   you.see_cell(mon->pos())? "yes" : "no");
        formatted_mpr(fs, MSGCH_WARN);
#endif

        return (true);
    }

    // If command repetition is being used to imitate the rest command,
    // then everything interrupts it.
    if (crawl_state.repeat_cmd == CMD_MOVE_NOWHERE
        || crawl_state.repeat_cmd == CMD_SEARCH)
    {
        if (ai == AI_FULL_MP)
            crawl_state.cancel_cmd_repeat("Magic restored.");
        else if (ai == AI_FULL_HP)
            crawl_state.cancel_cmd_repeat("HP restored.");
        else
            crawl_state.cancel_cmd_repeat("Command repetition interrupted.");

        return (true);
    }

    if (crawl_state.cmd_repeat_started_unsafe)
        return (false);

    if (ai == AI_HIT_MONSTER)
    {
        // This check is for when command repetition is used to
        // whack away at a 0xp monster, since the player feels safe
        // when the only monsters around are 0xp.
        const monster* mon = static_cast<const monster* >(at.data);

        if (mons_class_flag(mon->type, M_NO_EXP_GAIN)
            && mon->visible_to(&you))
        {
            return (false);
        }

        crawl_state.cancel_cmd_repeat("Command repetition interrupted.");
        return (true);
    }

    return (false);
}

void game_state::reset_cmd_repeat()
{
    repeat_cmd           = CMD_NO_CMD;
    cmd_repeat_start     = false;
}

void game_state::reset_cmd_again()
{
    doing_prev_cmd_again = false;
    prev_cmd             = CMD_NO_CMD;
    prev_cmd_repeat_goal = 0;
    prev_repeat_cmd      = CMD_NO_CMD;

    prev_cmd_keys.clear();
}

///////////////////////////////////////////////////////////
// Keeping track of which god is currently doing something
///////////////////////////////////////////////////////////

god_act_state::god_act_state()
{
    reset();
}

void god_act_state::reset()
{
    which_god   = GOD_NO_GOD;
    retribution = false;
    depth       = 0;
}

bool game_state::is_god_acting() const
{
    ASSERT(god_act.depth >= 0);
    ASSERT(!(god_act.depth > 0 && god_act.which_god == GOD_NO_GOD));
    ASSERT(!(god_act.depth == 0 && god_act.which_god != GOD_NO_GOD));
    ASSERT(!(god_act.depth == 0 && god_act_stack.size() > 0));

    return (god_act.depth > 0);
}

bool game_state::is_god_retribution() const
{
    ASSERT(is_god_acting());

    return (god_act.retribution);
}

god_type game_state::which_god_acting() const
{
    return god_act.which_god;
}

void game_state::inc_god_acting(bool is_retribution)
{
    inc_god_acting(you.religion, is_retribution);
}

void game_state::inc_god_acting(god_type which_god, bool is_retribution)
{
    ASSERT(which_god != GOD_NO_GOD);

    if (god_act.which_god != GOD_NO_GOD
        && god_act.which_god != which_god)
    {
        ASSERT(god_act.depth >= 1);

        god_act_stack.push_back(god_act);
        god_act.reset();
    }

    god_act.which_god   = which_god;
    god_act.retribution = is_retribution || god_act.retribution;
    god_act.depth++;
}

void game_state::dec_god_acting()
{
    dec_god_acting(you.religion);
}

void game_state::dec_god_acting(god_type which_god)
{
    ASSERT(which_god != GOD_NO_GOD);
    ASSERT(god_act.depth > 0);
    ASSERT(god_act.which_god == which_god);

    god_act.depth--;

    if (god_act.depth == 0)
    {
        god_act.reset();
        if (god_act_stack.size() > 0)
        {
            god_act = god_act_stack[god_act_stack.size() - 1];
            god_act_stack.pop_back();
            ASSERT(god_act.depth >= 1);
            ASSERT(god_act.which_god != GOD_NO_GOD);
            ASSERT(god_act.which_god != which_god);
        }
    }
}

void game_state::clear_god_acting()
{
    ASSERT(!is_god_acting());
    ASSERT(god_act_stack.size() == 0);

    god_act.reset();
}

std::vector<god_act_state> game_state::other_gods_acting() const
{
    ASSERT(is_god_acting());
    return god_act_stack;
}

bool game_state::is_mon_acting() const
{
    return (mon_act != NULL);
}

monster* game_state::which_mon_acting() const
{
    return (mon_act);
}

void game_state::inc_mon_acting(monster* mon)
{
    ASSERT(!invalid_monster(mon));

    if (mon_act != NULL)
        mon_act_stack.push_back(mon_act);

    mon_act = mon;
}

void game_state::dec_mon_acting(monster* mon)
{
    ASSERT(mon_act == mon);

    mon_act = NULL;

    const unsigned int size = mon_act_stack.size();
    if (size > 0)
    {
        mon_act = mon_act_stack[size - 1];
        ASSERT(!invalid_monster(mon_act));
        mon_act_stack.pop_back();
    }
}

void game_state::clear_mon_acting()
{
    mon_act = NULL;
    mon_act_stack.clear();
}

void game_state::mon_gone(monster* mon)
{
    for (unsigned int i = 0, size = mon_act_stack.size(); i < size; i++)
    {
        if (mon_act_stack[i] == mon)
        {
            mon_act_stack.erase(mon_act_stack.begin() + i);
            i--;
            size--;
        }
    }

    if (mon_act == mon)
        dec_mon_acting(mon);
}

void game_state::dump()
{
    fprintf(stderr, "\nGame state:\n\n");

    fprintf(stderr, "mouse_enabled: %d, waiting_for_command: %d, "
                  "terminal_resized: %d\n",
            mouse_enabled, waiting_for_command, terminal_resized);
    fprintf(stderr, "io_inited: %d, need_save: %d, saving_game: %d, "
                  "updating_scores: %d:\n",
            io_inited, need_save, saving_game, updating_scores);
    fprintf(stderr, "seen_hups: %d, map_stat_gen: %d, type: %d, "
<<<<<<< HEAD
                  "arena_suspended: %d\n",
            seen_hups, map_stat_gen, type, arena_suspended);
=======
                  "arena_suspended: %d, unicode_ok: %d\n",
            seen_hups, map_stat_gen, type, arena_suspended, unicode_ok);
    if (last_winch)
        fprintf(stderr, "Last resize was %ld seconds ago.\n",
                (long int)(time(0) - last_winch));
>>>>>>> ce4dbcfd

    fprintf(stderr, "\n");

    // Arena mode can change behavior of the rest of the code and/or lead
    // to asserts.
    unwind_var<game_type> _type(type, GAME_TYPE_NORMAL);
    unwind_bool _arena_suspended(arena_suspended, false);

    if (!startup_errors.empty())
    {
        fprintf(stderr, "Startup errors:\n");
        for (unsigned int i = 0; i < startup_errors.size(); i++)
            fprintf(stderr, "%s\n", startup_errors[i].c_str());
        fprintf(stderr, "\n");
    }

    fprintf(stderr, "prev_cmd = %s\n", command_to_name(prev_cmd).c_str());

    if (doing_prev_cmd_again)
    {
        fprintf(stderr, "Doing prev_cmd again with keys: ");
        for (unsigned int i = 0; i < prev_cmd_keys.size(); i++)
            fprintf(stderr, "%d, ", prev_cmd_keys[i]);
        fprintf(stderr, "\n");
        fprintf(stderr, "As ASCII keys: ");
        for (unsigned int i = 0; i < prev_cmd_keys.size(); i++)
            fprintf(stderr, "%c", (char) prev_cmd_keys[i]);
        fprintf(stderr, "\n\n");
    }
    fprintf(stderr, "repeat_cmd = %s\n", command_to_name(repeat_cmd).c_str());

    fprintf(stderr, "\n");

    if (god_act.which_god != GOD_NO_GOD || god_act.depth != 0)
    {
        fprintf(stderr, "God %s currently acting with depth %d\n\n",
                god_name(god_act.which_god).c_str(), god_act.depth);
    }

    if (god_act_stack.size() != 0)
    {
        fprintf(stderr, "Other gods acting:\n");
        for (unsigned int i = 0; i < god_act_stack.size(); i++)
            fprintf(stderr, "God %s with depth %d\n",
                    god_name(god_act_stack[i].which_god).c_str(),
                    god_act_stack[i].depth);
        fprintf(stderr, "\n\n");
    }

    if (mon_act != NULL)
    {
        fprintf(stderr, "%s currently acting:\n\n",
                debug_mon_str(mon_act).c_str());
        debug_dump_mon(mon_act, true);
    }

    if (mon_act_stack.size() != 0)
    {
        fprintf(stderr, "Others monsters acting:\n");
        for (unsigned int i = 0; i < mon_act_stack.size(); i++)
            fprintf(stderr, "    %s\n",
                    debug_mon_str(mon_act_stack[i]).c_str());
    }
}

bool game_state::player_is_dead() const
{
    return (updating_scores && !need_save);
}

bool game_state::game_standard_levelgen() const
{
    return (game_is_normal() || game_is_hints());
}

bool game_state::game_is_normal() const
{
    ASSERT(type < NUM_GAME_TYPE);
    return (type == GAME_TYPE_NORMAL || type == GAME_TYPE_UNSPECIFIED);
}

bool game_state::game_is_tutorial() const
{
    ASSERT(type < NUM_GAME_TYPE);
    return type == GAME_TYPE_TUTORIAL;
}

bool game_state::game_is_arena() const
{
    ASSERT(type < NUM_GAME_TYPE);
    return type == GAME_TYPE_ARENA;
}

bool game_state::game_is_sprint() const
{
    ASSERT(type < NUM_GAME_TYPE);
    return type == GAME_TYPE_SPRINT;
}

bool game_state::game_is_zotdef() const
{
    ASSERT(type < NUM_GAME_TYPE);
    return type == GAME_TYPE_ZOTDEF;
}

bool game_state::game_is_hints() const
{
    ASSERT(type < NUM_GAME_TYPE);
    return type == GAME_TYPE_HINTS;
}

bool game_state::game_is_hints_tutorial() const
{
    return (game_is_hints() || game_is_tutorial());
}

std::string game_state::game_type_name() const
{
    return game_type_name_for(type);
}

std::string game_state::game_type_name_for(game_type _type)
{
    switch (_type)
    {
    case GAME_TYPE_UNSPECIFIED:
    case GAME_TYPE_NORMAL:
    case GAME_TYPE_HINTS:
    default:
        // No explicit game type name for default game.
        return "";
    case GAME_TYPE_TUTORIAL:
        return "Tutorial";
    case GAME_TYPE_ARENA:
        return "Arena";
    case GAME_TYPE_SPRINT:
        return "Dungeon Sprint";
    case GAME_TYPE_ZOTDEF:
        return "Zot Defence";
    }
}

std::string game_state::game_savedir_path() const
{
    return game_is_sprint()? "sprint/" :
           game_is_zotdef()? "zotdef/" : "";
}

std::string game_state::game_type_qualifier() const
{
    if (crawl_state.game_is_sprint())
        return "-sprint";
    if (crawl_state.game_is_zotdef())
        return "-zotdef";
    if (crawl_state.game_is_tutorial())
        return "-tutorial";
    if (crawl_state.game_is_hints())
        return "-hints";
    return "";
}<|MERGE_RESOLUTION|>--- conflicted
+++ resolved
@@ -461,16 +461,11 @@
                   "updating_scores: %d:\n",
             io_inited, need_save, saving_game, updating_scores);
     fprintf(stderr, "seen_hups: %d, map_stat_gen: %d, type: %d, "
-<<<<<<< HEAD
                   "arena_suspended: %d\n",
             seen_hups, map_stat_gen, type, arena_suspended);
-=======
-                  "arena_suspended: %d, unicode_ok: %d\n",
-            seen_hups, map_stat_gen, type, arena_suspended, unicode_ok);
     if (last_winch)
         fprintf(stderr, "Last resize was %ld seconds ago.\n",
                 (long int)(time(0) - last_winch));
->>>>>>> ce4dbcfd
 
     fprintf(stderr, "\n");
 

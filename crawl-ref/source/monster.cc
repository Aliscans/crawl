/**
 * @file
 * @brief Monsters class methods
**/

#include "AppHdr.h"

#include "areas.h"
#include "artefact.h"
#include "beam.h"
#include "cloud.h"
#include "coord.h"
#include "coordit.h"
#include "delay.h"
#include "dgnevent.h"
#include "dgn-overview.h"
#include "dgn-shoals.h"
#include "directn.h"
#include "env.h"
#include "fight.h"
#include "fineff.h"
#include "fprop.h"
#include "ghost.h"
#include "godabil.h"
#include "goditem.h"
#include "itemname.h"
#include "items.h"
#include "kills.h"
#include "libutil.h"
#include "misc.h"
#include "mon-abil.h"
#include "mon-act.h"
#include "mon-behv.h"
#include "mon-death.h"
#include "mon-place.h"
#include "mon-stuff.h"
#include "mon-transit.h"
#include "mon-util.h"
#include "mgen_data.h"
#include "random.h"
#include "religion.h"
#include "shopping.h"
#include "spl-damage.h"
#include "spl-util.h"
#include "state.h"
#include "terrain.h"
#ifdef USE_TILE
#include "tileview.h"
#endif
#include "traps.h"
#include "hints.h"
#include "view.h"
#include "shout.h"
#include "xom.h"

#include <algorithm>
#include <queue>

// Macro that saves some typing, nothing more.
#define smc get_monster_data(mc)

monster::monster()
    : hit_points(0), max_hit_points(0), hit_dice(0),
      ac(0), ev(0), speed(0), speed_increment(0), target(), firing_pos(),
      patrol_point(), travel_target(MTRAV_NONE), inv(NON_ITEM), spells(),
      attitude(ATT_HOSTILE), behaviour(BEH_WANDER), foe(MHITYOU),
      enchantments(), flags(0), experience(0), base_monster(MONS_NO_MONSTER),
      number(0), colour(BLACK), foe_memory(0), shield_blocks(0),
      god(GOD_NO_GOD), ghost(), seen_context(""), client_id(0)

{
    type = MONS_NO_MONSTER;
    travel_path.clear();
    props.clear();
    if (crawl_state.game_is_arena())
        foe = MHITNOT;
}

// Empty destructor to keep auto_ptr happy with incomplete ghost_demon type.
monster::~monster()
{
}

monster::monster(const monster& mon)
{
    init_with(mon);
}

monster &monster::operator = (const monster& mon)
{
    if (this != &mon)
        init_with(mon);
    return (*this);
}

void monster::reset()
{
    mname.clear();
    enchantments.clear();
    ench_cache.reset();
    ench_countdown = 0;
    inv.init(NON_ITEM);

    flags           = 0;
    experience      = 0;
    type            = MONS_NO_MONSTER;
    base_monster    = MONS_NO_MONSTER;
    hit_points      = 0;
    max_hit_points  = 0;
    hit_dice        = 0;
    ac              = 0;
    ev              = 0;
    speed_increment = 0;
    attitude        = ATT_HOSTILE;
    behaviour       = BEH_SLEEP;
    foe             = MHITNOT;
    number          = 0;
    damage_friendly = 0;
    damage_total    = 0;

    mons_remove_from_grid(this);
    position.reset();
    firing_pos.reset();
    patrol_point.reset();
    travel_target = MTRAV_NONE;
    travel_path.clear();
    ghost.reset(NULL);
    seen_context = "";
    props.clear();

    client_id = 0;
}

void monster::init_with(const monster& mon)
{
    reset();

    mid               = mon.mid;
    mname             = mon.mname;
    type              = mon.type;
    base_monster      = mon.base_monster;
    hit_points        = mon.hit_points;
    max_hit_points    = mon.max_hit_points;
    hit_dice          = mon.hit_dice;
    ac                = mon.ac;
    ev                = mon.ev;
    speed             = mon.speed;
    speed_increment   = mon.speed_increment;
    position          = mon.position;
    target            = mon.target;
    firing_pos        = mon.firing_pos;
    patrol_point      = mon.patrol_point;
    travel_target     = mon.travel_target;
    travel_path       = mon.travel_path;
    inv               = mon.inv;
    spells            = mon.spells;
    attitude          = mon.attitude;
    behaviour         = mon.behaviour;
    foe               = mon.foe;
    enchantments      = mon.enchantments;
    ench_cache        = mon.ench_cache;
    flags             = mon.flags;
    experience        = mon.experience;
    number            = mon.number;
    colour            = mon.colour;
    foe_memory        = mon.foe_memory;
    god               = mon.god;
    props             = mon.props;
    damage_friendly   = mon.damage_friendly;
    damage_total      = mon.damage_total;

    if (mon.ghost.get())
        ghost.reset(new ghost_demon(*mon.ghost));
    else
        ghost.reset(NULL);
}

uint32_t monster::last_client_id = 0;

uint32_t monster::get_client_id() const
{
    return client_id;
}

void monster::reset_client_id()
{
    client_id = 0;
}

void monster::ensure_has_client_id()
{
    if (client_id == 0)
    {
        client_id = ++last_client_id;
    }
}

mon_attitude_type monster::temp_attitude() const
{
    if (has_ench(ENCH_CHARM))
        return ATT_FRIENDLY;
    else if (has_ench(ENCH_TEMP_PACIF))
        return ATT_GOOD_NEUTRAL;
    else
        return attitude;
}

bool monster::swimming() const
{
    const dungeon_feature_type grid = grd(pos());
    return (feat_is_watery(grid) && mons_primary_habitat(this) == HT_WATER);
}

bool monster::wants_submerge() const
{
    // Trapdoor spiders only hide themselves under the floor when they
    // can't see their prey.
    if (type == MONS_TRAPDOOR_SPIDER)
    {
        const actor* _foe = get_foe();
        return (_foe == NULL || !can_see(_foe));
    }

    // Don't submerge if we just unsubmerged to shout.
    if (seen_context == "bursts forth shouting")
        return (false);

    if (!mons_is_retreating(this) && mons_can_move_towards_target(this))
        return (false);

    return (!mons_landlubbers_in_reach(this));
}

bool monster::submerged() const
{
    // FIXME, switch to 4.1's MF_SUBMERGED system which is much cleaner.
    // Can't find any reference to MF_SUBMERGED anywhere. Don't know what
    // this means. - abrahamwl
    if (has_ench(ENCH_SUBMERGED))
        return (true);

    if (grd(pos()) == DNGN_DEEP_WATER
        && (!monster_habitable_grid(this, DNGN_DEEP_WATER)
            || type == MONS_GREY_DRACONIAN)
        && !can_drown())
    {
        return (true);
    }

    return (false);
}

bool monster::extra_balanced_at(const coord_def p) const
{
    const dungeon_feature_type grid = grd(p);
    return (grid == DNGN_SHALLOW_WATER
            && (mons_genus(type) == MONS_NAGA             // tails, not feet
                || body_size(PSIZE_BODY) >= SIZE_LARGE));
}

bool monster::extra_balanced() const
{
    return extra_balanced_at(pos());
}

/*
 * Monster floundering conditions.
 *
 * Floundering reduce the movement speed and can cause the monster to fumble
 * its attacks. It can be caused by water or by Leda's liquefaction.
 *
 * @param pos Coordinates of position to check.
 * @return Whether the monster would be floundering at p.
 */
bool monster::floundering_at(const coord_def p) const
{
    const dungeon_feature_type grid = grd(p);
    return liquefied(p)
           || (feat_is_water(grid)
               // Can't use monster_habitable_grid() because that'll return
               // true for non-water monsters in shallow water.
               && mons_primary_habitat(this) != HT_WATER
               // Use real_amphibious to detect giant non-water monsters in
               // deep water, who flounder despite being treated as amphibious.
               && mons_habitat(this, true) != HT_AMPHIBIOUS
               && !extra_balanced_at(p))
           && !cannot_fight()
           && !mons_flies(this)
           && !(can_cling_to_walls() && cell_is_clingable(p));
}

bool monster::floundering() const
{
    // We recheck wall_clinging just to be sure. There might be some cases,
    // where a cell is clingable and the monster is not clinging.
    return floundering_at(pos()) && !is_wall_clinging();
}

bool monster::can_pass_through_feat(dungeon_feature_type grid) const
{
    return mons_class_can_pass(mons_base_type(this), grid);
}

bool monster::is_habitable_feat(dungeon_feature_type actual_grid) const
{
    return monster_habitable_grid(this, actual_grid);
}

bool monster::can_drown() const
{
    // Presumably a shark in lava or a lavafish in deep water could
    // drown, but that should never happen, so this simple check should
    // be enough.
    switch (mons_primary_habitat(this))
    {
    case HT_WATER:
    case HT_LAVA:
        return (false);
    default:
        break;
    }

    // Mummies can fall apart in water or be incinerated in lava.
    // Ghouls and vampires can drown in water or lava.  Others just
    // "sink like a rock", to never be seen again.
    return (!res_water_drowning()
            || mons_genus(type) == MONS_MUMMY
            || mons_genus(type) == MONS_GHOUL
            || mons_genus(type) == MONS_VAMPIRE);
}

size_type monster::body_size(size_part_type /* psize */, bool /* base */) const
{
    monster_info mi(this, MILEV_NAME);
    return mi.body_size();
}

int monster::body_weight(bool /*base*/) const
{
    int mc = mons_base_type(this);

    if (mc == MONS_RAKSHASA_FAKE || mc == MONS_MARA_FAKE)
        return (0);

    int weight = mons_weight(mc);

    // weight == 0 in the monster entry indicates "no corpse".  Can't
    // use CE_NOCORPSE, because the corpse-effect field is used for
    // corpseless monsters to indicate what happens if their blood
    // is sucked.  Grrrr.
    if (weight == 0 && !is_insubstantial())
    {
        weight = actor::body_weight();

        switch (mc)
        {
        case MONS_IRON_IMP:
            weight += 450;
            break;

        case MONS_IRON_DEVIL:
            weight += 550;
            break;

        case MONS_STONE_GOLEM:
        case MONS_EARTH_ELEMENTAL:
        case MONS_CRYSTAL_GOLEM:
            weight *= 2;
            break;

        case MONS_IRON_DRAGON:
        case MONS_IRON_GOLEM:
            weight *= 3;
            break;

        case MONS_QUICKSILVER_DRAGON:
        case MONS_SILVER_STATUE:
        case MONS_STATUE:
            weight *= 4;
            break;

        case MONS_WOOD_GOLEM:
            weight *= 2;
            weight /= 3;
            break;

        case MONS_FLYING_SKULL:
        case MONS_CURSE_SKULL:
        case MONS_BONE_DRAGON:
        case MONS_SKELETAL_WARRIOR:
            weight /= 2;
            break;

        case MONS_SHADOW_FIEND:
        case MONS_SHADOW_IMP:
        case MONS_SHADOW_DEMON:
            weight /= 3;
            break;
        }

        switch (mons_base_char(mc))
        {
        case 'L':
            weight /= 2;
            break;
        }
    }

    if (mc == MONS_SKELETON_SMALL || mc == MONS_SKELETON_LARGE)
        weight /= 2;

    // Slime creature weight is multiplied by the number merged.
    if (mc == MONS_SLIME_CREATURE && number > 1)
        weight *= number;

    return (weight);
}

int monster::total_weight() const
{
    int burden = 0;

    for (int i = 0; i < NUM_MONSTER_SLOTS; i++)
        if (inv[i] != NON_ITEM)
            burden += item_mass(mitm[inv[i]]) * mitm[inv[i]].quantity;

    return (body_weight() + burden);
}

brand_type monster::damage_brand(int which_attack)
{
    const item_def *mweap = weapon(which_attack);

    if (!mweap)
    {
        if (mons_is_ghost_demon(type))
            return (ghost->brand);

        return (SPWPN_NORMAL);
    }

    return (!is_range_weapon(*mweap) ? get_weapon_brand(*mweap) : SPWPN_NORMAL);
}

int monster::damage_type(int which_attack)
{
    const item_def *mweap = weapon(which_attack);

    if (!mweap)
    {
        const mon_attack_def atk = mons_attack_spec(this, which_attack);
        return ((atk.type == AT_CLAW)          ? DVORP_CLAWING :
                (atk.type == AT_TENTACLE_SLAP) ? DVORP_TENTACLE
                                               : DVORP_CRUSHING);
    }

    return (get_vorpal_type(*mweap));
}

item_def *monster::missiles()
{
    return (inv[MSLOT_MISSILE] != NON_ITEM ? &mitm[inv[MSLOT_MISSILE]] : NULL);
}

int monster::missile_count()
{
    if (const item_def *missile = missiles())
        return (missile->quantity);

    return (0);
}

item_def *monster::launcher()
{
    item_def *weap = mslot_item(MSLOT_WEAPON);
    if (weap && is_range_weapon(*weap))
        return (weap);

    weap = mslot_item(MSLOT_ALT_WEAPON);
    return (weap && is_range_weapon(*weap) ? weap : NULL);
}

// Does not check whether the monster can dual-wield - that is the
// caller's responsibility.
static int _mons_offhand_weapon_index(const monster* m)
{
    return (m->inv[MSLOT_ALT_WEAPON]);
}

item_def *monster::weapon(int which_attack)
{
    const mon_attack_def attk = mons_attack_spec(this, which_attack);
    if (attk.type != AT_HIT && attk.type != AT_WEAP_ONLY)
        return (NULL);

    // Even/odd attacks use main/offhand weapon.
    if (which_attack > 1)
        which_attack &= 1;

    // This randomly picks one of the wielded weapons for monsters that can use
    // two weapons. Not ideal, but better than nothing. fight.cc does it right,
    // for various values of right.
    int weap = inv[MSLOT_WEAPON];

    if (which_attack && mons_wields_two_weapons(this))
    {
        const int offhand = _mons_offhand_weapon_index(this);
        if (offhand != NON_ITEM
            && (weap == NON_ITEM || which_attack == 1 || coinflip()))
        {
            weap = offhand;
        }
    }

    return (weap == NON_ITEM ? NULL : &mitm[weap]);
}

bool monster::can_wield(const item_def& item, bool ignore_curse,
                         bool ignore_brand, bool ignore_shield,
                         bool ignore_transform) const
{
    // Monsters can only wield weapons or go unarmed (OBJ_UNASSIGNED
    // means unarmed).
    if (item.base_type != OBJ_WEAPONS && item.base_type != OBJ_UNASSIGNED)
        return (false);

    // These *are* weapons, so they can't wield another weapon or
    // unwield themselves.
    if (type == MONS_DANCING_WEAPON)
        return (false);

    // MF_HARD_RESET means that all items the monster is carrying will
    // disappear when it does, so it can't accept new items or give up
    // the ones it has.
    if (flags & MF_HARD_RESET)
        return (false);

    // Summoned items can only be held by summoned monsters.
    if ((item.flags & ISFLAG_SUMMONED) && !is_summoned())
        return (false);

    item_def* weap1 = NULL;
    if (inv[MSLOT_WEAPON] != NON_ITEM)
        weap1 = &mitm[inv[MSLOT_WEAPON]];

    int       avail_slots = 1;
    item_def* weap2       = NULL;
    if (mons_wields_two_weapons(this))
    {
        if (!weap1 || hands_reqd(*weap1, body_size()) != HANDS_TWO)
            avail_slots = 2;

        const int offhand = _mons_offhand_weapon_index(this);
        if (offhand != NON_ITEM)
            weap2 = &mitm[offhand];
    }

    // If we're already wielding it, then of course we can wield it.
    if (&item == weap1 || &item == weap2)
        return (true);

    // Barehanded needs two hands.
    const bool two_handed = item.base_type == OBJ_UNASSIGNED
                            || hands_reqd(item, body_size()) == HANDS_TWO;

    item_def* _shield = NULL;
    if (inv[MSLOT_SHIELD] != NON_ITEM)
    {
        ASSERT(!(weap1 && weap2));

        if (two_handed && !ignore_shield)
            return (false);

        _shield = &mitm[inv[MSLOT_SHIELD]];
    }

    if (!ignore_curse)
    {
        int num_cursed = 0;
        if (weap1 && weap1->cursed())
            num_cursed++;
        if (weap2 && weap2->cursed())
            num_cursed++;
        if (_shield && _shield->cursed())
            num_cursed++;

        if (two_handed && num_cursed > 0 || num_cursed >= avail_slots)
            return (false);
    }

    return could_wield(item, ignore_brand, ignore_transform);
}

bool monster::could_wield(const item_def &item, bool ignore_brand,
                           bool /* ignore_transform */) const
{
    ASSERT(item.defined());

    // These *are* weapons, so they can't wield another weapon.
    if (type == MONS_DANCING_WEAPON)
        return (false);

    // Monsters can't use unrandarts with special effects.
    if (is_special_unrandom_artefact(item) && !crawl_state.game_is_arena())
        return (false);

    // Wimpy monsters (e.g. kobolds, goblins) can't use halberds, etc.
    if (!check_weapon_wieldable_size(item, body_size()))
        return (false);

    if (!ignore_brand)
    {
        const int brand = get_weapon_brand(item);

        // Draconians won't use dragon slaying weapons.
        if (brand == SPWPN_DRAGON_SLAYING && is_dragonkind(this))
            return (false);

        // Orcs won't use orc slaying weapons.
        if (brand == SPWPN_ORC_SLAYING && is_orckind(this))
            return (false);

        // Undead and demonic monsters and monsters that are
        // gifts/worshippers of Yredelemnul won't use holy weapons.
        if ((undead_or_demonic() || god == GOD_YREDELEMNUL)
            && is_holy_item(item))
        {
            return (false);
        }

        // Holy monsters that aren't gifts/worshippers of chaotic gods
        // and monsters that are gifts/worshippers of good gods won't
        // use potentially unholy weapons.
        if (((is_holy() && !is_chaotic_god(god)) || is_good_god(god))
            && is_potentially_unholy_item(item))
        {
            return (false);
        }

        // Holy monsters and monsters that are gifts/worshippers of good
        // gods won't use unholy weapons.
        if ((is_holy() || is_good_god(god)) && is_unholy_item(item))
            return (false);

        // Holy monsters that aren't gifts/worshippers of chaotic gods
        // and monsters that are gifts/worshippers of good gods won't
        // use potentially evil weapons.
        if (((is_holy() && !is_chaotic_god(god))
                || is_good_god(god))
            && is_potentially_evil_item(item))
        {
            return (false);
        }

        // Holy monsters and monsters that are gifts/worshippers of good
        // gods won't use evil weapons.
        if (((is_holy() || is_good_god(god)))
            && is_evil_item(item))
        {
            return (false);
        }

        // Monsters that are gifts/worshippers of Fedhas won't use
        // corpse-violating weapons.
        if (god == GOD_FEDHAS && is_corpse_violating_item(item))
            return (false);

        // Monsters that are gifts/worshippers of Zin won't use unclean
        // weapons.
        if (god == GOD_ZIN && is_unclean_item(item))
            return (false);

        // Holy monsters that aren't gifts/worshippers of chaotic gods
        // and monsters that are gifts/worshippers of good gods won't
        // use chaotic weapons.
        if (((is_holy() && !is_chaotic_god(god)) || is_good_god(god))
            && is_chaotic_item(item))
        {
            return (false);
        }

        // Monsters that are gifts/worshippers of TSO won't use poisoned
        // weapons.
        if (god == GOD_SHINING_ONE && is_poisoned_item(item))
            return (false);
    }

    return (true);
}

bool monster::can_throw_large_rocks() const
{
    return (type == MONS_STONE_GIANT
            || type == MONS_POLYPHEMUS
            || type == MONS_CHUCK
            || ::mons_species(type) == MONS_CYCLOPS
            || ::mons_species(type) == MONS_OGRE);
}

bool monster::can_speak()
{
    if (has_ench(ENCH_MUTE))
        return (false);

    // Priest and wizard monsters can always speak.
    if (is_priest() || is_actual_spellcaster())
        return (true);

    // Silent or non-sentient monsters can't use the original speech.
    if (mons_intel(this) < I_NORMAL
        || mons_shouts(type) == S_SILENT)
    {
        return (false);
    }

    // Does it have the proper vocal equipment?
    const mon_body_shape shape = get_mon_shape(this);
    return (shape >= MON_SHAPE_HUMANOID && shape <= MON_SHAPE_NAGA);
}

bool monster::has_spell_of_type(unsigned disciplines) const
{
    for (int i = 0; i < NUM_MONSTER_SPELL_SLOTS; ++i)
    {
        if (spells[i] == SPELL_NO_SPELL)
            continue;

        if (spell_typematch(spells[i], disciplines))
            return (true);
    }
    return (false);
}

void monster::bind_melee_flags()
{
    // Bind fighter / dual-wielder / archer flags from the base type.

    // Alas, we don't know if the mon is zombified at the moment, if it
    // is, the flags (other than dual-wielder) will be removed later.
    if (mons_class_flag(type, M_FIGHTER))
        flags |= MF_FIGHTER;
    if (mons_class_flag(type, M_TWO_WEAPONS))
        flags |= MF_TWO_WEAPONS;
    if (mons_class_flag(type, M_ARCHER))
        flags |= MF_ARCHER;
}

void monster::bind_spell_flags()
{
    // Bind spellcaster / priest flags from the base type. These may be
    // overridden by vault defs for individual monsters.

    // Alas, we don't know if the mon is zombified at the moment, if it
    // is, the flags will be removed later.
    if (mons_class_flag(type, M_SPELLCASTER))
        flags |= MF_SPELLCASTER;
    if (mons_class_flag(type, M_ACTUAL_SPELLS))
        flags |= MF_ACTUAL_SPELLS;
    if (mons_class_flag(type, M_PRIEST))
        flags |= MF_PRIEST;
}

static bool _needs_ranged_attack(const monster* mon)
{
    // Prevent monsters that have conjurations from grabbing missiles.
    if (mon->has_spell_of_type(SPTYP_CONJURATION))
        return (false);

    // Same for summonings, but make an exception for friendlies.
    if (!mon->friendly() && mon->has_spell_of_type(SPTYP_SUMMONING))
        return (false);

    // Blademasters don't want to throw stuff.
    if (mon->type == MONS_DEEP_ELF_BLADEMASTER)
        return (false);

    return (true);
}

bool monster::can_use_missile(const item_def &item) const
{
    // Don't allow monsters to pick up missiles without the corresponding
    // launcher. The opposite is okay, and sufficient wandering will
    // hopefully take the monster to a stack of appropriate missiles.

    if (!_needs_ranged_attack(this))
        return (false);

    if (item.base_type == OBJ_WEAPONS
        || item.base_type == OBJ_MISSILES && !has_launcher(item))
    {
        return (is_throwable(this, item));
    }

    // Rods are always non-throwable.
    if (item_is_rod(item) || item_is_staff(item))
        return (false);

    // Stones are allowed even without launcher.
    if (item.sub_type == MI_STONE)
        return (true);

    item_def *launch;
    for (int i = MSLOT_WEAPON; i <= MSLOT_ALT_WEAPON; ++i)
    {
        launch = mslot_item(static_cast<mon_inv_type>(i));
        if (launch && fires_ammo_type(*launch) == item.sub_type)
            return (true);
    }

    // No fitting launcher in inventory.
    return (false);
}

void monster::swap_slots(mon_inv_type a, mon_inv_type b)
{
    const int swap = inv[a];
    inv[a] = inv[b];
    inv[b] = swap;
}

void monster::equip_weapon(item_def &item, int near, bool msg)
{
    if (msg && !need_message(near))
        msg = false;

    if (msg)
    {
        snprintf(info, INFO_SIZE, " wields %s.",
                 item.name(DESC_NOCAP_A, false, false, true, false,
                           ISFLAG_CURSED).c_str());
        msg = simple_monster_message(this, info);
    }

    const int brand = get_weapon_brand(item);
    if (brand == SPWPN_PROTECTION)
        ac += 5;
    if (brand == SPWPN_EVASION)
        ev += 5;

    if (msg)
    {
        bool message_given = true;
        switch (brand)
        {
        case SPWPN_FLAMING:
            mpr("It bursts into flame!");
            break;
        case SPWPN_FREEZING:
            mpr("It glows with a cold blue light!");
            break;
        case SPWPN_HOLY_WRATH:
            mpr("It softly glows with a divine radiance!");
            break;
        case SPWPN_ELECTROCUTION:
            mpr("You hear the crackle of electricity.", MSGCH_SOUND);
            break;
        case SPWPN_VENOM:
            mpr("It begins to drip with poison!");
            break;
        case SPWPN_DRAINING:
            mpr("You sense an unholy aura.");
            break;
        case SPWPN_FLAME:
            mpr("It bursts into flame!");
            break;
        case SPWPN_FROST:
            mpr("It is covered in frost.");
            break;
        case SPWPN_RETURNING:
            mpr("It wiggles slightly.");
            break;
        case SPWPN_DISTORTION:
            mpr("Its appearance distorts for a moment.");
            break;
        case SPWPN_CHAOS:
            mpr("It is briefly surrounded by a scintillating aura of "
                "random colours.");
            break;
        case SPWPN_PENETRATION:
            mprf("%s %s briefly pass through it before %s manages to get a "
                 "firm grip on it.",
                 pronoun(PRONOUN_CAP_POSSESSIVE).c_str(),
                 hand_name(true).c_str(),
                 pronoun(PRONOUN_NOCAP).c_str());
            break;
        case SPWPN_REAPING:
            mpr("It is briefly surrounded by shifting shadows.");
            break;

        default:
            // A ranged weapon without special message is known to be unbranded.
            if (brand != SPWPN_NORMAL || !is_range_weapon(item))
                message_given = false;
        }

        if (message_given)
        {
            if (is_artefact(item) && !is_special_unrandom_artefact(item))
                artefact_wpn_learn_prop(item, ARTP_BRAND);
            else
                set_ident_flags(item, ISFLAG_KNOW_TYPE);
        }
    }
}

void monster::equip_armour(item_def &item, int near)
{
    if (need_message(near))
    {
        snprintf(info, INFO_SIZE, " wears %s.",
                 item.name(DESC_NOCAP_A).c_str());
        simple_monster_message(this, info);
    }

    const equipment_type eq = get_armour_slot(item);
    if (eq != EQ_SHIELD)
    {
        ac += property(item, PARM_AC);

        const int armour_plus = item.plus;
        ASSERT(abs(armour_plus) < 20);
        if (abs(armour_plus) < 20)
            ac += armour_plus;
    }

    // Shields can affect evasion.
    ev += property(item, PARM_EVASION) / 2;
    if (ev < 1)
        ev = 1;   // This *shouldn't* happen.
}

void monster::equip(item_def &item, int slot, int near)
{
    switch (item.base_type)
    {
    case OBJ_WEAPONS:
    case OBJ_STAVES:
    {
        bool give_msg = (slot == MSLOT_WEAPON || mons_wields_two_weapons(this));
        equip_weapon(item, near, give_msg);
        break;
    }
    case OBJ_ARMOUR:
        equip_armour(item, near);
        break;
    default:
        break;
    }
}

void monster::unequip_weapon(item_def &item, int near, bool msg)
{
    if (msg && !need_message(near))
        msg = false;

    if (msg)
    {
        snprintf(info, INFO_SIZE, " unwields %s.",
                             item.name(DESC_NOCAP_A, false, false, true, false,
                             ISFLAG_CURSED).c_str());
        msg = simple_monster_message(this, info);
    }

    const int brand = get_weapon_brand(item);
    if (brand == SPWPN_PROTECTION)
        ac -= 5;
    if (brand == SPWPN_EVASION)
        ev -= 5;

    if (msg && brand != SPWPN_NORMAL)
    {
        bool message_given = true;
        switch (brand)
        {
        case SPWPN_FLAMING:
            mpr("It stops flaming.");
            break;

        case SPWPN_HOLY_WRATH:
            mpr("It stops glowing.");
            break;

        case SPWPN_ELECTROCUTION:
            mpr("It stops crackling.");
            break;

        case SPWPN_VENOM:
            mpr("It stops dripping with poison.");
            break;

        case SPWPN_DISTORTION:
            mpr("Its appearance distorts for a moment.");
            break;

        default:
            message_given = false;
        }
        if (message_given)
        {
            if (is_artefact(item) && !is_special_unrandom_artefact(item))
                artefact_wpn_learn_prop(item, ARTP_BRAND);
            else
                set_ident_flags(item, ISFLAG_KNOW_TYPE);
        }
    }
}

void monster::unequip_armour(item_def &item, int near)
{
    if (need_message(near))
    {
        snprintf(info, INFO_SIZE, " takes off %s.",
                 item.name(DESC_NOCAP_A).c_str());
        simple_monster_message(this, info);
    }

    const equipment_type eq = get_armour_slot(item);
    if (eq != EQ_SHIELD)
    {
        ac -= property(item, PARM_AC);

        const int armour_plus = item.plus;
        ASSERT(abs(armour_plus) < 20);
        if (abs(armour_plus) < 20)
            ac -= armour_plus;
    }

    ev -= property(item, PARM_EVASION) / 2;
    if (ev < 1)
        ev = 1;   // This *shouldn't* happen.
}

bool monster::unequip(item_def &item, int slot, int near, bool force)
{
    if (!force && item.cursed())
        return (false);

    if (!force && you.can_see(this))
        set_ident_flags(item, ISFLAG_KNOW_CURSE);

    switch (item.base_type)
    {
    case OBJ_WEAPONS:
    {
        bool give_msg = (slot == MSLOT_WEAPON || mons_wields_two_weapons(this));
        unequip_weapon(item, near, give_msg);
        break;
    }
    case OBJ_ARMOUR:
        unequip_armour(item, near);
        break;

    default:
        break;
    }

    return (true);
}

void monster::lose_pickup_energy()
{
    if (const monsterentry* entry = find_monsterentry())
    {
        const int delta = speed * entry->energy_usage.pickup_percent / 100;
        if (speed_increment > 25 && delta < speed_increment)
            speed_increment -= delta;
    }
}

void monster::pickup_message(const item_def &item, int near)
{
    if (need_message(near))
    {
        mprf("%s picks up %s.",
             name(DESC_CAP_THE).c_str(),
             item.base_type == OBJ_GOLD ? "some gold"
                                        : item.name(DESC_NOCAP_A).c_str());
    }
}

bool monster::pickup(item_def &item, int slot, int near, bool force_merge)
{
    ASSERT(item.defined());

    const monster* other_mon = item.holding_monster();

    if (other_mon != NULL)
    {
        if (other_mon == this)
        {
            if (inv[slot] == item.index())
            {
                mprf(MSGCH_DIAGNOSTICS, "Monster %s already holding item %s.",
                     name(DESC_PLAIN, true).c_str(),
                     item.name(DESC_PLAIN, false, true).c_str());
                return (false);
            }
            else
            {
                mprf(MSGCH_DIAGNOSTICS, "Item %s thinks it's already held by "
                                        "monster %s.",
                     item.name(DESC_PLAIN, false, true).c_str(),
                     name(DESC_PLAIN, true).c_str());
            }
        }
        else if (other_mon->type == MONS_NO_MONSTER)
        {
            mprf(MSGCH_DIAGNOSTICS, "Item %s, held by dead monster, being "
                                    "picked up by monster %s.",
                 item.name(DESC_PLAIN, false, true).c_str(),
                 name(DESC_PLAIN, true).c_str());
        }
        else
        {
            mprf(MSGCH_DIAGNOSTICS, "Item %s, held by monster %s, being "
                                    "picked up by monster %s.",
                 item.name(DESC_PLAIN, false, true).c_str(),
                 other_mon->name(DESC_PLAIN, true).c_str(),
                 name(DESC_PLAIN, true).c_str());
        }
    }

    // If a monster chooses a two-handed weapon as main weapon, it will
    // first have to drop any shield it might wear.
    // (Monsters will always favour damage over protection.)
    if ((slot == MSLOT_WEAPON || slot == MSLOT_ALT_WEAPON)
        && inv[MSLOT_SHIELD] != NON_ITEM
        && hands_reqd(item, body_size()) == HANDS_TWO)
    {
        if (!drop_item(MSLOT_SHIELD, near))
            return (false);
    }

    // Similarly, monsters won't pick up shields if they're
    // wielding (or alt-wielding) a two-handed weapon.
    if (slot == MSLOT_SHIELD)
    {
        const item_def* wpn = mslot_item(MSLOT_WEAPON);
        const item_def* alt = mslot_item(MSLOT_ALT_WEAPON);
        if (wpn && hands_reqd(*wpn, body_size()) == HANDS_TWO)
            return (false);
        if (alt && hands_reqd(*alt, body_size()) == HANDS_TWO)
            return (false);
    }

    if (inv[slot] != NON_ITEM)
    {
        item_def &dest(mitm[inv[slot]]);
        if (items_stack(item, dest, force_merge))
        {
            dungeon_events.fire_position_event(
                dgn_event(DET_ITEM_PICKUP, pos(), 0, item.index(),
                          mindex()),
                pos());

            pickup_message(item, near);
            inc_mitm_item_quantity(inv[slot], item.quantity);
            merge_item_stacks(item, dest);
            destroy_item(item.index());
            equip(item, slot, near);
            lose_pickup_energy();
            return (true);
        }
        return (false);
    }

    if (item.flags & ISFLAG_MIMIC && !mons_is_item_mimic(type))
        return (false);

    dungeon_events.fire_position_event(
        dgn_event(DET_ITEM_PICKUP, pos(), 0, item.index(),
                  mindex()),
        pos());

    const int item_index = item.index();
    unlink_item(item_index);

    inv[slot] = item_index;

    item.set_holding_monster(mindex());

    pickup_message(item, near);
    if (!mons_is_item_mimic(type))
        equip(item, slot, near);
    lose_pickup_energy();
    return (true);
}

bool monster::drop_item(int eslot, int near)
{
    if (eslot < 0 || eslot >= NUM_MONSTER_SLOTS)
        return (false);

    int item_index = inv[eslot];
    if (item_index == NON_ITEM)
        return (true);

    item_def* pitem = &mitm[item_index];

    // Unequip equipped items before dropping them; unequip() prevents
    // cursed items from being removed.
    bool was_unequipped = false;
    if (eslot == MSLOT_WEAPON || eslot == MSLOT_ARMOUR
        || eslot == MSLOT_ALT_WEAPON && mons_wields_two_weapons(this))
    {
        if (!unequip(*pitem, eslot, near))
            return (false);
        was_unequipped = true;
    }

    if (pitem->flags & ISFLAG_SUMMONED)
    {
        if (need_message(near))
        {
            mprf("%s %s as %s drops %s!",
                 pitem->name(DESC_CAP_THE).c_str(),
                 summoned_poof_msg(this, *pitem).c_str(),
                 name(DESC_NOCAP_THE).c_str(),
                 pitem->quantity > 1 ? "them" : "it");
        }

        item_was_destroyed(*pitem, mindex());
        destroy_item(item_index);
    }
    else
    {
        if (need_message(near))
        {
            mprf("%s drops %s.", name(DESC_CAP_THE).c_str(),
                 pitem->name(DESC_NOCAP_A).c_str());
        }

        if (!move_item_to_grid(&item_index, pos(), swimming()))
        {
            // Re-equip item if we somehow failed to drop it.
            if (was_unequipped)
                equip(*pitem, eslot, near);

            return (false);
        }

        if (friendly() && item_index != NON_ITEM)
        {
            // move_item_to_grid could change item_index, so
            // update pitem.
            pitem = &mitm[item_index];

            pitem->flags |= ISFLAG_DROPPED_BY_ALLY;
        }
    }

    if (props.exists("wand_known") && near && pitem->base_type == OBJ_WANDS)
        props.erase("wand_known");

    inv[eslot] = NON_ITEM;
    return (true);
}

// We don't want monsters to pick up ammunition that is identical to the
// launcher brand, in hope of another monster wandering by who may want to
// use the ammo in question.
static bool _nonredundant_launcher_ammo_brands(item_def *launcher,
                                             const item_def *ammo)
{
    // If the monster has no ammo then there's no redundancy problems
    // to check.
    if (ammo == NULL)
        return (true);

    const int bow_brand  = get_weapon_brand(*launcher);
    const int ammo_brand = get_ammo_brand(*ammo);

    switch (ammo_brand)
    {
    case SPMSL_FLAME:
        return (bow_brand != SPWPN_FLAME);
    case SPMSL_FROST:
        return (bow_brand != SPWPN_FROST);
    case SPMSL_CHAOS:
        return (bow_brand != SPWPN_CHAOS);
    case SPMSL_PENETRATION:
        return (bow_brand != SPWPN_PENETRATION);
    default:
        return (true);
    }
}

bool monster::pickup_launcher(item_def &launch, int near, bool force)
{
    // Don't allow monsters to pick up launchers that would also
    // refuse to pick up the matching ammo.
    if (!force && !_needs_ranged_attack(this))
        return (false);

    // Don't allow monsters to switch to another type of launcher
    // as that would require them to also drop their ammunition
    // and then try to find ammunition for their new launcher.
    // However, they may switch to another launcher if they're
    // out of ammo. (jpeg)
    const int mdam_rating = mons_weapon_damage_rating(launch);
    const missile_type mt = fires_ammo_type(launch);
    int eslot = -1;
    for (int i = MSLOT_WEAPON; i <= MSLOT_ALT_WEAPON; ++i)
    {
        if (const item_def *elaunch = mslot_item(static_cast<mon_inv_type>(i)))
        {
            if (!is_range_weapon(*elaunch))
                continue;

            return ((fires_ammo_type(*elaunch) == mt || !missiles())
                    && (mons_weapon_damage_rating(*elaunch) < mdam_rating
                        || mons_weapon_damage_rating(*elaunch) == mdam_rating
                           && get_weapon_brand(*elaunch) == SPWPN_NORMAL
                           && get_weapon_brand(launch) != SPWPN_NORMAL
                           && _nonredundant_launcher_ammo_brands(&launch,
                                                                 missiles()))
                    && drop_item(i, near) && pickup(launch, i, near));
        }
        else
            eslot = i;
    }

    return (eslot == -1 ? false : pickup(launch, eslot, near));
}

static bool _is_signature_weapon(monster* mons, const item_def &weapon)
{
    if (mons->type == MONS_DEEP_DWARF_ARTIFICER)
        return (weapon.base_type == OBJ_STAVES);

    // Some other uniques have a signature weapon, usually because they
    // always spawn with it, or because it is referenced in their speech
    // and/or descriptions.
    // Upgrading to a similar type is pretty much always allowed, unless
    // we are more interested in the brand, and the brand is *rare*.
    if (mons_is_unique(mons->type))
    {
        // We might allow Sigmund to pick up a better scythe if he finds
        // one...
        if (mons->type == MONS_SIGMUND)
            return (weapon.sub_type == WPN_SCYTHE);

        // Crazy Yiuf's got MONUSE_STARTING_EQUIPMENT right now, but
        // in case that ever changes we don't want him to switch away
        // from his quarterstaff of chaos.
        if (mons->type == MONS_CRAZY_YIUF)
            return (false);

        // Distortion/chaos is immensely flavourful, and we shouldn't
        // allow Psyche to switch away from it.
        if (mons->type == MONS_PSYCHE)
            return (false);

        // Don't switch Azrael away from the customary scimitar of
        // flaming.
        if (mons->type == MONS_AZRAEL)
            return (false);

        if (mons->type == MONS_AGNES)
            return (weapon.sub_type == WPN_LAJATANG);

        if (mons->type == MONS_EDMUND)
        {
            return (weapon.sub_type == WPN_FLAIL
                    || weapon.sub_type == WPN_SPIKED_FLAIL
                    || weapon.sub_type == WPN_DIRE_FLAIL);
        }

        // Pikel's got MONUSE_STARTING_EQUIPMENT right now, but,
        // in case that ever changes, we don't want him to switch away
        // from a whip.
        if (mons->type == MONS_PIKEL)
            return (get_vorpal_type(weapon) == DVORP_SLASHING);

        if (mons->type == MONS_WIGLAF)
            return (weapon_skill(weapon) == SK_AXES);

        if (mons->type == MONS_NIKOLA)
            return (get_weapon_brand(weapon) == SPWPN_ELECTROCUTION);

        // Technically, this includes knives, but it would have to be
        // a superpowered knife to be an upgrade to a short sword.
        if (mons->type == MONS_DUVESSA)
        {
            return (weapon_skill(weapon) == SK_SHORT_BLADES
                    || weapon_skill(weapon) == SK_LONG_BLADES);
        }

        if (mons->type == MONS_IGNACIO)
            return (weapon.sub_type == WPN_EXECUTIONERS_AXE);

        if (mons->type == MONS_MENNAS)
            return (get_weapon_brand(weapon) == SPWPN_HOLY_WRATH);
    }

    if (mons->is_holy())
        return is_blessed(weapon);

    if (is_unrandom_artefact(weapon))
    {
        switch (weapon.special)
        {
        case UNRAND_ASMODEUS:
            return (mons->type == MONS_ASMODEUS);

        case UNRAND_DISPATER:
            return (mons->type == MONS_DISPATER);

        case UNRAND_CEREBOV:
            return (mons->type == MONS_CEREBOV);

        case UNRAND_MORG:
            return (mons->type == MONS_BORIS);
        }
    }

    return (false);
}

static int _ego_damage_bonus(item_def &item)
{
    switch (get_weapon_brand(item))
    {
    case SPWPN_NORMAL:      return 0;
    case SPWPN_VORPAL:      // deliberate
    case SPWPN_PROTECTION:  // fall through
    case SPWPN_EVASION:     return 1;
    default:                return 2;
    }
}

static bool _item_race_matches_monster(const item_def &item, monster* mons)
{
    if (get_equip_race(item) == ISFLAG_ELVEN)
        return (mons_genus(mons->type) == MONS_ELF);

    if (get_equip_race(item) == ISFLAG_DWARVEN)
        return (mons_genus(mons->type) == MONS_DWARF);

    if (get_equip_race(item) == ISFLAG_ORCISH)
        return (mons_genus(mons->type) == MONS_ORC);

    return (false);
}

bool monster::pickup_melee_weapon(item_def &item, int near)
{
    // Throwable weapons may be picked up as though dual-wielding.
    const bool dual_wielding = (mons_wields_two_weapons(this)
                                || is_throwable(this, item));
    if (dual_wielding && item.quantity == 1)
    {
        // If we have either weapon slot free, pick up the weapon.
        if (inv[MSLOT_WEAPON] == NON_ITEM)
            return pickup(item, MSLOT_WEAPON, near);

        if (inv[MSLOT_ALT_WEAPON] == NON_ITEM)
            return pickup(item, MSLOT_ALT_WEAPON, near);
    }

    const int new_wpn_dam = mons_weapon_damage_rating(item)
                            + _ego_damage_bonus(item);
    int eslot = -1;
    item_def *weap;

    // Monsters have two weapon slots, one of which can be a ranged, and
    // the other a melee weapon. (The exception being dual-wielders who can
    // wield two melee weapons). The weapon in MSLOT_WEAPON is the one
    // currently wielded (can be empty).

    for (int i = MSLOT_WEAPON; i <= MSLOT_ALT_WEAPON; ++i)
    {
        weap = mslot_item(static_cast<mon_inv_type>(i));

        // If the weapon is a stack of throwing weaons, the monster
        // will not use the stack as their primary melee weapon.
        if (item.quantity != 1 && i == MSLOT_WEAPON)
            continue;

        if (!weap)
        {
            // If no weapon in this slot, mark this one.
            if (eslot == -1)
                eslot = i;
        }
        else
        {
            if (is_range_weapon(*weap))
                continue;

            // Don't swap from a signature weapon to a non-signature one.
            if (!_is_signature_weapon(this, item)
                && _is_signature_weapon(this, *weap)
                && !dual_wielding)
            {
                return (false);
            }

            // If we get here, the weapon is a melee weapon.
            // If the new weapon is better than the current one and not cursed,
            // replace it. Otherwise, give up.
            const int old_wpn_dam = mons_weapon_damage_rating(*weap)
                                    + _ego_damage_bonus(*weap);

            bool new_wpn_better = (new_wpn_dam > old_wpn_dam);
            if (new_wpn_dam == old_wpn_dam)
            {
                // Use shopping value as a crude estimate of resistances etc.
                // XXX: This is not really logical as many properties don't
                //      apply to monsters (e.g. levitation, blink, berserk).
                // For simplicity, don't apply this check to secondary weapons
                // for dual wielding monsters.
                int oldval = item_value(*weap, true);
                int newval = item_value(item, true);

                // Vastly prefer matching racial type.
                if (_item_race_matches_monster(*weap, this))
                    oldval *= 2;
                if (_item_race_matches_monster(item, this))
                    newval *= 2;

                if (newval > oldval)
                    new_wpn_better = true;
            }

            if (new_wpn_better && !weap->cursed())
            {
                if (!dual_wielding
                    || i == MSLOT_WEAPON
                    || old_wpn_dam
                       < mons_weapon_damage_rating(*mslot_item(MSLOT_WEAPON))
                         + _ego_damage_bonus(*mslot_item(MSLOT_WEAPON)))
                {
                    eslot = i;
                    if (!dual_wielding)
                        break;
                }
            }
            else if (!dual_wielding)
            {
                // We've got a good melee weapon, that's enough.
               return (false);
            }
        }
    }

    // No slot found to place this item.
    if (eslot == -1)
        return (false);

    // Current item cannot be dropped.
    if (inv[eslot] != NON_ITEM && !drop_item(eslot, near))
        return (false);

    return (pickup(item, eslot, near));
}

// Arbitrary damage adjustment for quantity of missiles. So sue me.
static int _q_adj_damage(int damage, int qty)
{
    return (damage * std::min(qty, 8));
}

bool monster::pickup_throwable_weapon(item_def &item, int near)
{
    const mon_inv_type slot = item_to_mslot(item);

    // If it's a melee weapon then pickup_melee_weapon() already rejected
    // it, even though it can also be thrown.
    if (slot == MSLOT_WEAPON)
        return (false);

    ASSERT(slot == MSLOT_MISSILE);

    // Spellcasters shouldn't bother with missiles.
    if (mons_has_ranged_spell(this, true, false))
        return (false);

    // If occupied, don't pick up a throwable weapons if it would just
    // stack with an existing one. (Upgrading is possible.)
    if (mslot_item(slot)
        && (mons_is_wandering(this) || friendly() && foe == MHITYOU)
        && pickup(item, slot, near, true))
    {
        return (true);
    }

    item_def *launch = NULL;
    const int exist_missile = mons_pick_best_missile(this, &launch, true);
    if (exist_missile == NON_ITEM
        || (_q_adj_damage(mons_missile_damage(this, launch,
                                              &mitm[exist_missile]),
                          mitm[exist_missile].quantity)
            < _q_adj_damage(mons_thrown_weapon_damage(&item), item.quantity)))
    {
        if (inv[slot] != NON_ITEM && !drop_item(slot, near))
            return (false);
        return pickup(item, slot, near);
    }
    return (false);
}

bool monster::wants_weapon(const item_def &weap) const
{
    if (!could_wield(weap))
       return (false);

    // Blademasters and master archers like their starting weapon and
    // don't want another, thank you.
    if (type == MONS_DEEP_ELF_BLADEMASTER
        || type == MONS_DEEP_ELF_MASTER_ARCHER)
    {
        return (false);
    }

    // Monsters capable of dual-wielding will always prefer two weapons
    // to a single two-handed one, however strong.
    if (mons_wields_two_weapons(this)
        && hands_reqd(weap, body_size()) == HANDS_TWO)
    {
        return (false);
    }

    // deep dwarf artificers
    if (weap.base_type == OBJ_STAVES
        && type == MONS_DEEP_DWARF_ARTIFICER)
    {
        return (true);
    }

    // Nobody picks up giant clubs. Starting equipment is okay, of course.
    if (weap.sub_type == WPN_GIANT_CLUB
        || weap.sub_type == WPN_GIANT_SPIKED_CLUB)
    {
        return (false);
    }

    return (true);
}

bool monster::wants_armour(const item_def &item) const
{
    // Monsters that are capable of dual wielding won't pick up shields.
    // Neither will monsters that are already wielding a two-hander.
    if (is_shield(item)
        && (mons_wields_two_weapons(this)
            || mslot_item(MSLOT_WEAPON)
               && hands_reqd(*mslot_item(MSLOT_WEAPON), body_size())
                      == HANDS_TWO))
    {
        return (false);
    }

    // Returns whether this armour is the monster's size.
    return (check_armour_size(item, body_size()));
}

// Monsters magically know the real properties of all items.
static int _get_monster_armour_value(const monster *mon,
                                     const item_def &item)
{
    // Each resistance/property counts as much as 1 point of AC.
    // Steam has been excluded because of its general uselessness.
    // Well, the same's true for sticky flame but... (jpeg)
    int value  = item.armour_rating();
        value += get_armour_res_fire(item, true);
        value += get_armour_res_cold(item, true);
        value += get_armour_res_elec(item, true);
        value += get_armour_res_sticky_flame(item);

    // Give a simple bonus, no matter the size of the MR bonus.
    if (get_armour_res_magic(item, true) > 0)
        value++;

    // Poison becomes much less valuable if the monster is
    // intrinsically resistant.
    if (get_mons_resists(mon).poison <= 0)
        value += get_armour_res_poison(item, true);

    // Same for life protection.
    if (mon->holiness() != MH_NATURAL)
        value += get_armour_life_protection(item, true);

    // See invisible also is only useful if not already intrinsic.
    if (!mons_class_flag(mon->type, M_SEE_INVIS))
        value += get_armour_see_invisible(item, true);

    // Give a sizable bonus for shields of reflection.
    if (get_armour_ego_type(item) == SPARM_REFLECTION)
        value += 3;

    return value;
}

bool monster::pickup_armour(item_def &item, int near, bool force)
{
    ASSERT(item.base_type == OBJ_ARMOUR);

    if (!force && !wants_armour(item))
        return (false);

    equipment_type eq = EQ_NONE;

    // HACK to allow nagas/centaurs to wear bardings. (jpeg)
    switch (item.sub_type)
    {
    case ARM_NAGA_BARDING:
        if (::mons_genus(type) == MONS_NAGA)
            eq = EQ_BODY_ARMOUR;
        break;
    case ARM_CENTAUR_BARDING:
        if (::mons_species(type) == MONS_CENTAUR
            || ::mons_species(type) == MONS_YAKTAUR)
        {
            eq = EQ_BODY_ARMOUR;
        }
        break;
    // And another hack or two...
    case ARM_WIZARD_HAT:
    case ARM_CAP:
        if (type == MONS_GASTRONOK || type == MONS_OCTOPODE)
            eq = EQ_BODY_ARMOUR;
        break;
    case ARM_CLOAK:
        if (type == MONS_MAURICE
            || type == MONS_NIKOLA
            || type == MONS_CRAZY_YIUF
            || ::mons_genus(type) == MONS_DRACONIAN)
        {
            eq = EQ_BODY_ARMOUR;
        }
        break;
    case ARM_GLOVES:
        if (type == MONS_NIKOLA)
            eq = EQ_SHIELD;
        break;
    default:
        eq = get_armour_slot(item);

        if (eq == EQ_BODY_ARMOUR && mons_genus(type) == MONS_DRACONIAN)
            return false;

        if (eq != EQ_HELMET && (type == MONS_OCTOPODE || type == MONS_GASTRONOK))
            return false;
    }

    // Bardings are only wearable by the appropriate monster.
    if (eq == EQ_NONE)
        return (false);

    // XXX: Monsters can only equip body armour and shields (as of 0.4).
    if (!force && eq != EQ_BODY_ARMOUR && eq != EQ_SHIELD)
        return (false);

    const mon_inv_type mslot = equip_slot_to_mslot(eq);
    if (mslot == NUM_MONSTER_SLOTS)
        return (false);

    int value_new = _get_monster_armour_value(this, item);

    // No armour yet -> get this one.
    if (!mslot_item(mslot) && value_new > 0)
        return pickup(item, mslot, near);

    // Simplistic armour evaluation (comparing AC and resistances).
    if (const item_def *existing_armour = slot_item(eq, false))
    {
        if (!force)
        {
            int value_old = _get_monster_armour_value(this,
                                                      *existing_armour);
            if (value_old > value_new)
                return (false);

            if (value_old == value_new)
            {
                // Prefer matching racial type.
                if (_item_race_matches_monster(*existing_armour, this))
                    value_old++;
                if (_item_race_matches_monster(item, this))
                    value_new++;

                if (value_old == value_new)
                {
                    // If items are of the same value, use shopping
                    // value as a further crude estimate.
                    value_old = item_value(*existing_armour, true);
                    value_new = item_value(item, true);
                }
                if (value_old >= value_new)
                    return (false);
            }
        }

        if (!drop_item(mslot, near))
            return (false);
    }

    return (pickup(item, mslot, near));
}

bool monster::pickup_weapon(item_def &item, int near, bool force)
{
    if (!force && !wants_weapon(item))
        return (false);

    // Weapon pickup involves:
    // - If we have no weapons, always pick this up.
    // - If this is a melee weapon and we already have a melee weapon, pick
    //   it up if it is superior to the one we're carrying (and drop the
    //   one we have).
    // - If it is a ranged weapon, and we already have a ranged weapon,
    //   pick it up if it is better than the one we have.
    // - If it is a throwable weapon, and we're carrying no missiles (or our
    //   missiles are the same type), pick it up.

    if (is_range_weapon(item))
        return (pickup_launcher(item, near, force));

    if (pickup_melee_weapon(item, near))
        return (true);

    return (can_use_missile(item) && pickup_throwable_weapon(item, near));
}

bool monster::pickup_missile(item_def &item, int near, bool force)
{
    const item_def *miss = missiles();

    if (!force)
    {
        if (item.sub_type == MI_THROWING_NET)
        {
            // Monster may not pick up trapping net.
            if (caught() && item_is_stationary(item))
                return (false);
        }
        else // None of these exceptions hold for throwing nets.
        {
            // Spellcasters should not waste time with ammunition.
            // Neither summons nor hostile enchantments are counted for
            // this purpose.
            if (!force && mons_has_ranged_spell(this, true, false))
                return (false);

            // Monsters in a fight will only pick up missiles if doing so
            // is worthwhile.
            if (!mons_is_wandering(this)
                && (!friendly() || foe != MHITYOU)
                && (item.quantity < 5 || miss && miss->quantity >= 7))
            {
                return (false);
            }
        }
    }

    if (miss && items_stack(*miss, item))
        return (pickup(item, MSLOT_MISSILE, near));

    if (!force && !can_use_missile(item))
        return (false);

    if (miss)
    {
        item_def *launch;
        for (int i = MSLOT_WEAPON; i <= MSLOT_ALT_WEAPON; ++i)
        {
            launch = mslot_item(static_cast<mon_inv_type>(i));
            if (launch)
            {
                const int item_brand = get_ammo_brand(item);
                // If this ammunition is better, drop the old ones.
                // Don't upgrade to ammunition whose brand cancels the
                // launcher brand or doesn't improve it further.
                if (fires_ammo_type(*launch) == item.sub_type
                    && (fires_ammo_type(*launch) != miss->sub_type
                        || item.plus > miss->plus
                           && get_ammo_brand(*miss) == item_brand
                        || item.plus >= miss->plus
                           && get_ammo_brand(*miss) == SPMSL_NORMAL
                           && item_brand != SPMSL_NORMAL
                           && _nonredundant_launcher_ammo_brands(launch, miss)))
                {
                    if (!drop_item(MSLOT_MISSILE, near))
                        return (false);
                    break;
                }
            }
        }

        // Darts don't absolutely need a launcher - still allow upgrading.
        if (item.sub_type == miss->sub_type
            && item.sub_type == MI_DART
            && (item.plus > miss->plus
                || item.plus == miss->plus
                   && get_ammo_brand(*miss) == SPMSL_NORMAL
                   && get_ammo_brand(item) != SPMSL_NORMAL))
        {
            if (!drop_item(MSLOT_MISSILE, near))
                return (false);
        }
    }

    return pickup(item, MSLOT_MISSILE, near);
}

bool monster::pickup_wand(item_def &item, int near)
{
    // Don't pick up empty wands.
    if (item.plus == 0)
        return (false);

    // Only low-HD monsters bother with wands.
    if (hit_dice >= 14)
        return (false);

    // Holy monsters and worshippers of good gods won't pick up evil
    // wands.
    if ((is_holy() || is_good_god(god)) && is_evil_item(item))
        return (false);

    // If a monster already has a charged wand, don't bother.
    // Otherwise, replace with a charged one.
    if (item_def *wand = mslot_item(MSLOT_WAND))
    {
        if (wand->plus > 0)
            return (false);

        if (!drop_item(MSLOT_WAND, near))
            return (false);
    }

    if (pickup(item, MSLOT_WAND, near))
    {
        if (near)
            props["wand_known"] = item_type_known(item);
        return true;
    }
    else
        return false;
}

bool monster::pickup_scroll(item_def &item, int near)
{
    if (item.sub_type != SCR_TELEPORTATION
        && item.sub_type != SCR_BLINKING
        && item.sub_type != SCR_SUMMONING)
    {
        return (false);
    }

    // Holy monsters and worshippers of good gods won't pick up evil
    // scrolls.
    if ((is_holy() || is_good_god(god)) && is_evil_item(item))
        return (false);

    return (pickup(item, MSLOT_SCROLL, near));
}

bool monster::pickup_potion(item_def &item, int near)
{
    // Only allow monsters to pick up potions if they can actually use
    // them.
    const potion_type ptype = static_cast<potion_type>(item.sub_type);

    if (!can_drink_potion(ptype))
        return (false);

    return (pickup(item, MSLOT_POTION, near));
}

bool monster::pickup_gold(item_def &item, int near)
{
    return (pickup(item, MSLOT_GOLD, near));
}

bool monster::pickup_misc(item_def &item, int near)
{
    // Never pick up runes, except rune mimics.
    if (item.base_type == OBJ_MISCELLANY && item.sub_type == MISC_RUNE_OF_ZOT
        && !mons_is_item_mimic(type))
    {
        return (false);
    }

    // Holy monsters and worshippers of good gods won't pick up evil
    // miscellaneous items.
    if ((is_holy() || is_good_god(god)) && is_evil_item(item))
        return (false);

    return (pickup(item, MSLOT_MISCELLANY, near));
}

// Eaten items are handled elsewhere, in _handle_pickup() in mon-stuff.cc.
bool monster::pickup_item(item_def &item, int near, bool force)
{
    // Equipping stuff can be forced when initially equipping monsters.
    if (!force)
    {
        // If a monster isn't otherwise occupied (has a foe, is fleeing, etc.)
        // it is considered wandering.
        bool wandering = (mons_is_wandering(this)
                          || friendly() && foe == MHITYOU);
        const int itype = item.base_type;

        // Weak(ened) monsters won't stop to pick up things as long as they
        // feel unsafe.
        if (!wandering && (hit_points * 10 < max_hit_points || hit_points < 10)
            && mon_enemies_around(this))
        {
            return (false);
        }

        if (friendly())
        {
            // Allies are only interested in armour and weaponry.
            // Everything else is likely to only annoy the player
            // because the monster either won't use the object or
            // might use it in ways not helpful to the player.
            if (itype != OBJ_ARMOUR && itype != OBJ_WEAPONS
                && itype != OBJ_MISSILES)
            {
                return (false);
            }

            // Depending on the friendly pickup toggle, your allies may not
            // pick up anything, or only stuff dropped by (other) allies.
            if (you.friendly_pickup == FRIENDLY_PICKUP_NONE
                || you.friendly_pickup == FRIENDLY_PICKUP_FRIEND
                   && !testbits(item.flags, ISFLAG_DROPPED_BY_ALLY)
                || you.friendly_pickup == FRIENDLY_PICKUP_PLAYER
                   && !(item.flags & (ISFLAG_DROPPED | ISFLAG_THROWN
                                        | ISFLAG_DROPPED_BY_ALLY)))
            {
                return (false);
            }
        }

        if (!wandering)
        {
            // These are not important enough for pickup when
            // seeking, fleeing etc.
            if (itype == OBJ_ARMOUR || itype == OBJ_CORPSES
                || itype == OBJ_MISCELLANY || itype == OBJ_GOLD)
            {
                return (false);
            }

            if (itype == OBJ_WEAPONS || itype == OBJ_MISSILES)
            {
                // Fleeing monsters only pick up emergency equipment.
                if (mons_is_fleeing(this))
                    return (false);

                // While occupied, hostile monsters won't pick up items
                // dropped or thrown by you. (You might have done that to
                // distract them.)
                if (!friendly()
                    && (testbits(item.flags, ISFLAG_DROPPED)
                        || testbits(item.flags, ISFLAG_THROWN)))
                {
                    return (false);
                }
            }
        }
    }

    switch (item.base_type)
    {
    // Pickup some stuff only if WANDERING.
    case OBJ_ARMOUR:
        return pickup_armour(item, near, force);
    case OBJ_MISCELLANY:
        return pickup_misc(item, near);
    case OBJ_GOLD:
        return pickup_gold(item, near);
    // Fleeing monsters won't pick up these.
    // Hostiles won't pick them up if they were ever dropped/thrown by you.
    case OBJ_STAVES:
    case OBJ_WEAPONS:
        return pickup_weapon(item, near, force);
    case OBJ_MISSILES:
        return pickup_missile(item, near, force);
    // Other types can always be picked up
    // (barring other checks depending on subtype, of course).
    case OBJ_WANDS:
        return pickup_wand(item, near);
    case OBJ_SCROLLS:
        return pickup_scroll(item, near);
    case OBJ_POTIONS:
        return pickup_potion(item, near);
    case OBJ_BOOKS:
        if (force)
            return pickup_misc(item, near);
        // else fall through
    default:
        return (false);
    }
}

bool monster::need_message(int &near) const
{
    return (near != -1 ? near
                       : (near = observable()));
}

void monster::swap_weapons(int near)
{
    item_def *weap = mslot_item(MSLOT_WEAPON);
    item_def *alt  = mslot_item(MSLOT_ALT_WEAPON);

    if (weap && !unequip(*weap, MSLOT_WEAPON, near))
    {
        // Item was cursed.
        return;
    }

    swap_slots(MSLOT_WEAPON, MSLOT_ALT_WEAPON);

    if (alt)
        equip(*alt, MSLOT_WEAPON, near);

    // Monsters can swap weapons really fast. :-)
    if ((weap || alt) && speed_increment >= 2)
    {
        if (const monsterentry *entry = find_monsterentry())
            speed_increment -= div_rand_round(entry->energy_usage.attack, 5);
    }
}

void monster::wield_melee_weapon(int near)
{
    const item_def *weap = mslot_item(MSLOT_WEAPON);
    if (!weap || (!weap->cursed() && is_range_weapon(*weap)))
    {
        const item_def *alt = mslot_item(MSLOT_ALT_WEAPON);

        // Switch to the alternate weapon if it's not a ranged weapon, too,
        // or switch away from our main weapon if it's a ranged weapon.
        //
        // Don't switch to alt weapon if it's a stack of throwing weapons.
        if (alt && !is_range_weapon(*alt) && alt->quantity == 1
            || weap && !alt && type != MONS_STATUE)
        {
            swap_weapons(near);
        }
    }
}

item_def *monster::slot_item(equipment_type eq, bool include_melded)
{
    return (mslot_item(equip_slot_to_mslot(eq)));
}

item_def *monster::mslot_item(mon_inv_type mslot) const
{
    const int mi = (mslot == NUM_MONSTER_SLOTS) ? NON_ITEM : inv[mslot];
    return (mi == NON_ITEM ? NULL : &mitm[mi]);
}

item_def *monster::shield()
{
    return (mslot_item(MSLOT_SHIELD));
}

bool monster::is_named() const
{
    return (!mname.empty() || mons_is_unique(type));
}

bool monster::has_base_name() const
{
    // Any non-ghost, non-Pandemonium demon that has an explicitly set
    // name has a base name.
    return (!mname.empty() && !ghost.get());
}

static std::string _invalid_monster_str(monster_type type)
{
    std::string str = "INVALID MONSTER ";

    switch (type)
    {
    case NUM_MONSTERS:
        return (str + "NUM_MONSTERS");
    case MONS_NO_MONSTER:
        return (str + "MONS_NO_MONSTER");
    case MONS_PLAYER:
        return (str + "MONS_PLAYER");
    case RANDOM_DRACONIAN:
        return (str + "RANDOM_DRACONIAN");
    case RANDOM_BASE_DRACONIAN:
        return (str + "RANDOM_BASE_DRACONIAN");
    case RANDOM_NONBASE_DRACONIAN:
        return (str + "RANDOM_NONBASE_DRACONIAN");
    case WANDERING_MONSTER:
        return (str + "WANDERING_MONSTER");
    default:
        break;
    }

    str += make_stringf("#%d", (int) type);

    if (type < 0)
        return (str);

    if (type > NUM_MONSTERS)
    {
        str += make_stringf(" (NUM_MONSTERS + %d)",
                            int (NUM_MONSTERS - type));
        return (str);
    }

    int          i;
    monster_type new_type;
    for (i = 0; true; i++)
    {
        new_type = (monster_type) (((int) type) - i);

        if (invalid_monster_type(new_type))
            continue;
        break;
    }
    str += make_stringf(" (%s + %d)",
                        mons_type_name(new_type, DESC_PLAIN).c_str(),
                        i);

    return (str);
}

static std::string _mon_special_name(const monster& mon, description_level_type desc, bool force_seen)
{
    if (desc == DESC_NONE)
        return "";

    monster_type type = mon.type;
    if (!crawl_state.game_is_arena() && you.misled())
        type = mon.get_mislead_type();

    const bool arena_submerged = crawl_state.game_is_arena() && !force_seen
                                     && mon.submerged();

    if (type == MONS_NO_MONSTER)
        return ("DEAD MONSTER");
    else if (invalid_monster_type(type) && type != MONS_PROGRAM_BUG)
        return _invalid_monster_str(type);

    // Handle non-visible case first.
    if (!force_seen && !mon.observable() && !arena_submerged)
    {
        switch (desc)
        {
        case DESC_CAP_THE: case DESC_CAP_A:
            return ("It");
        case DESC_NOCAP_THE: case DESC_NOCAP_A: case DESC_PLAIN:
            return ("it");
        default:
            return ("it (buggy)");
        }
    }

    if (desc == DESC_DBNAME)
    {
        monster_info mi(&mon, MILEV_NAME);
        return mi.db_name();
    }

    return "";
}

std::string monster::name(description_level_type desc, bool force_vis) const
{
    std::string s = _mon_special_name(*this, desc, force_vis);
    if (!s.empty() || desc == DESC_NONE)
        return s;

    monster_info mi(this, MILEV_NAME);
    return mi.proper_name(desc);
}

std::string monster::base_name(description_level_type desc, bool force_vis)
    const
{
    std::string s = _mon_special_name(*this, desc, force_vis);
    if (!s.empty() || desc == DESC_NONE)
        return s;

    monster_info mi(this, MILEV_NAME);
    return mi.common_name(desc);
}

std::string monster::full_name(description_level_type desc,
                                bool use_comma) const
{
    std::string s = _mon_special_name(*this, desc, true);
    if (!s.empty() || desc == DESC_NONE)
        return s;

    monster_info mi(this, MILEV_NAME);
    return mi.full_name(desc);
}

std::string monster::pronoun(pronoun_type pro, bool force_visible) const
{
    return (mons_pronoun(static_cast<monster_type>(type), pro,
                         force_visible || you.can_see(this)));
}

std::string monster::conj_verb(const std::string &verb) const
{
    if (!verb.empty() && verb[0] == '!')
        return (verb.substr(1));

    if (verb == "are")
        return ("is");

    if (verb == "snap closed at")
        return ("snaps closed at");

    if (ends_with(verb, "f") || ends_with(verb, "fe")
        || ends_with(verb, "y"))
    {
        return (verb + "s");
    }

    return (pluralise(verb));
}

std::string monster::hand_name(bool plural, bool *can_plural) const
{
    bool _can_plural;
    if (can_plural == NULL)
        can_plural = &_can_plural;
    *can_plural = true;

    std::string str;
    char        ch = mons_base_char(type);

    const bool rand = (type == MONS_CHAOS_SPAWN);

    switch (get_mon_shape(this))
    {
    case MON_SHAPE_CENTAUR:
    case MON_SHAPE_NAGA:
        // Defaults to "hand"
        break;
    case MON_SHAPE_HUMANOID:
    case MON_SHAPE_HUMANOID_WINGED:
    case MON_SHAPE_HUMANOID_TAILED:
    case MON_SHAPE_HUMANOID_WINGED_TAILED:
        if (ch == 'T' || ch == 'd' || ch == 'n' || mons_is_demon(type))
            str = "claw";
        break;

    case MON_SHAPE_QUADRUPED:
    case MON_SHAPE_QUADRUPED_TAILLESS:
    case MON_SHAPE_QUADRUPED_WINGED:
    case MON_SHAPE_ARACHNID:
        if (mons_genus(type) == MONS_SCORPION || rand && one_chance_in(4))
            str = "pincer";
        else
        {
            str = "front ";
            return (str + foot_name(plural, can_plural));
        }
        break;

    case MON_SHAPE_BLOB:
    case MON_SHAPE_SNAKE:
    case MON_SHAPE_FISH:
        return foot_name(plural, can_plural);

    case MON_SHAPE_BAT:
        str = "wing";
        break;

    case MON_SHAPE_INSECT:
    case MON_SHAPE_INSECT_WINGED:
    case MON_SHAPE_CENTIPEDE:
        str = "antenna";
        break;

    case MON_SHAPE_SNAIL:
        str = "eye-stalk";
        break;

    case MON_SHAPE_PLANT:
        str = "leaf";
        break;

    case MON_SHAPE_MISC:
        if (ch == 'x' || ch == 'X' || rand)
        {
            str = "tentacle";
            break;
        }
        // Deliberate fallthrough.
    case MON_SHAPE_FUNGUS:
        str         = "body";
        *can_plural = false;
        break;

    case MON_SHAPE_ORB:
        switch (type)
        {
            case MONS_GIANT_SPORE:
                str = "rhizome";
                break;

            case MONS_GIANT_EYEBALL:
            case MONS_EYE_OF_DRAINING:
            case MONS_SHINING_EYE:
            case MONS_EYE_OF_DEVASTATION:
            case MONS_GOLDEN_EYE:
                *can_plural = false;
                // Deliberate fallthrough.
            case MONS_GREAT_ORB_OF_EYES:
                str = "pupil";
                break;

            case MONS_GIANT_ORANGE_BRAIN:
            default:
                if (rand)
                    str = "rhizome";
                else
                {
                    str        = "body";
                    *can_plural = false;
                }
                break;
        }
    }

   if (str.empty())
   {
       // Reduce the chance of a random-shaped monster having hands.
       if (rand && coinflip())
           return (hand_name(plural, can_plural));

       str = "hand";
   }

   if (plural && *can_plural)
       str = pluralise(str);

   return (str);
}

std::string monster::foot_name(bool plural, bool *can_plural) const
{
    bool _can_plural;
    if (can_plural == NULL)
        can_plural = &_can_plural;
    *can_plural = true;

    std::string str;
    char        ch = mons_base_char(type);

    const bool rand = (type == MONS_CHAOS_SPAWN);

    switch (get_mon_shape(this))
    {
    case MON_SHAPE_INSECT:
    case MON_SHAPE_INSECT_WINGED:
    case MON_SHAPE_ARACHNID:
    case MON_SHAPE_CENTIPEDE:
        str = "leg";
        break;

    case MON_SHAPE_HUMANOID:
    case MON_SHAPE_HUMANOID_WINGED:
    case MON_SHAPE_HUMANOID_TAILED:
    case MON_SHAPE_HUMANOID_WINGED_TAILED:
        if (type == MONS_MINOTAUR)
            str = "hoof";
        else if (swimming()
                 && (type == MONS_MERFOLK || mons_genus(type) == MONS_MERMAID))
        {
            str         = "tail";
            *can_plural = false;
        }
        break;

    case MON_SHAPE_CENTAUR:
        str = "hoof";
        break;

    case MON_SHAPE_QUADRUPED:
    case MON_SHAPE_QUADRUPED_TAILLESS:
    case MON_SHAPE_QUADRUPED_WINGED:
        if (rand)
        {
            const char* feet[] = {"paw", "talon", "hoof"};
            str = RANDOM_ELEMENT(feet);
        }
        else if (ch == 'h')
            str = "paw";
        else if (ch == 'l' || ch == 'D')
            str = "talon";
        else if (type == MONS_YAK || type == MONS_DEATH_YAK)
            str = "hoof";
        else if (ch == 'H')
        {
            if (type == MONS_MANTICORE || type == MONS_SPHINX)
                str = "paw";
            else
                str = "talon";
        }
        break;

    case MON_SHAPE_BAT:
        str = "claw";
        break;

    case MON_SHAPE_SNAKE:
    case MON_SHAPE_FISH:
        str         = "tail";
        *can_plural = false;
        break;

    case MON_SHAPE_PLANT:
        str = "root";
        break;

    case MON_SHAPE_FUNGUS:
        str         = "stem";
        *can_plural = false;
        break;

    case MON_SHAPE_BLOB:
        str = "pseudopod";
        break;

    case MON_SHAPE_MISC:
        if (ch == 'x' || ch == 'X' || rand)
        {
            str = "tentacle";
            break;
        }
        // Deliberate fallthrough.
    case MON_SHAPE_SNAIL:
    case MON_SHAPE_NAGA:
    case MON_SHAPE_ORB:
        str         = "underside";
        *can_plural = false;
        break;
    }

   if (str.empty())
   {
       // Reduce the chance of a random-shaped monster having feet.
       if (rand && coinflip())
           return (foot_name(plural, can_plural));

       return (plural ? "feet" : "foot");
   }

   if (plural && *can_plural)
       str = pluralise(str);

   return (str);
}

std::string monster::arm_name(bool plural, bool *can_plural) const
{
    mon_body_shape shape = get_mon_shape(this);

    if (shape > MON_SHAPE_NAGA)
        return hand_name(plural, can_plural);

    if (can_plural != NULL)
        *can_plural = true;

    std::string adj;
    std::string str = "arm";

    switch (mons_genus(type))
    {
    case MONS_DRACONIAN:
    case MONS_NAGA:
        adj = "scaled";
        break;

    case MONS_TENGU:
        adj = "feathered";
        break;

    case MONS_MUMMY:
        adj = "bandage-wrapped";
        break;

    case MONS_OCTOPODE:
        str = "tentacle";
        break;

    case MONS_LICH:
    case MONS_SKELETAL_WARRIOR:
        adj = "bony";
        break;

    default:
        break;
    }

    if (!adj.empty())
        str = adj + " " + str;

    if (plural)
        str = pluralise(str);

    return (str);
}

int monster::mindex() const
{
    return (this - menv.buffer());
}

int monster::get_experience_level() const
{
    return (hit_dice);
}

void monster::moveto(const coord_def& c, bool clear_net)
{
    if (clear_net && c != pos() && in_bounds(pos()))
        mons_clear_trapping_net(this);

    if (mons_is_projectile(type))
    {
        // Assume some means of displacement, normal moves will overwrite this.
        props["iood_x"].get_float() += c.x - pos().x;
        props["iood_y"].get_float() += c.y - pos().y;
    }

    set_position(c);
}

bool monster::fumbles_attack(bool verbose)
{
    if (floundering() && one_chance_in(4))
    {
        if (verbose)
        {
            if (you.can_see(this))
            {
                mpr(name(DESC_CAP_THE)
                    + (liquefied(pos())
                       ? " becomes momentarily stuck in the liquid earth."
                       : " splashes around in the water."));
            }
            else if (player_can_hear(pos(), LOS_RADIUS))
                mpr("You hear a splashing noise.", MSGCH_SOUND);
        }

        return (true);
    }

    if (submerged())
        return (true);

    return (false);
}

bool monster::cannot_fight() const
{
    return (mons_class_flag(type, M_NO_EXP_GAIN)
            || mons_is_statue(type));
}

void monster::attacking(actor * /* other */)
{
}

// Sends a monster into a frenzy.
void monster::go_frenzy()
{
    if (!can_go_berserk())
        return;

    if (has_ench(ENCH_SLOW))
    {
        del_ench(ENCH_SLOW, true); // Give no additional message.
        simple_monster_message(this,
            make_stringf(" shakes off %s lethargy.",
                         pronoun(PRONOUN_NOCAP_POSSESSIVE).c_str()).c_str());
    }
    del_ench(ENCH_HASTE, true);
    del_ench(ENCH_FATIGUE, true); // Give no additional message.

    const int duration = 16 + random2avg(13, 2);

    // store the attitude for later retrieval
    props["old_attitude"] = short(attitude);

    attitude = ATT_NEUTRAL;
    add_ench(mon_enchant(ENCH_INSANE, 0, 0, duration * 10));
    add_ench(mon_enchant(ENCH_HASTE, 0, 0, duration * 10));
    add_ench(mon_enchant(ENCH_MIGHT, 0, 0, duration * 10));
    mons_att_changed(this);

    if (simple_monster_message(this, " flies into a frenzy!"))
        // Xom likes monsters going insane.
        xom_is_stimulated(friendly() ? 25 : 100);
}

void monster::go_berserk(bool /* intentional */, bool /* potion */)
{
    if (!can_go_berserk())
        return;

    if (has_ench(ENCH_SLOW))
    {
        del_ench(ENCH_SLOW, true); // Give no additional message.
        simple_monster_message(this,
            make_stringf(" shakes off %s lethargy.",
                         pronoun(PRONOUN_NOCAP_POSSESSIVE).c_str()).c_str());
    }
    del_ench(ENCH_FATIGUE, true); // Give no additional message.

    add_ench(ENCH_BERSERK);
    if (simple_monster_message(this, " goes berserk!"))
        // Xom likes monsters going berserk.
        xom_is_stimulated(friendly() ? 25 : 100);
}

void monster::expose_to_element(beam_type flavour, int strength)
{
    switch (flavour)
    {
    case BEAM_COLD:
        if (mons_class_flag(type, M_COLD_BLOOD) && res_cold() <= 0
            && coinflip())
        {
            slow_down(this, strength);
        }
        break;
    default:
        break;
    }
}

void monster::banish(const std::string &)
{
    coord_def old_pos = pos();

    if (mons_is_projectile(type))
        return;
    simple_monster_message(this, " is devoured by a tear in reality.",
                           MSGCH_BANISHMENT);
    monster_die(this, KILL_BANISHED, NON_MONSTER);

    place_cloud(CLOUD_TLOC_ENERGY, old_pos, 5 + random2(8), 0);
    for (adjacent_iterator ai(old_pos); ai; ++ai)
        if (!feat_is_solid(grd(*ai)) && env.cgrid(*ai) == EMPTY_CLOUD
            && coinflip())
        {
            place_cloud(CLOUD_TLOC_ENERGY, *ai, 1 + random2(8), 0);
        }
}

bool monster::has_spells() const
{
    for (int i = 0; i < NUM_MONSTER_SPELL_SLOTS; ++i)
        if (spells[i] != SPELL_NO_SPELL)
            return (true);

    return (false);
}

bool monster::has_spell(spell_type spell) const
{
    for (int i = 0; i < NUM_MONSTER_SPELL_SLOTS; ++i)
        if (spells[i] == spell)
            return (true);

    return (false);
}

bool monster::has_holy_spell() const
{
    for (int i = 0; i < NUM_MONSTER_SPELL_SLOTS; ++i)
        if (is_holy_spell(spells[i]))
            return (true);

    return (false);
}

bool monster::has_unholy_spell() const
{
    for (int i = 0; i < NUM_MONSTER_SPELL_SLOTS; ++i)
        if (is_unholy_spell(spells[i]))
            return (true);

    return (false);
}

bool monster::has_evil_spell() const
{
    for (int i = 0; i < NUM_MONSTER_SPELL_SLOTS; ++i)
        if (is_evil_spell(spells[i]))
            return (true);

    return (false);
}

bool monster::has_unclean_spell() const
{
    for (int i = 0; i < NUM_MONSTER_SPELL_SLOTS; ++i)
        if (is_unclean_spell(spells[i]))
            return (true);

    return (false);
}

bool monster::has_chaotic_spell() const
{
    for (int i = 0; i < NUM_MONSTER_SPELL_SLOTS; ++i)
        if (is_chaotic_spell(spells[i]))
            return (true);

    return (false);
}

bool monster::has_attack_flavour(int flavour) const
{
    for (int i = 0; i < 4; ++i)
    {
        const int attk_flavour = mons_attack_spec(this, i).flavour;
        if (attk_flavour == flavour)
            return (true);
    }

    return (false);
}

bool monster::has_damage_type(int dam_type)
{
    for (int i = 0; i < 4; ++i)
    {
        const int dmg_type = damage_type(i);
        if (dmg_type == dam_type)
            return (true);
    }

    return (false);
}

// Whether the monster is temporarily confused.
// False for butterflies, vapours etc.
bool monster::confused() const
{
    return (mons_is_confused(this));
}

bool monster::confused_by_you() const
{
    if (mons_class_flag(type, M_CONFUSED))
        return false;

    const mon_enchant me = get_ench(ENCH_CONFUSION);
    const mon_enchant me2 = get_ench(ENCH_MAD);

    return ((me.ench == ENCH_CONFUSION && me.who == KC_YOU) ||
            (me2.ench == ENCH_MAD && me2.who == KC_YOU));
}

bool monster::paralysed() const
{
    return (has_ench(ENCH_PARALYSIS) || has_ench(ENCH_DUMB));
}

bool monster::cannot_act() const
{
    return (paralysed() || petrified()
            || has_ench(ENCH_PREPARING_RESURRECT));
}

bool monster::cannot_move() const
{
    return (cannot_act());
}

bool monster::asleep() const
{
    return (behaviour == BEH_SLEEP);
}

bool monster::backlit(bool check_haloed, bool self_halo) const
{
    if (has_ench(ENCH_CORONA) || has_ench(ENCH_STICKY_FLAME) || has_ench(ENCH_SILVER_CORONA))
        return (true);
    if (check_haloed)
        return (!umbraed() && haloed() &&
                (self_halo || halo_radius2() == -1));
    return (false);
}

bool monster::umbra(bool check_haloed, bool self_halo) const
{
    if (check_haloed)
        return (umbraed() && !haloed() &&
                (self_halo || umbra_radius2() == -1));
    return (false);
}

bool monster::glows_naturally() const
{
    return (mons_class_flag(type, M_GLOWS_LIGHT)
            || mons_class_flag(type, M_GLOWS_RADIATION));
}

bool monster::caught() const
{
    return (has_ench(ENCH_HELD));
}

bool monster::petrified() const
{
    return (has_ench(ENCH_PETRIFIED));
}

bool monster::petrifying() const
{
    return (has_ench(ENCH_PETRIFYING));
}

bool monster::friendly() const
{
    return (attitude == ATT_FRIENDLY || has_ench(ENCH_CHARM));
}

bool monster::neutral() const
{
    return (attitude == ATT_NEUTRAL || has_ench(ENCH_TEMP_PACIF)
            || attitude == ATT_GOOD_NEUTRAL
            || attitude == ATT_STRICT_NEUTRAL);
}

bool monster::good_neutral() const
{
    return (attitude == ATT_GOOD_NEUTRAL || has_ench(ENCH_TEMP_PACIF));
}

bool monster::strict_neutral() const
{
    return (attitude == ATT_STRICT_NEUTRAL);
}

bool monster::wont_attack() const
{
    return (friendly() || good_neutral() || strict_neutral());
}

bool monster::pacified() const
{
    return (attitude == ATT_NEUTRAL && testbits(flags, MF_GOT_HALF_XP));
}

int monster::shield_bonus() const
{
    const item_def *shld = const_cast<monster* >(this)->shield();
    if (shld && get_armour_slot(*shld) == EQ_SHIELD)
    {
        // Note that 0 is not quite no-blocking.
        if (incapacitated())
            return (0);

        int shld_c = property(*shld, PARM_AC) + shld->plus;
        shld_c = shld_c * 2 + (body_size(PSIZE_TORSO) - SIZE_MEDIUM)
                            * (shld->sub_type - ARM_LARGE_SHIELD);
        return (random2avg(shld_c + hit_dice * 4 / 3, 2) / 2);
    }
    return (-100);
}

int monster::shield_block_penalty() const
{
    return (4 * shield_blocks * shield_blocks);
}

void monster::shield_block_succeeded(actor *attacker)
{
    actor::shield_block_succeeded(attacker);

    ++shield_blocks;
}

int monster::shield_bypass_ability(int) const
{
    return (15 + hit_dice * 2 / 3);
}

int monster::armour_class() const
{
    // Extra AC for snails/turtles drawn into their shells.
    return std::max(ac + (has_ench(ENCH_WITHDRAWN) ? 10 : 0), 0);
}

int monster::melee_evasion(const actor *act, ev_ignore_type evit) const
{
    int evasion = ev;

    // Phase Shift EV is already included.
    if (evit & EV_IGNORE_PHASESHIFT && mons_class_flag(type, M_PHASE_SHIFT))
        evasion -= 8;

    if (evit & EV_IGNORE_HELPLESS)
        return (evasion);

    if (paralysed() || petrified() || petrifying() || asleep())
        evasion = 0;
    else if (caught())
        evasion /= (body_size(PSIZE_BODY) + 2);
    else if (confused())
        evasion /= 2;
    return (evasion);
}

bool monster::heal(int amount, bool max_too)
{
    if (mons_is_statue(type))
        return (false);

    if (has_ench(ENCH_DEATHS_DOOR))
        return (false);

    if (amount < 1)
        return (false);
    else if (!max_too && hit_points == max_hit_points)
        return (false);

    hit_points += amount;

    bool success = true;

    if (hit_points > max_hit_points)
    {
        if (max_too)
        {
            const monsterentry* m = get_monster_data(type);
            const int maxhp =
                m->hpdice[0] * (m->hpdice[1] + m->hpdice[2]) + m->hpdice[3];

            // Limit HP growth.
            if (random2(3 * maxhp) > 2 * max_hit_points)
                max_hit_points = std::min(max_hit_points + 1, MAX_MONSTER_HP);
            else
                success = false;
        }

        hit_points = max_hit_points;
    }

    if (hit_points == max_hit_points)
    {
        // Clear the damage blame if it goes away completely.
        damage_friendly = 0;
        damage_total = 0;
        props.erase("reaping_damage");
    }

    return (success);
}

void monster::blame_damage(const actor* attacker, int amount)
{
    ASSERT(amount >= 0);
    damage_total = std::min<int>(MAX_DAMAGE_COUNTER, damage_total + amount);
    if (attacker)
        damage_friendly = std::min<int>(MAX_DAMAGE_COUNTER * 2,
                      damage_friendly + amount * exp_rate(attacker->mindex()));
}

void monster::suicide(int hp)
{
    if (hit_points > 0)
        blame_damage(NULL, hit_points);
    hit_points = hp;
}

mon_holy_type monster::holiness() const
{
    if (testbits(flags, MF_FAKE_UNDEAD))
        return (MH_UNDEAD);

    return (mons_class_holiness(type));
}

bool monster::undead_or_demonic() const
{
    const mon_holy_type holi = holiness();

    return (holi == MH_UNDEAD || holi == MH_DEMONIC);
}

bool monster::is_holy(bool check_spells) const
{
    if (holiness() == MH_HOLY)
        return (true);

    // Assume that all unknown gods (GOD_NAMELESS) are not holy.
    if (is_priest() && is_good_god(god) && check_spells)
        return (true);

    if (has_holy_spell() && (check_spells || !is_actual_spellcaster()))
        return (true);

    return (false);
}

bool monster::is_unholy(bool check_spells) const
{
    if (type == MONS_SILVER_STATUE)
        return (true);

    if (holiness() == MH_DEMONIC)
        return (true);

    if (has_unholy_spell() && check_spells)
        return (true);

    return (false);
}

bool monster::is_evil(bool check_spells) const
{
    if (holiness() == MH_UNDEAD)
        return (true);

    // Assume that all unknown gods (GOD_NAMELESS) are evil.
    if (is_priest() && (is_evil_god(god) || god == GOD_NAMELESS)
        && check_spells)
    {
        return (true);
    }

    if (has_evil_spell() && check_spells)
        return (true);

    if (has_attack_flavour(AF_DRAIN_XP)
        || has_attack_flavour(AF_VAMPIRIC))
    {
        return (true);
    }

    return (false);
}

bool monster::is_unclean(bool check_spells) const
{
    if (has_unclean_spell() && check_spells)
        return (true);

    if (has_attack_flavour(AF_DISEASE)
        || has_attack_flavour(AF_HUNGER)
        || has_attack_flavour(AF_ROT)
        || has_attack_flavour(AF_STEAL)
        || has_attack_flavour(AF_STEAL_FOOD))
    {
        return (true);
    }

    // Zin considers insanity unclean.  And slugs that speak.
    if (type == MONS_CRAZY_YIUF
        || type == MONS_PSYCHE
        || type == MONS_GASTRONOK)
    {
        return (true);
    }

    // Assume that all unknown gods (GOD_NAMELESS) are not chaotic.
    // Being a worshipper of a chaotic god doesn't yet make you
    // physically/essentially chaotic (so you don't get hurt by silver),
    // but Zin does mind.
    if (is_priest() && is_chaotic_god(god) && check_spells)
        return (true);

    if (has_chaotic_spell() && is_actual_spellcaster() && check_spells)
        return (true);

    corpse_effect_type ce = mons_corpse_effect(type);
    if ((ce == CE_ROT || ce == CE_MUTAGEN_RANDOM || ce == CE_MUTAGEN_GOOD
         || ce == CE_MUTAGEN_BAD || ce == CE_RANDOM) && !is_chaotic())
    {
        return (true);
    }

    return (false);
}

bool monster::is_known_chaotic() const
{
    if (type == MONS_UGLY_THING
        || type == MONS_VERY_UGLY_THING
        || type == MONS_ABOMINATION_SMALL
        || type == MONS_ABOMINATION_LARGE
        || type == MONS_KILLER_KLOWN // For their random attacks.
        || type == MONS_TIAMAT)      // For her colour-changing.
    {
        return (true);
    }

    if (is_shapeshifter() && (flags & MF_KNOWN_SHIFTER))
        return (true);

    // Knowing chaotic spells is not enough to make you "essentially"
    // chaotic (i.e., silver doesn't hurt you), it's just unclean for
    // Zin.  Having chaotic abilities (not actual spells) does mean
    // you're truly changed by chaos.
    if (has_chaotic_spell() && !is_actual_spellcaster())
        return (true);

    if (has_attack_flavour(AF_MUTATE)
        || has_attack_flavour(AF_CHAOS))
    {
        return (true);
    }

    return (false);
}

bool monster::is_chaotic() const
{
    return (is_shapeshifter() || is_known_chaotic());
}

bool monster::is_artificial() const
{
    return (mons_class_flag(type, M_ARTIFICIAL));
}

bool monster::is_unbreathing() const
{
    const mon_holy_type holi = holiness();

    if (holi == MH_UNDEAD
        || holi == MH_NONLIVING
        || holi == MH_PLANT)
    {
        return (true);
    }

    return (mons_class_flag(type, M_UNBREATHING));
}

bool monster::is_insubstantial() const
{
    return (mons_class_flag(type, M_INSUBSTANTIAL));
}

int monster::res_hellfire() const
{
    int res = get_mons_resists(this).hellfire;

    return res;
}

int monster::res_fire() const
{
    const mon_resist_def res = get_mons_resists(this);

    int u = std::min(res.fire + res.hellfire * 3, 3);

    if (mons_itemuse(this) >= MONUSE_STARTING_EQUIPMENT)
    {
        u += scan_mon_inv_randarts(this, ARTP_FIRE);

        const int armour = inv[MSLOT_ARMOUR];
        const int shld   = inv[MSLOT_SHIELD];

        if (armour != NON_ITEM && mitm[armour].base_type == OBJ_ARMOUR)
            u += get_armour_res_fire(mitm[armour], false);

        if (shld != NON_ITEM && mitm[shld].base_type == OBJ_ARMOUR)
            u += get_armour_res_fire(mitm[shld], false);
    }

    if (u < -3)
        u = -3;
    else if (u > 3)
        u = 3;

    return (u);
}

int monster::res_steam() const
{
    int res = get_mons_resists(this).steam;
    if (has_equipped(EQ_BODY_ARMOUR, ARM_STEAM_DRAGON_ARMOUR))
        res += 3;
    return (res + res_fire() / 2);
}

int monster::res_cold() const
{
    int u = get_mons_resists(this).cold;

    if (mons_itemuse(this) >= MONUSE_STARTING_EQUIPMENT)
    {
        u += scan_mon_inv_randarts(this, ARTP_COLD);

        const int armour = inv[MSLOT_ARMOUR];
        const int shld   = inv[MSLOT_SHIELD];

        if (armour != NON_ITEM && mitm[armour].base_type == OBJ_ARMOUR)
            u += get_armour_res_cold(mitm[armour], false);

        if (shld != NON_ITEM && mitm[shld].base_type == OBJ_ARMOUR)
            u += get_armour_res_cold(mitm[shld], false);
    }

    if (u < -3)
        u = -3;
    else if (u > 3)
        u = 3;

    return (u);
}

int monster::res_elec() const
{
    // This is a variable, not a player_xx() function, so can be above 1.
    int u = 0;

    u += get_mons_resists(this).elec;

    // Don't bother checking equipment if the monster can't use it.
    if (mons_itemuse(this) >= MONUSE_STARTING_EQUIPMENT)
    {
        u += scan_mon_inv_randarts(this, ARTP_ELECTRICITY);

        // No ego armour, but storm dragon.
        const int armour = inv[MSLOT_ARMOUR];
        if (armour != NON_ITEM && mitm[armour].base_type == OBJ_ARMOUR)
            u += get_armour_res_elec(mitm[armour], false);
    }

    // Monsters can legitimately get multiple levels of electricity resistance.

    return (u);
}

int monster::res_asphyx() const
{
    int res = get_mons_resists(this).asphyx;
    if (is_unbreathing())
        res += 1;
    return (res);
}

int monster::res_water_drowning() const
{
    if (is_unbreathing())
        return (1);

    switch (mons_habitat(this))
    {
    case HT_WATER:
    case HT_AMPHIBIOUS:
        return (1);
    default:
        return (0);
    }
}

int monster::res_poison(bool temp) const
{
    UNUSED(temp);

    int u = get_mons_resists(this).poison;
    if (u > 0)
        return u;

    if (mons_itemuse(this) >= MONUSE_STARTING_EQUIPMENT)
    {
        u += scan_mon_inv_randarts(this, ARTP_POISON);

        const int armour = inv[MSLOT_ARMOUR];
        const int shld   = inv[MSLOT_SHIELD];

        if (armour != NON_ITEM && mitm[armour].base_type == OBJ_ARMOUR)
            u += get_armour_res_poison(mitm[armour], false);

        if (shld != NON_ITEM && mitm[shld].base_type == OBJ_ARMOUR)
            u += get_armour_res_poison(mitm[shld], false);
    }

    // Monsters can have multiple innate levels of poison resistance, but
    // like players, equipment doesn't stack.
    if (u > 0)
        return 1;
    return (u);
}

int monster::res_sticky_flame() const
{
    int res = get_mons_resists(this).sticky_flame;
    if (is_insubstantial())
        res += 1;
    if (has_equipped(EQ_BODY_ARMOUR, ARM_MOTTLED_DRAGON_ARMOUR))
        res += 1;
    return (res);
}

int monster::res_rotting(bool temp) const
{
    UNUSED(temp);

    int res = get_mons_resists(this).rotting;
    if (res)
        return (1);
    switch(holiness())
    {
    case MH_NATURAL:
    case MH_PLANT: // was 1 before.  Gardening shows it should be -1 instead...
        res = 0;
        break;
    case MH_UNDEAD:
        if (mons_base_char(type) == 'n'
            || type == MONS_ZOMBIE_SMALL
            || type == MONS_ZOMBIE_LARGE)
        {
            res = 1;
        }
        else
            res = 3;
        break;
    case MH_DEMONIC:
    case MH_HOLY:
        res = 1;
        break;
    case MH_NONLIVING:
        res = 3;
        break;
    }
    if (is_insubstantial())
        res = 3;
    return (res);
}

int monster::res_holy_energy(const actor *attacker) const
{
    if (type == MONS_PROFANE_SERVITOR)
        return (1);

    if (undead_or_demonic())
        return (-2);

    if (is_evil())
        return (-1);

    if (is_holy()
        || is_good_god(god)
        || neutral()
        || is_unchivalric_attack(attacker, this)
        || is_good_god(you.religion) && is_follower(this))
    {
        return (1);
    }

    return (0);
}

int monster::res_negative_energy() const
{
    if (holiness() != MH_NATURAL
        || type == MONS_SHADOW_DRAGON)
    {
        return (3);
    }

    int u = 0;

    if (mons_itemuse(this) >= MONUSE_STARTING_EQUIPMENT)
    {
        u += scan_mon_inv_randarts(this, ARTP_NEGATIVE_ENERGY);

        const int armour = inv[MSLOT_ARMOUR];
        const int shld   = inv[MSLOT_SHIELD];

        if (armour != NON_ITEM && mitm[armour].base_type == OBJ_ARMOUR)
            u += get_armour_life_protection(mitm[armour], false);

        if (shld != NON_ITEM && mitm[shld].base_type == OBJ_ARMOUR)
            u += get_armour_life_protection(mitm[shld], false);
    }

    if (u > 3)
        u = 3;

    return (u);
}

int monster::res_torment() const
{
    const mon_holy_type holy = holiness();
    if (holy == MH_UNDEAD
        || holy == MH_DEMONIC
        || holy == MH_NONLIVING)
    {
        return (1);
    }

    return (0);
}

int monster::res_wind() const
{
    if (has_ench(ENCH_TORNADO))
        return 1;
    return mons_class_res_wind(type);
}

int monster::res_petrify(bool temp) const
{
    if (is_insubstantial())
        return 1;
    if (type == MONS_STONE_GOLEM || type == MONS_CATOBLEPAS || mons_is_statue(type))
        return 1;
    // Clay, etc, might be incapable of movement when hardened.
    // Skeletons -- NetHack assumes fossilization doesn't hurt, we might
    // want to make it that way too.
    return 0;
}

int monster::res_acid() const
{
    return (get_mons_resists(this).acid);
}

int monster::res_magic() const
{
    if (mons_immune_magic(this))
        return (MAG_IMMUNE);

    int u = (get_monster_data(type))->resist_magic;

    // Negative values get multiplied with monster hit dice.
    if (u < 0)
        u = hit_dice * -u * 4 / 3;

    // Randarts have a multiplicative effect.
    u *= (scan_mon_inv_randarts(this, ARTP_MAGIC) + 100);
    u /= 100;

    // ego armour resistance
    const int armour = inv[MSLOT_ARMOUR];
    const int shld   = inv[MSLOT_SHIELD];

    if (armour != NON_ITEM && mitm[armour].base_type == OBJ_ARMOUR)
        u += get_armour_res_magic(mitm[armour], false);

    if (shld != NON_ITEM && mitm[shld].base_type == OBJ_ARMOUR)
        u += get_armour_res_magic(mitm[shld], false);

    if (has_ench(ENCH_LOWERED_MR))
        u /= 2;

    if (has_ench(ENCH_RAISED_MR)) //trog's hand
        u += 70;

    return (u);
}

flight_type monster::flight_mode() const
{
    return (mons_flies(this));
}

bool monster::is_levitating() const
{
    // Checking class flags is not enough - see mons_flies().
    return (flight_mode() == FL_LEVITATE);
}

int monster::mons_species() const
{
    return ::mons_species(type);
}

bool monster::poison(actor *agent, int amount, bool force)
{
    if (amount <= 0)
        return (false);

    // Scale poison down for monsters.
    if (!(amount /= 2))
        amount = 1;

    return poison_monster(this, agent, amount, force);
}

int monster::skill(skill_type sk, int scale, bool real) const
{
    int hd = scale * hit_dice;
    switch (sk)
    {
    case SK_EVOCATIONS:
        return (type == MONS_DEEP_DWARF_ARTIFICER ? hd * 2 : hd);

    case SK_NECROMANCY:
        return ((holiness() == MH_UNDEAD || holiness() == MH_DEMONIC) ? hd : hd/2);

    case SK_POISON_MAGIC:
        return (is_actual_spellcaster() ? hd : hd / 3);

    default:
        return (0);
    }
}

void monster::blink(bool)
{
    monster_blink(this);
}

void monster::teleport(bool now, bool, bool)
{
    monster_teleport(this, now, false);
}

bool monster::alive() const
{
    return (hit_points > 0 && type != MONS_NO_MONSTER);
}

god_type monster::deity() const
{
    return (god);
}

bool monster::drain_exp(actor *agent, bool quiet, int pow)
{
    if (x_chance_in_y(res_negative_energy(), 3))
        return (false);

    if (!quiet && you.can_see(this))
        mprf("%s is drained!", name(DESC_CAP_THE).c_str());

    // If quiet, don't clean up the monster in order to credit properly.
    hurt(agent, 2 + random2(pow), BEAM_NEG, !quiet);

    if (alive())
    {
        if (x_chance_in_y(pow, 15))
        {
            hit_dice--;
            experience = 0;
        }

        max_hit_points -= 2 + random2(pow);
        hit_points = std::min(max_hit_points, hit_points);
    }

    return (true);
}

bool monster::rot(actor *agent, int amount, int immediate, bool quiet)
{
    if (res_rotting() || amount <= 0)
        return (false);

    if (!quiet && you.can_see(this))
    {
        mprf("%s %s!", name(DESC_CAP_THE).c_str(),
             amount > 0 ? "rots" : "looks less resilient");
    }

    // Apply immediate damage because we can't handle rotting for
    // monsters yet.
    if (immediate > 0)
    {
        // If quiet, don't clean up the monster in order to credit
        // properly.
        hurt(agent, immediate, BEAM_MISSILE, !quiet);

        if (alive())
        {
            max_hit_points -= immediate * 2;
            hit_points = std::min(max_hit_points, hit_points);
        }
    }

    add_ench(mon_enchant(ENCH_ROT, std::min(amount, 4), agent));

    return (true);
}

int monster::hurt(const actor *agent, int amount, beam_type flavour,
                   bool cleanup_dead)
{
    if (mons_is_projectile(type) || mindex() == ANON_FRIENDLY_MONSTER)
        return (0);

    if (alive())
    {
        if (amount != INSTANT_DEATH
            && ::mons_species(mons_base_type(this)) == MONS_DEEP_DWARF)
        {
            // Deep Dwarves get to shave _any_ hp loss. Player version:
            int shave = 1 + random2(2 + random2(1 + hit_dice / 3));
            dprf("(mon) HP shaved: %d.", shave);
            amount -= shave;
            if (amount <= 0)
                return (0);
        }

        if (amount != INSTANT_DEATH)
            if (this->has_ench(ENCH_DEATHS_DOOR))
               return (0);
            else if (petrified())
                amount /= 2;
            else if (petrifying())
                amount = amount * 2 / 3;

        if (amount == INSTANT_DEATH)
            amount = hit_points;
        else if (hit_dice <= 0)
            amount = hit_points;
        else if (amount <= 0 && hit_points <= max_hit_points)
            return (0);

        if (agent == &you && you.duration[DUR_QUAD_DAMAGE])
        {
            amount *= 4;
            if (amount > hit_points + 50)
                flags |= MF_EXPLODE_KILL;
        }

        amount = std::min(amount, hit_points);
        hit_points -= amount;

        if (hit_points > max_hit_points)
        {
            amount    += hit_points - max_hit_points;
            hit_points = max_hit_points;
        }

        if (flavour == BEAM_NUKE || flavour == BEAM_DISINTEGRATION)
        {
            if (can_bleed())
                blood_spray(pos(), type, amount / 5);

            if (!alive())
                flags |= MF_EXPLODE_KILL;
        }

        // Allow the victim to exhibit passive damage behaviour (e.g.
        // the royal jelly).
        react_to_damage(agent, amount, flavour);

        if (has_ench(ENCH_MIRROR_DAMAGE))
            add_final_effect(FINEFF_MIRROR_DAMAGE, agent, this,
                             coord_def(0, 0), amount);

        blame_damage(agent, amount);
        behaviour_event(this, ME_HURT);
    }

    if (cleanup_dead && (hit_points <= 0 || hit_dice <= 0) && type != -1)
    {
        if (agent == NULL)
            monster_die(this, KILL_MISC, NON_MONSTER);
        else if (agent->atype() == ACT_PLAYER)
            monster_die(this, KILL_YOU, NON_MONSTER);
        else
            monster_die(this, KILL_MON, agent->mindex());
    }

    return (amount);
}

void monster::confuse(actor *atk, int strength)
{
    enchant_monster_with_flavour(this, atk, BEAM_CONFUSION, strength);
}

void monster::paralyse(actor *atk, int strength, std::string cause)
{
    enchant_monster_with_flavour(this, atk, BEAM_PARALYSIS, strength);
}

void monster::petrify(actor *atk)
{
    enchant_monster_with_flavour(this, atk, BEAM_PETRIFY);
}

bool monster::fully_petrify(actor *atk, bool quiet)
{
    bool msg = !quiet && simple_monster_message(this, mons_is_immotile(this) ?
                         " turns to stone!" : " stops moving altogether!");

    add_ench(ENCH_PETRIFIED);
    mons_check_pool(this, pos(),
                    atk ? atk == &you ? KILL_YOU_MISSILE
                                      : KILL_MON_MISSILE
                        : KILL_NONE,
                    atk ? atk->mindex() : NON_MONSTER);
    return msg;
}

void monster::slow_down(actor *atk, int strength)
{
    enchant_monster_with_flavour(this, atk, BEAM_SLOW, strength);
}

void monster::set_ghost(const ghost_demon &g)
{
    ghost.reset(new ghost_demon(g));

    if (!ghost->name.empty())
        mname = ghost->name;
}

<<<<<<< HEAD
void monster::pandemon_init()
{
    hit_dice        = ghost->xl;
    max_hit_points  = std::min<int>(ghost->max_hp, MAX_MONSTER_HP);
    hit_points      = max_hit_points;
    ac              = ghost->ac;
    ev              = ghost->ev;
    flags           = MF_INTERESTING;
    // Don't make greased-lightning Pandemonium lords in the dungeon
    // max speed = 17). Demons in Pandemonium can be up to speed 20,
    // possibly with haste. Non-caster demons are likely to be fast.
    if (player_in_branch(BRANCH_PANDEMONIUM) || player_in_branch(BRANCH_ZIGGURAT))
        speed = (!ghost->spellcaster ? 12 + roll_dice(2, 4) :
                 one_chance_in(3) ? 10 :
                 8 + roll_dice(2, 6));
    else
        speed = (!ghost->spellcaster ? 11 + roll_dice(2, 3) :
                 one_chance_in(3) ? 10 :
                 7 + roll_dice(2, 5));

    speed_increment = 70;

    colour = ghost->colour;

    load_ghost_spells();
}

=======
>>>>>>> 05346969
void monster::set_new_monster_id()
{
    mid = ++you.last_mid;
}

void monster::ghost_init(bool need_pos)
{
    ghost_demon_init();

    set_new_monster_id();
    type            = MONS_PLAYER_GHOST;
    god             = ghost->religion;
    attitude        = ATT_HOSTILE;
    behaviour       = BEH_WANDER;
    flags           = MF_INTERESTING;
    foe             = MHITNOT;
    foe_memory      = 0;
    number          = MONS_NO_MONSTER;

    inv.init(NON_ITEM);
    enchantments.clear();
    ench_cache.reset();
    ench_countdown = 0;

    // Summoned player ghosts are already given a position; calling this
    // in those instances will cause a segfault. Instead, check to see
    // if we have a home first. {due}
    if (need_pos && !in_bounds(pos()))
        find_place_to_live();
}

void monster::uglything_init(bool only_mutate)
{
    // If we're mutating an ugly thing, leave its experience level, hit
    // dice and maximum and current hit points as they are.
    if (!only_mutate)
    {
        hit_dice        = ghost->xl;
        max_hit_points  = ghost->max_hp;
        hit_points      = max_hit_points;
    }

    ac              = ghost->ac;
    ev              = ghost->ev;
    speed           = ghost->speed;
    speed_increment = 70;
    colour          = ghost->colour;
}

void monster::ghost_demon_init()
{
    hit_dice        = ghost->xl;
    max_hit_points  = std::min<short int>(ghost->max_hp, MAX_MONSTER_HP);
    hit_points      = max_hit_points;
    ac              = ghost->ac;
    ev              = ghost->ev;
    speed           = ghost->speed;
    speed_increment = 70;
    colour          = ghost->colour;

    load_ghost_spells();
}

void monster::uglything_mutate(uint8_t force_colour)
{
    ghost->init_ugly_thing(type == MONS_VERY_UGLY_THING, true, force_colour);
    uglything_init(true);
}

void monster::uglything_upgrade()
{
    ghost->ugly_thing_to_very_ugly_thing();
    uglything_init();
}

bool monster::check_set_valid_home(const coord_def &place,
                                    coord_def &chosen,
                                    int &nvalid) const
{
    if (!in_bounds(place))
        return (false);

    if (actor_at(place))
        return (false);

    if (!monster_habitable_grid(this, grd(place)))
        return (false);

    if (one_chance_in(++nvalid))
        chosen = place;

    return (true);
}

#define MAX_PLACE_NEAR_DIST 8

bool monster::find_home_near_place(const coord_def &c)
{
    int last_dist = -1;
    coord_def place(-1, -1);
    int nvalid = 0;
    SquareArray<int, MAX_PLACE_NEAR_DIST> dist(-1);
    std::queue<coord_def> q;

    q.push(c);
    dist(coord_def()) = 0;
    while (!q.empty())
    {
        coord_def p = q.front();
        q.pop();
        if (dist(p - c) >= last_dist && nvalid)
        {
            // already found a valid closer destination
            return (move_to_pos(place));
        }
        else if (dist(p - c) >= MAX_PLACE_NEAR_DIST)
            break;

        for (adjacent_iterator ai(p); ai; ++ai)
        {
            if (dist(*ai - c) > -1)
                continue;
            dist(*ai - c) = last_dist = dist(p - c) + 1;

            if (!monster_habitable_grid(this, grd(*ai)))
                continue;

            q.push(*ai);
            check_set_valid_home(*ai, place, nvalid);
        }
    }

    return (false);
}

bool monster::find_home_near_player()
{
    return (find_home_near_place(you.pos()));
}

bool monster::find_home_anywhere()
{
    coord_def place(-1, -1);
    int nvalid = 0;
    for (int tries = 0; tries < 600; ++tries)
        if (check_set_valid_home(random_in_bounds(), place, nvalid))
            return (move_to_pos(place));
    return (false);
}

bool monster::find_place_to_live(bool near_player)
{
    return (near_player && find_home_near_player()
            || find_home_anywhere());
}

void monster::destroy_inventory()
{
    for (int j = 0; j < NUM_MONSTER_SLOTS; j++)
    {
        if (inv[j] != NON_ITEM)
        {
            destroy_item(inv[j]);
            inv[j] = NON_ITEM;
        }
    }
}

bool monster::is_travelling() const
{
    return (!travel_path.empty());
}

bool monster::is_patrolling() const
{
    return (!patrol_point.origin());
}

bool monster::needs_abyss_transit() const
{
    return ((mons_is_unique(type)
                || (flags & MF_BANISHED)
                || hit_dice > 8 + random2(25)
                   && mons_can_use_stairs(this))
            && !has_ench(ENCH_ABJ));
}

void monster::set_transit(const level_id &dest)
{
    add_monster_to_transit(dest, *this);
    if (you.can_see(this))
        remove_unique_annotation(this);
}

void monster::load_ghost_spells()
{
    if (!ghost.get())
    {
        spells.init(SPELL_NO_SPELL);
        return;
    }

    spells = ghost->spells;

#ifdef DEBUG_DIAGNOSTICS
    dprf("Ghost spells:");
    for (int i = 0; i < NUM_MONSTER_SPELL_SLOTS; i++)
    {
        mprf(MSGCH_DIAGNOSTICS, "Spell #%d: %d (%s)",
             i, spells[i], spell_title(spells[i]));
    }
#endif
}

bool monster::has_hydra_multi_attack() const
{
    return (mons_genus(mons_base_type(this)) == MONS_HYDRA);
}

bool monster::has_multitargeting() const
{
    if (mons_wields_two_weapons(this))
        return (true);

    // Hacky little list for now. evk
    return ((has_hydra_multi_attack() && !mons_is_zombified(this))
            || type == MONS_TENTACLED_MONSTROSITY
            || type == MONS_ELECTRIC_GOLEM);
}

bool monster::can_use_spells() const
{
    return (flags & MF_SPELLCASTER);
}

bool monster::is_priest() const
{
    return (flags & MF_PRIEST);
}

bool monster::is_actual_spellcaster() const
{
    return (flags & MF_ACTUAL_SPELLS);
}

bool monster::is_shapeshifter() const
{
    return (has_ench(ENCH_GLOWING_SHAPESHIFTER, ENCH_SHAPESHIFTER));
}

void monster::forget_random_spell()
{
    int which_spell = -1;
    int count = 0;
    for (int i = 0; i < NUM_MONSTER_SPELL_SLOTS; ++i)
        if (spells[i] != SPELL_NO_SPELL && one_chance_in(++count))
            which_spell = i;
    if (which_spell != -1)
        spells[which_spell] = SPELL_NO_SPELL;
}

void monster::scale_hp(int num, int den)
{
    // Without the +1, we lose maxhp on every berserk (the only use) if the
    // maxhp is odd.  This version does preserve the value correctly, but only
    // if it is first inflated then deflated.
    hit_points     = (hit_points * num + 1) / den;
    max_hit_points = (max_hit_points * num + 1) / den;

    if (hit_points < 1)
        hit_points = 1;
    if (max_hit_points < 1)
        max_hit_points = 1;
    if (hit_points > max_hit_points)
        hit_points = max_hit_points;
}

kill_category monster::kill_alignment() const
{
    return (friendly() ? KC_FRIENDLY : KC_OTHER);
}

bool monster::sicken(int amount, bool unused)
{
    UNUSED(unused);

    if (res_rotting() || (amount /= 2) < 1)
        return (false);

    if (!has_ench(ENCH_SICK) && you.can_see(this))
    {
        // Yes, could be confused with poisoning.
        mprf("%s looks sick.", name(DESC_CAP_THE).c_str());
    }

    add_ench(mon_enchant(ENCH_SICK, 0, 0, amount * 10));

    return (true);
}

bool monster::bleed(const actor* agent, int amount, int degree)
{
    if (!has_ench(ENCH_BLEED) && you.can_see(this))
    {
        mprf("%s begins to bleed from %s wounds!", name(DESC_CAP_THE).c_str(),
             pronoun(PRONOUN_NOCAP_POSSESSIVE).c_str());
    }

    add_ench(mon_enchant(ENCH_BLEED, degree, agent, amount * 10));

    return (true);
}

// Recalculate movement speed.
void monster::calc_speed()
{
    speed = mons_base_speed(this);

    switch (type)
    {
    case MONS_ABOMINATION_SMALL:
        speed = 7 + random2avg(9, 2);
        break;
    case MONS_ABOMINATION_LARGE:
        speed = 6 + random2avg(7, 2);
        break;
    case MONS_HELL_BEAST:
        speed = 10 + random2(8);
    default:
        break;
    }

    bool is_liquefied = (liquefied(pos()) && ground_level()
                         && !is_insubstantial());

    // Going berserk on liquid ground doesn't speed you up any.
    if (!is_liquefied && (has_ench(ENCH_BERSERK) || has_ench(ENCH_INSANE)))
        speed = berserk_mul(speed);
    else if (has_ench(ENCH_HASTE))
        speed = haste_mul(speed);
    if (has_ench(ENCH_SLOW))
        speed = haste_div(speed);
}

// Check speed and speed_increment sanity.
void monster::check_speed()
{
    // FIXME: If speed is borked, recalculate.  Need to figure out how
    // speed is getting borked.
    if (speed < 0 || speed > 130)
    {
#ifdef DEBUG_DIAGNOSTICS
        mprf(MSGCH_DIAGNOSTICS,
             "Bad speed: %s, spd: %d, spi: %d, hd: %d, ench: %s",
             name(DESC_PLAIN).c_str(),
             speed, speed_increment, hit_dice,
             describe_enchantments().c_str());
#endif

        calc_speed();

#ifdef DEBUG_DIAGNOSTICS
        mprf(MSGCH_DIAGNOSTICS, "Fixed speed for %s to %d",
             name(DESC_PLAIN).c_str(), speed);
#endif
    }

    if (speed_increment < 0)
        speed_increment = 0;

    if (speed_increment > 200)
    {
#ifdef DEBUG_DIAGNOSTICS
        mprf(MSGCH_DIAGNOSTICS,
             "Clamping speed increment on %s: %d",
             name(DESC_PLAIN).c_str(), speed_increment);
#endif
        speed_increment = 140;
    }
}

actor *monster::get_foe() const
{
    if (foe == MHITNOT)
        return (NULL);
    else if (foe == MHITYOU)
        return (friendly() ? NULL : &you);

    // Must be a monster!
    monster* my_foe = &menv[foe];
    return (my_foe->alive()? my_foe : NULL);
}

int monster::foe_distance() const
{
    const actor *afoe = get_foe();
    return (afoe ? pos().distance_from(afoe->pos())
                 : INFINITE_DISTANCE);
}

bool monster::can_go_berserk() const
{
    if (holiness() != MH_NATURAL || mons_is_tentacle(type))
        return (false);

    if (mons_intel(this) == I_PLANT)
        return (false);

    if (berserk() || has_ench(ENCH_FATIGUE))
        return (false);

    // If we have no melee attack, going berserk is pointless.
    const mon_attack_def attk = mons_attack_spec(this, 0);
    if (attk.type == AT_NONE || attk.damage == 0)
        return (false);

    return (true);
}

bool monster::frenzied() const
{
    return (has_ench(ENCH_INSANE));
}

bool monster::berserk() const
{
    return (has_ench(ENCH_BERSERK) || has_ench(ENCH_INSANE));
}

bool monster::needs_berserk(bool check_spells) const
{
    if (!can_go_berserk())
        return (false);

    if (has_ench(ENCH_HASTE) || has_ench(ENCH_TP))
        return (false);

    if (foe_distance() > 3)
        return (false);

    if (check_spells)
    {
        for (int i = 0; i < NUM_MONSTER_SPELL_SLOTS; ++i)
        {
            const int spell = spells[i];
            if (spell != SPELL_NO_SPELL && spell != SPELL_BERSERKER_RAGE)
                return (false);
        }
    }

    return (true);
}

bool monster::can_see_invisible() const
{
    if (mons_is_ghost_demon(type))
        return (ghost->see_invis);
    else if (mons_class_flag(type, M_SEE_INVIS))
        return (true);
    else if (scan_mon_inv_randarts(this, ARTP_EYESIGHT) > 0)
        return (true);
    return (false);
}

bool monster::invisible() const
{
    return (has_ench(ENCH_INVIS) && !backlit());
}

bool monster::visible_to(const actor *looker) const
{
    bool sense_invis = looker->atype() == ACT_MONSTER
                       && mons_sense_invis(looker->as_monster());

    bool blind = looker->atype() == ACT_MONSTER
                 && looker->as_monster()->has_ench(ENCH_BLIND);

    bool vis = !blind && !invisible() || looker->can_see_invisible()
               || sense_invis && adjacent(pos(), looker->pos());

    return (vis && (this == looker || !submerged()));
}

bool monster::near_foe() const
{
    const actor *afoe = get_foe();
    return (afoe && see_cell(afoe->pos()));
}

bool monster::has_lifeforce() const
{
    const mon_holy_type holi = holiness();

    return (holi == MH_NATURAL || holi == MH_PLANT);
}

bool monster::can_mutate() const
{
    const mon_holy_type holi = holiness();

    return (holi != MH_UNDEAD && holi != MH_NONLIVING);
}

bool monster::can_safely_mutate() const
{
    return (can_mutate());
}

bool monster::can_bleed() const
{
    return (mons_has_blood(type));
}

bool monster::mutate()
{
    if (!can_mutate())
        return (false);

    // Polymorphing a (very) ugly thing will mutate it into a different
    // (very) ugly thing.
    if (type == MONS_UGLY_THING || type == MONS_VERY_UGLY_THING)
    {
        ugly_thing_mutate(this);
        return (true);
    }

    // Polymorphing a shapeshifter will make it revert to its original
    // form.
    if (has_ench(ENCH_GLOWING_SHAPESHIFTER))
        return (monster_polymorph(this, MONS_GLOWING_SHAPESHIFTER));
    if (has_ench(ENCH_SHAPESHIFTER))
        return (monster_polymorph(this, MONS_SHAPESHIFTER));

    // Polymorphing a slime creature will usually split it first
    // and polymorph each part separately.
    if (type == MONS_SLIME_CREATURE)
    {
        slime_creature_mutate(this);
        return (true);
    }

    return (monster_polymorph(this, RANDOM_MONSTER));
}

static bool _mons_is_icy(int mc)
{
    return (mc == MONS_ICE_BEAST
            || mc == MONS_SIMULACRUM_SMALL
            || mc == MONS_SIMULACRUM_LARGE
            || mc == MONS_ICE_STATUE);
}

bool monster::is_icy() const
{
    return (_mons_is_icy(type));
}

static bool _mons_is_fiery(int mc)
{
    return (mc == MONS_FIRE_VORTEX
            || mc == MONS_FIRE_ELEMENTAL
            || mc == MONS_FLAMING_CORPSE
            || mc == MONS_EFREET
            || mc == MONS_AZRAEL
            || mc == MONS_LAVA_WORM
            || mc == MONS_LAVA_FISH
            || mc == MONS_LAVA_SNAKE
            || mc == MONS_SALAMANDER
            || mc == MONS_MOLTEN_GARGOYLE
            || mc == MONS_ORB_OF_FIRE);
}

bool monster::is_fiery() const
{
    return (_mons_is_fiery(type));
}

static bool _mons_is_skeletal(int mc)
{
    return (mc == MONS_SKELETON_SMALL
            || mc == MONS_SKELETON_LARGE
            || mc == MONS_BONE_DRAGON
            || mc == MONS_SKELETAL_WARRIOR
            || mc == MONS_FLYING_SKULL
            || mc == MONS_CURSE_SKULL
            || mc == MONS_MURRAY);
}

bool monster::is_skeletal() const
{
    return (_mons_is_skeletal(type));
}

bool monster::has_action_energy() const
{
    return (speed_increment >= 80);
}

void monster::check_redraw(const coord_def &old, bool clear_tiles) const
{
    if (!crawl_state.io_inited)
        return;

    const bool see_new = you.see_cell(pos());
    const bool see_old = you.see_cell(old);
    if ((see_new || see_old) && !view_update())
    {
        if (see_new)
            view_update_at(pos());

        // Don't leave a trail if we can see the monster move in.
        if (see_old || (pos() - old).rdist() <= 1)
        {
            view_update_at(old);
#ifdef USE_TILE
            if (clear_tiles && !see_old)
            {
                tile_clear_monster(old);
                if (mons_is_feat_mimic(type))
                    tile_reset_feat(old);
            }
#endif
        }
        update_screen();
    }
}

void monster::apply_location_effects(const coord_def &oldpos,
                                     killer_type killer,
                                     int killernum)
{
    if (oldpos != pos())
        dungeon_events.fire_position_event(DET_MONSTER_MOVED, pos());

    if (alive() && mons_habitat(this) == HT_WATER
        && !feat_is_watery(grd(pos())) && !has_ench(ENCH_AQUATIC_LAND))
    {
        add_ench(ENCH_AQUATIC_LAND);
    }

    if (alive() && has_ench(ENCH_AQUATIC_LAND))
    {
        if (!feat_is_watery(grd(pos())))
            simple_monster_message(this, " flops around on dry land!");
        else if (!feat_is_watery(grd(oldpos)))
        {
            simple_monster_message(this, " dives back into the water!");
            del_ench(ENCH_AQUATIC_LAND);
        }
        // This may have been called via dungeon_terrain_changed instead
        // of by the monster moving move, in that case grd(oldpos) will
        // be the current position that became watery.
        else
            del_ench(ENCH_AQUATIC_LAND);
    }

    // Monsters stepping on traps:
    trap_def* ptrap = find_trap(pos());
    if (ptrap)
        ptrap->trigger(*this);

    if (alive())
        mons_check_pool(this, pos(), killer, killernum);

    if (alive() && has_ench(ENCH_SUBMERGED)
        && (!monster_can_submerge(this, grd(pos()))
            || type == MONS_TRAPDOOR_SPIDER))
    {
        del_ench(ENCH_SUBMERGED);

        if (type == MONS_TRAPDOOR_SPIDER)
            behaviour_event(this, ME_EVAL);
    }

    terrain_property_t &prop = env.pgrid(pos());

    if (prop & FPROP_BLOODY)
    {
        monster_type genus = mons_genus(type);

        if (genus == MONS_JELLY || genus == MONS_GIANT_SLUG)
        {
            prop &= ~FPROP_BLOODY;
            if (you.see_cell(pos()) && !visible_to(&you))
            {
               std::string desc =
                   feature_description(pos(), false, DESC_NOCAP_THE, false);
               mprf("The bloodstain on %s disappears!", desc.c_str());
            }
        }
    }
}

bool monster::move_to_pos(const coord_def &newpos, bool clear_net)
{
    const actor* a = actor_at(newpos);
    if (a && (a != &you || !fedhas_passthrough(this)))
        return (false);

    const int index = mindex();

    // Clear old cell pointer.
    if (in_bounds(pos()) && mgrd(pos()) == index)
        mgrd(pos()) = NON_MONSTER;

    // Set monster x,y to new value.
    moveto(newpos, clear_net);

    // Set new monster grid pointer to this monster.
    mgrd(newpos) = index;

    return (true);
}

// Returns true if the trap should be revealed to the player.
bool monster::do_shaft()
{
    if (!is_valid_shaft_level())
        return (false);

    // Handle instances of do_shaft() being invoked magically when
    // the monster isn't standing over a shaft.
    if (get_trap_type(pos()) != TRAP_SHAFT)
    {
        switch (grd(pos()))
        {
        case DNGN_FLOOR:
        case DNGN_OPEN_DOOR:
        case DNGN_TRAP_MECHANICAL:
        case DNGN_TRAP_MAGICAL:
        case DNGN_TRAP_NATURAL:
        case DNGN_TRAP_WEB:
        case DNGN_UNDISCOVERED_TRAP:
        case DNGN_ENTER_SHOP:
            break;

        default:
            return (false);
        }

        if (!ground_level() || total_weight() == 0)
        {
            if (mons_near(this))
            {
                if (visible_to(&you))
                {
                    mprf("A shaft briefly opens up underneath %s!",
                         name(DESC_NOCAP_THE).c_str());
                }
                else
                    mpr("A shaft briefly opens up in the floor!");
            }

            handle_items_on_shaft(pos(), false);
            return (false);
        }
    }

    level_id lev = shaft_dest(false);

    if (lev == level_id::current())
        return (false);

    // If a pacified monster is leaving the level via a shaft trap, and
    // has reached its goal, handle it here.
    if (!pacified())
        set_transit(lev);

    const bool reveal =
        simple_monster_message(this, " falls through a shaft!");

    handle_items_on_shaft(pos(), false);

    // Monster is no longer on this level.
    destroy_inventory();
    monster_cleanup(this);

    return (reveal);
}

void monster::hibernate(int)
{
    if (!can_hibernate())
        return;

    behaviour = BEH_SLEEP;
    add_ench(ENCH_SLEEPY);
    add_ench(ENCH_SLEEP_WARY);
}

void monster::put_to_sleep(actor *attacker, int strength)
{
    if (!can_sleep())
        return;

    behaviour = BEH_SLEEP;
    add_ench(ENCH_SLEEPY);
}

void monster::check_awaken(int)
{
    // XXX
}

int monster::beam_resists(bolt &beam, int hurted, bool doEffects,
                          std::string source)
{
    return mons_adjust_flavoured(this, beam, hurted, doEffects);
}

const monsterentry *monster::find_monsterentry() const
{
    return (type == MONS_NO_MONSTER || type == MONS_PROGRAM_BUG) ? NULL
                                                    : get_monster_data(type);
}

monster_type monster::get_mislead_type() const
{
    if (props.exists("mislead_as"))
        return props["mislead_as"].get_monster().type;
    else
        return type;
}

int monster::action_energy(energy_use_type et) const
{
    if (const monsterentry *me = find_monsterentry())
    {
        const mon_energy_usage &mu = me->energy_usage;
        int move_cost = 0;
        switch (et)
        {
        case EUT_MOVE:    move_cost = mu.move; break;
        // Amphibious monster speed boni are now dealt with using SWIM_ENERGY,
        // rather than here.
        case EUT_SWIM:    move_cost = mu.swim; break;
        case EUT_MISSILE: return mu.missile;
        case EUT_ITEM:    return mu.item;
        case EUT_SPECIAL: return mu.special;
        case EUT_SPELL:   return mu.spell;
        case EUT_ATTACK:  return mu.attack;
        case EUT_PICKUP:  return mu.pickup_percent;
        }

        if (has_ench(ENCH_SWIFT))
            move_cost -= 2;

        // Floundering monsters get the same penalty as the player, except that
        // player get penalty on entering water, while monster get the penalty
        // when leaving it.
        if (floundering())
            move_cost += 3 + random2(8);

        // If the monster cast it, it has more control and is there not
        // as slow as when the player casts it.
        if (has_ench(ENCH_LIQUEFYING))
            move_cost -= 2;

        return move_cost;
    }
    return 10;
}

void monster::lose_energy(energy_use_type et, int div, int mult)
{
    int energy_loss  = div_round_up(mult * action_energy(et), div);
    if (has_ench(ENCH_PETRIFYING))
    {
        energy_loss *= 3;
        energy_loss /= 2;
    }

    // Randomize movement cost slightly, to make it less predictable,
    // and make pillar-dancing not entirely safe.
    if (et == EUT_MOVE || et == EUT_SWIM)
        energy_loss += random2(3) - 1;

    speed_increment -= energy_loss;
}

bool monster::can_drink_potion(potion_type ptype) const
{
    if (mons_class_is_stationary(type))
        return (false);

    if (mons_itemuse(this) < MONUSE_STARTING_EQUIPMENT)
        return (false);

    // These monsters cannot drink.
    if (is_skeletal() || is_insubstantial()
        || mons_species() == MONS_LICH || mons_genus(type) == MONS_MUMMY
        || type == MONS_GASTRONOK)
    {
        return (false);
    }

    switch (ptype)
    {
        case POT_CURING:
        case POT_HEAL_WOUNDS:
            return (holiness() != MH_NONLIVING
                    && holiness() != MH_PLANT);
        case POT_BLOOD:
        case POT_BLOOD_COAGULATED:
            return (mons_species() == MONS_VAMPIRE);
        case POT_SPEED:
        case POT_MIGHT:
        case POT_BERSERK_RAGE:
        case POT_INVISIBILITY:
            // If there are any item using monsters that are permanently
            // invisible, this might have to be restricted.
            return (true);
        default:
            break;
    }

    return (false);
}

bool monster::should_drink_potion(potion_type ptype) const
{
    switch (ptype)
    {
    case POT_CURING:
        return (!has_ench(ENCH_DEATHS_DOOR)
                && hit_points <= max_hit_points / 2
                || has_ench(ENCH_POISON)
                || has_ench(ENCH_SICK)
                || has_ench(ENCH_CONFUSION)
                || has_ench(ENCH_ROT));
    case POT_HEAL_WOUNDS:
        return (!has_ench(ENCH_DEATHS_DOOR)
                && hit_points <= max_hit_points / 2);
    case POT_BLOOD:
    case POT_BLOOD_COAGULATED:
        return (hit_points <= max_hit_points / 2);
    case POT_SPEED:
        return (!has_ench(ENCH_HASTE));
    case POT_MIGHT:
        return (!has_ench(ENCH_MIGHT) && foe_distance() <= 2);
    case POT_BERSERK_RAGE:
        // this implies !berserk()
        return (!has_ench(ENCH_MIGHT) && !has_ench(ENCH_HASTE)
                && needs_berserk());
    case POT_INVISIBILITY:
        // We're being nice: friendlies won't go invisible if the player
        // won't be able to see them.
        return (!has_ench(ENCH_INVIS)
                && (you.can_see_invisible(false) || !friendly()));
    default:
        break;
    }

    return (false);
}

// Return the ID status gained.
item_type_id_state_type monster::drink_potion_effect(potion_type pot_eff)
{
    simple_monster_message(this, " drinks a potion.");

    item_type_id_state_type ident = ID_MON_TRIED_TYPE;

    switch (pot_eff)
    {
    case POT_CURING:
    {
        if (heal(5 + random2(7)))
            simple_monster_message(this, " is healed!");

        const enchant_type cured_enchants[] = {
            ENCH_POISON, ENCH_SICK, ENCH_CONFUSION, ENCH_ROT
        };

        // We can differentiate curing and heal wounds (and blood,
        // for vampires) by seeing if any status ailments are cured.
        for (unsigned int i = 0; i < ARRAYSZ(cured_enchants); ++i)
            if (del_ench(cured_enchants[i]))
                ident = ID_KNOWN_TYPE;
    }
    break;

    case POT_HEAL_WOUNDS:
        if (heal(10 + random2avg(28, 3)))
            simple_monster_message(this, " is healed!");
        break;

    case POT_BLOOD:
    case POT_BLOOD_COAGULATED:
        if (mons_species() == MONS_VAMPIRE)
        {
            heal(10 + random2avg(28, 3));
            simple_monster_message(this, " is healed!");
        }
        break;

    case POT_SPEED:
        if (enchant_monster_with_flavour(this, this, BEAM_HASTE))
            ident = ID_KNOWN_TYPE;
        break;

    case POT_INVISIBILITY:
        if (enchant_monster_with_flavour(this, this, BEAM_INVISIBILITY))
            ident = ID_KNOWN_TYPE;
        break;

    case POT_MIGHT:
        if (enchant_monster_with_flavour(this, this, BEAM_MIGHT))
            ident = ID_KNOWN_TYPE;
        break;

    case POT_BERSERK_RAGE:
        if (enchant_monster_with_flavour(this, this, BEAM_BERSERK))
            ident = ID_KNOWN_TYPE;
        break;

    default:
        break;
    }

    return (ident);
}

void monster::react_to_damage(const actor *oppressor, int damage,
                               beam_type flavour)
{
    if (type == MONS_SIXFIRHY && flavour == BEAM_ELECTRICITY)
    {
        if (!alive()) // overcharging is deadly
            simple_monster_message(this,
                                   " explodes in a shower of sparks!");
        else if (heal(damage*2, false))
            simple_monster_message(this, " seems to be charged up!");
        return;
    }

    if (!alive())
        return;

    // The royal jelly objects to taking damage and will SULK. :-)
    if (type == MONS_ROYAL_JELLY)
    {
        int lobes = hit_points / 12;
        int oldlobes = (hit_points + damage) / 12;

        if (lobes == oldlobes)
            return;

        mon_acting mact(this);

        const int tospawn = oldlobes - lobes;
#ifdef DEBUG_DIAGNOSTICS
        mprf(MSGCH_DIAGNOSTICS, "Trying to spawn %d jellies.", tospawn);
#endif
        const beh_type beha = SAME_ATTITUDE(this);
        int spawned = 0;
        for (int i = 0; i < tospawn; ++i)
        {
            const monster_type jelly = royal_jelly_ejectable_monster();
            coord_def jpos = find_newmons_square_contiguous(jelly, pos());
            if (!in_bounds(jpos))
                continue;

            const int nmons = mons_place(
                                  mgen_data(jelly, beha, this, 0, 0,
                                            jpos, foe, 0, god));

            if (nmons != -1 && nmons != NON_MONSTER)
            {
                // Don't allow milking the royal jelly.
                menv[nmons].flags |= MF_NO_REWARD;
                spawned++;
            }
        }

        const bool needs_message = spawned && mons_near(this)
                                   && visible_to(&you);

        if (needs_message)
        {
            const std::string monnam = name(DESC_CAP_THE);
            mprf("%s shudders%s.", monnam.c_str(),
                 spawned >= 5 ? " alarmingly" :
                 spawned >= 3 ? " violently" :
                 spawned > 1 ? " vigorously" : "");

            if (spawned == 1)
                mprf("%s spits out another jelly.", monnam.c_str());
            else
            {
                mprf("%s spits out %s more jellies.",
                     monnam.c_str(),
                     number_in_words(spawned).c_str());
            }
        }
    }
    else if (type == MONS_KRAKEN_TENTACLE && flavour != BEAM_TORMENT_DAMAGE)
    {
        if (!invalid_monster_index(number)
            && mons_base_type(&menv[number]) == MONS_KRAKEN)
        {
            menv[number].hurt(oppressor, damage, flavour);

            // We could be removed, undo this or certain post-hit
            // effects will cry.
            if (invalid_monster(this))
            {
                type = MONS_KRAKEN_TENTACLE;
                hit_points = -1;
            }
        }
    }
    else if (type == MONS_KRAKEN_TENTACLE_SEGMENT)
    {
        if (!invalid_monster_index(number)
            && mons_base_type(&menv[number]) == MONS_KRAKEN_TENTACLE)
        {
            // If we are going to die, monster_die hook will handle
            // purging the tentacle.
            if (hit_points < menv[number].hit_points
                && this->hit_points > 0)
            {
                int pass_damage = menv[number].hit_points -  hit_points;
                menv[number].hurt(oppressor, pass_damage, flavour);

                // We could be removed, undo this or certain post-hit
                // effects will cry.
                if (invalid_monster(this))
                {
                    type = MONS_KRAKEN_TENTACLE_SEGMENT;
                    hit_points = -1;
                }
            }
        }
    }
    else if (type == MONS_ELDRITCH_TENTACLE_SEGMENT)
    {
        //mprf("in tentacle damage pass");
        if (!invalid_monster_index(number)
            && mons_base_type(&menv[number]) == MONS_ELDRITCH_TENTACLE)
        {
            if (hit_points < menv[number].hit_points)
            {
                int pass_damage = menv[number].hit_points -  hit_points;
                menv[number].hurt(oppressor, pass_damage, flavour);

                // We could be removed, undo this or certain post-hit
                // effects will cry.
                if (invalid_monster(this))
                {
                    type = MONS_ELDRITCH_TENTACLE_SEGMENT;
                    hit_points = -1;
                }
            }
        }
    }
    else if (type == MONS_BUSH && flavour == BEAM_FIRE
             && damage>8 && x_chance_in_y(damage, 20))
    {
        place_cloud(CLOUD_FIRE, pos(), 20+random2(15), oppressor, 5);
    }
    else if (type == MONS_SPRIGGAN_RIDER)
    {
        if (hit_points + damage > max_hit_points / 2)
            damage = max_hit_points / 2 - hit_points;
        if (damage > 0 && x_chance_in_y(damage, damage + hit_points))
        {
            bool fly_died = coinflip();
            int old_hp                = hit_points;
            uint64_t old_flags        = flags;
            mon_enchant_list old_ench = enchantments;
            FixedBitArray<NUM_ENCHANTMENTS> old_ench_cache = ench_cache;
            int8_t old_ench_countdown = ench_countdown;

            if (!fly_died)
                monster_drop_things(this, mons_aligned(oppressor, &you));

            type = fly_died ? MONS_SPRIGGAN : MONS_FIREFLY;
            define_monster(this);
            hit_points = std::min(old_hp, hit_points);
            flags          = old_flags;
            enchantments   = old_ench;
            ench_cache     = old_ench_cache;
            ench_countdown = old_ench_countdown;

            mounted_kill(this, fly_died ? MONS_FIREFLY : MONS_SPRIGGAN,
                !oppressor ? KILL_MISC
                : (oppressor->atype() == ACT_PLAYER)
                  ? KILL_YOU : KILL_MON,
                (oppressor && oppressor->atype() == ACT_MONSTER)
                  ? oppressor->mindex() : NON_MONSTER);

            if (fly_died && !is_habitable(pos()))
            {
                hit_points = 0;
                if (observable())
                    mprf("As %s mount dies, %s plunges down into %s!",
                         pronoun(PRONOUN_NOCAP_POSSESSIVE).c_str(),
                         name(DESC_NOCAP_THE).c_str(),
                         grd(pos()) == DNGN_LAVA ?
                             "lava and is incinerated" :
                             "deep water and drowns");
            }
            else if (fly_died && observable())
            {
                mprf("%s jumps down from %s now dead mount.",
                     name(DESC_CAP_THE).c_str(),
                     pronoun(PRONOUN_NOCAP_POSSESSIVE).c_str());
            }
        }
    }
}

reach_type monster::reach_range() const
{
    const mon_attack_def attk(mons_attack_spec(this, 0));
    if (attk.flavour == AF_REACH && attk.damage)
        return (REACH_TWO);

    const item_def *wpn = primary_weapon();
    if (wpn)
        return weapon_reach(*wpn);
    return (REACH_NONE);
}

bool monster::can_cling_to_walls() const
{
    return (mons_genus(type) == MONS_SPIDER || type == MONS_GIANT_GECKO
            || type == MONS_GIANT_COCKROACH || type == MONS_GIANT_MITE
            || type == MONS_DEMONIC_CRAWLER);
}

bool monster::is_web_immune() const
{
    // Spiders
    // Ghosts and other incorporeals
    // Oozes
    // All 'I' (ice / sky beast)
    return (mons_genus(type) == MONS_SPIDER || is_insubstantial()
            || mons_genus(type) == MONS_JELLY);
}

// Undead and demonic monsters have nightvision, as do all followers
// of Yredelemnul.
bool monster::nightvision() const
{
    return (undead_or_demonic() || god == GOD_YREDELEMNUL);
}<|MERGE_RESOLUTION|>--- conflicted
+++ resolved
@@ -3814,36 +3814,6 @@
         mname = ghost->name;
 }
 
-<<<<<<< HEAD
-void monster::pandemon_init()
-{
-    hit_dice        = ghost->xl;
-    max_hit_points  = std::min<int>(ghost->max_hp, MAX_MONSTER_HP);
-    hit_points      = max_hit_points;
-    ac              = ghost->ac;
-    ev              = ghost->ev;
-    flags           = MF_INTERESTING;
-    // Don't make greased-lightning Pandemonium lords in the dungeon
-    // max speed = 17). Demons in Pandemonium can be up to speed 20,
-    // possibly with haste. Non-caster demons are likely to be fast.
-    if (player_in_branch(BRANCH_PANDEMONIUM) || player_in_branch(BRANCH_ZIGGURAT))
-        speed = (!ghost->spellcaster ? 12 + roll_dice(2, 4) :
-                 one_chance_in(3) ? 10 :
-                 8 + roll_dice(2, 6));
-    else
-        speed = (!ghost->spellcaster ? 11 + roll_dice(2, 3) :
-                 one_chance_in(3) ? 10 :
-                 7 + roll_dice(2, 5));
-
-    speed_increment = 70;
-
-    colour = ghost->colour;
-
-    load_ghost_spells();
-}
-
-=======
->>>>>>> 05346969
 void monster::set_new_monster_id()
 {
     mid = ++you.last_mid;

struct mutation_def
{
    mutation_type mutation;
    short       weight;     // Commonality of the mutation; bigger = appears
                            // more often.
    short       levels;     // The number of levels of the mutation.
    mut_flags_type uses;    // Bitfield holding types of effects that grant
                            // this mutation (MUTFLAG_*)
    bool        form_based; // A mutation that is suppressed when shapechanged.
    const char* short_desc; // What appears on the '%' screen.
    const char* have[3];    // What appears on the 'A' screen.
    const char* gain[3];    // Message when you gain the mutation.
    const char* lose[3];    // Message when you lose the mutation.
    const char* desc;       // A descriptive phrase that can be used in a sentence.
};

static const mutation_def mut_data[] =
{

{ MUT_TOUGH_SKIN,                     0,  3, MUTFLAG_GOOD, true,
  "tough skin",

  {"You have tough skin (AC +1).",
   "You have very tough skin (AC +2).",
   "You have extremely tough skin (AC +3)."},

  {"Your skin toughens.",
   "Your skin toughens.",
   "Your skin toughens."},

  {"Your skin feels delicate.",
   "Your skin feels delicate.",
   "Your skin feels delicate."},

   "tough skin (AC +1)",
},

{ MUT_STRONG,                         7, 2, MUTFLAG_GOOD, false,
  "strong",

  {"Your muscles are strong. (Str +2)",
   "Your muscles are very strong. (Str +4)", ""},
  {"", "", ""},
  {"", "", ""},

  "strong muscles (Str +2)",
},

{ MUT_CLEVER,                         7, 2, MUTFLAG_GOOD, false,
  "clever",

  {"Your mind is acute. (Int +2)",
   "Your mind is very acute. (Int +4)", ""},
  {"", "", ""},
  {"", "", ""},

  "mental acuity (Int +2)",
},

{ MUT_AGILE,                          7, 2, MUTFLAG_GOOD, false,
  "agile",

  {"You are agile. (Dex +2)",
   "You are very agile. (Dex +4)", ""},
  {"", "", ""},
  {"", "", ""},

  "agility (Dex +2)",
},

{ MUT_POISON_RESISTANCE,              4,  1, MUTFLAG_GOOD, true,
  "poison resistance",

  {"Your system is resistant to poisons.", "", ""},
  {"You feel resistant to poisons.", "",  ""},
  {"You feel less resistant to poisons.", "", ""},

  "poison resistance",
},

{ MUT_CARNIVOROUS,                    0,  3, MUTFLAG_GOOD, false,
  "carnivore",

  {"Your digestive system is specialised to digest meat.",
   "Your digestive system is highly specialised to digest meat.",
   "You are carnivorous and can eat meat at any time."},

  {"You hunger for flesh.",
   "You hunger for flesh.",
   "You hunger for flesh."},

  {"You feel able to eat a more balanced diet.",
   "You feel able to eat a more balanced diet.",
   "You feel able to eat a more balanced diet."},

   "carnivorousness",
},

{ MUT_HERBIVOROUS,                    0,  3,  MUTFLAG_BAD, false,
  "herbivore",

  {"You digest meat inefficiently.",
   "You digest meat very inefficiently.",
   "You are a herbivore."},

  {"You hunger for vegetation.",
   "You hunger for vegetation.",
   "You hunger for vegetation."},

  {"You feel able to eat a more balanced diet.",
   "You feel able to eat a more balanced diet.",
   "You feel able to eat a more balanced diet."},

   "herbivorousness",
},

{ MUT_HEAT_RESISTANCE,                4,  3, MUTFLAG_GOOD, true,
  "fire resistance",

  {"Your flesh is heat resistant.",
   "Your flesh is very heat resistant.",
   "Your flesh is almost immune to the effects of heat."},

  {"You feel resistant to heat.",
   "You feel more resistant to heat.",
   "You feel more resistant to heat."},

  {"You no longer feel heat resistant.",
   "You feel less heat resistant.",
   "You feel less heat resistant."},

   "heat resistance",
},

{ MUT_COLD_RESISTANCE,                4,  3, MUTFLAG_GOOD, true,
  "cold resistance",

  {"Your flesh is cold resistant.",
   "Your flesh is very cold resistant.",
   "Your flesh is almost immune to the effects of cold."},

  {"You feel resistant to cold.",
   "You feel more resistant to cold.",
   "You feel more resistant to cold."},

  {"You no longer feel cold resistant.",
   "You feel less cold resistant.",
   "You feel less cold resistant."},

   "cold resistance",
},

{ MUT_HEAT_VULNERABILITY,             0,  3, MUTFLAG_BAD | MUTFLAG_CORRUPT | MUTFLAG_QAZLAL, true,
  "heat vulnerability",

  {"You are vulnerable to heat.",
   "You are very vulnerable to heat.",
   "You are extremely vulnerable to heat."},

  {"You feel vulnerable to heat.",
   "You feel vulnerable to heat.",
   "You feel vulnerable to heat."},

  {"You no longer feel vulnerable to heat.",
   "You feel less vulnerable to heat.",
   "You feel less vulnerable to heat."},

   "heat vulnerability",
},

{ MUT_COLD_VULNERABILITY,             0,  3, MUTFLAG_BAD | MUTFLAG_CORRUPT | MUTFLAG_QAZLAL, true,
  "cold vulnerability",

  {"You are vulnerable to cold.",
   "You are very vulnerable to cold.",
   "You are extremely vulnerable to cold."},

  {"You feel vulnerable to cold.",
   "You feel vulnerable to cold.",
   "You feel vulnerable to cold."},

  {"You no longer feel vulnerable to cold.",
   "You feel less vulnerable to cold.",
   "You feel less vulnerable to cold."},

   "cold vulnerability",
},

{ MUT_DEMONIC_GUARDIAN,               0,  3, MUTFLAG_GOOD, false,
  "demonic guardian",

  {"A weak demonic guardian rushes to your aid.",
   "A demonic guardian rushes to your aid.",
   "A powerful demonic guardian rushes to your aid."},

  {"You feel the presence of a demonic guardian.",
   "Your guardian grows in power.",
   "Your guardian grows in power."},

  {"Your demonic guardian is gone.",
   "Your demonic guardian is weakened.",
   "Your demonic guardian is weakened."},

   "a demonic guardian",
},

{ MUT_SHOCK_RESISTANCE,               2,  1, MUTFLAG_GOOD, true,
  "electricity resistance",

  {"You are resistant to electric shocks.", "", ""},
  {"You feel insulated.", "", ""},
  {"You feel conductive.", "", ""},

  "electrical resistance",
},

{ MUT_SHOCK_VULNERABILITY,            0,  1, MUTFLAG_BAD | MUTFLAG_QAZLAL, true,
  "electricity vulnerability",

  {"You are vulnerable to electric shocks.", "", ""},
  {"You feel vulnerable to electricity.", "", ""},
  {"You feel less vulnerable to electricity.", "", ""},

  "electrical vulnerability",
},

{ MUT_REGENERATION,                   3,  3, MUTFLAG_GOOD, false,
  "regeneration",

  {"Your natural rate of healing is unusually fast.",
   "You heal very quickly.",
   "You regenerate."},

  {"You begin to heal more quickly.",
   "You begin to heal more quickly.",
   "You begin to regenerate."},

  {"Your rate of healing slows.",
   "Your rate of healing slows.",
   "Your rate of healing slows."},

   "regeneration",
},

{ MUT_SLOW_HEALING,                   3,  3,  MUTFLAG_BAD | MUTFLAG_CORRUPT | MUTFLAG_RU, false,
  "slow healing",

  {"You heal slowly when monsters are visible.",
   "You do not heal naturally when monsters are visible.",
   "You do not heal naturally."},

  {"Your natural healing is weakened.",
   "Your natural healing is weakened.",
   "You stop healing."},

  {"Your natural healing is strengthened.",
   "Your natural healing is strengthened.",
   "Your natural healing is strengthened."},

   "slow healing",
},

{ MUT_FAST_METABOLISM,                0,  3,  MUTFLAG_BAD, false,
  "fast metabolism",

  {"You have a fast metabolism.",
   "You have a very fast metabolism.",
   "Your metabolism is lightning-fast."},

  {"You feel a little hungry.",
   "You feel a little hungry.",
   "You feel a little hungry."},

  {"Your metabolism slows.",
   "Your metabolism slows.",
   "Your metabolism slows."},

   "fast metabolism",
},

{ MUT_SLOW_METABOLISM,                0,  2, MUTFLAG_GOOD, false,
  "slow metabolism",

  {"You have a slow metabolism.",
   "You need consume almost no food.",
   ""},

  {"Your metabolism slows.",
   "Your metabolism slows.",
   ""},

  {"You feel a little hungry.",
   "You feel a little hungry.",
   ""},

   "slow metabolism",
},

{ MUT_WEAK,                          8, 2,  MUTFLAG_BAD | MUTFLAG_XOM | MUTFLAG_RU, false,
  "weak",
  {"You are weak. (Str -2)",
   "You are very weak. (Str -4)", ""},
  {"", "", ""},
  {"", "", ""},

  "weak muscles (Str -2)",
},

{ MUT_DOPEY,                         8, 2,  MUTFLAG_BAD | MUTFLAG_XOM | MUTFLAG_RU, false,
  "dopey",
  {"You are dopey. (Int -2)",
   "You are very dopey. (Int -4)", ""},
  {"", "", ""},
  {"", "", ""},

  "dopiness (-2 Int)",
},

{ MUT_CLUMSY,                        8, 2,  MUTFLAG_BAD | MUTFLAG_XOM | MUTFLAG_RU, false,
  "clumsy",
  {"You are clumsy. (Dex -2)",
   "You are very clumsy. (Dex -4)", ""},
  {"", "", ""},
  {"", "", ""},

  "clumsiness (Dex -2)",
},

#if TAG_MAJOR_VERSION == 34
{ MUT_TELEPORT_CONTROL,               0,  1, MUTFLAG_GOOD, false,
  "teleport control",

  {"You can control translocations.", "", ""},
  {"You feel controlled.", "", ""},
  {"You feel random.", "", ""},

  "teleport control",
},
#endif

{ MUT_TELEPORT,                       3,  3,  MUTFLAG_BAD, false,
  "teleportitis",

  {"Space occasionally distorts in your vicinity.",
   "Space sometimes distorts in your vicinity.",
   "Space frequently distorts in your vicinity."},

  {"You feel weirdly uncertain.",
   "You feel even more weirdly uncertain.",
   "You feel even more weirdly uncertain."},

  {"You feel stable.",
   "You feel stable.",
   "You feel stable."},

   "chronic teleportation",
},

{ MUT_MAGIC_RESISTANCE,               5,  3, MUTFLAG_GOOD, false,
  "magic resistance",

  {"You are resistant to hostile enchantments.",
   "You are highly resistant to hostile enchantments.",
   "You are extremely resistant to the effects of hostile enchantments."},

  {"You feel resistant to hostile enchantments.",
   "You feel more resistant to hostile enchantments.",
   "You feel almost impervious to the effects of hostile enchantments."},

  {"You feel less resistant to hostile enchantments.",
   "You feel less resistant to hostile enchantments.",
   "You feel vulnerable to magic hostile enchantments."},

   "magic resistance",
},

{ MUT_FAST,                           0,  3, MUTFLAG_GOOD, true,
  "speed",

  {"You cover ground quickly.",
   "You cover ground very quickly.",
   "You cover ground extremely quickly."},

  {"You feel quick.",
   "You feel quick.",
   "You feel quick."},

  {"You feel sluggish.",
   "You feel sluggish.",
   "You feel sluggish."},

   "speed",
},

{ MUT_SLOW,                           0,  3,  MUTFLAG_BAD, true,
  "slowness",

  {"You cover ground slowly.",
   "You cover ground very slowly.",
   "You cover ground extremely slowly."},

  {"You feel sluggish.",
   "You feel sluggish.",
   "You feel sluggish."},

  {"You feel quick.",
   "You feel quick.",
   "You feel quick."},

  "slowness",
},

{ MUT_ACUTE_VISION,                   2,  1, MUTFLAG_GOOD, false,
  "see invisible",

  {"You have supernaturally acute eyesight.", "", ""},

  {"Your vision sharpens.",
   "Your vision sharpens.",
   "Your vision sharpens."},

  {"Your vision seems duller.",
   "Your vision seems duller.",
   "Your vision seems duller."},

   "enhanced sight",
},

{ MUT_DEFORMED,                       8,  1,  MUTFLAG_BAD | MUTFLAG_XOM | MUTFLAG_CORRUPT | MUTFLAG_QAZLAL | MUTFLAG_RU, true,
  "deformed body",

  {"Armour fits poorly on your strangely shaped body.", "", ""},
  {"Your body twists and deforms.", "", ""},
  {"Your body's shape seems more normal.", "", ""},

  "deformation of the body",
},

{ MUT_SPIT_POISON,                    8,  3, MUTFLAG_GOOD, false,
  "spit poison",

  {"You can spit weak poison.",
   "You can spit poison.",
<<<<<<< HEAD
   "You can exhale a cloud of poison." },
=======
   "You can exhale a cloud of poison."},
>>>>>>> 006947c7

  {"There is a nasty taste in your mouth for a moment.",
   "There is a nasty taste in your mouth for a moment.",
   "There is a nasty taste in your mouth for a moment."},

  {"You feel an ache in your throat.",
   "You feel an ache in your throat.",
   "You feel an ache in your throat."},

   "poisonous spittle",
},

{ MUT_BREATHE_FLAMES,                 4,  3, MUTFLAG_GOOD, false,
  "breathe flames",

  {"You can breathe flames.",
   "You can breathe fire.",
   "You can breathe blasts of fire."},

  {"Your throat feels hot.",
   "Your throat feels hot.",
   "Your throat feels hot."},

  {"A chill runs up and down your throat.",
   "A chill runs up and down your throat.",
   "A chill runs up and down your throat."},

   "fiery breath",
},
#if TAG_MAJOR_VERSION == 34
{ MUT_JUMP,                 0,  3, MUTFLAG_GOOD, false,
  "jump",

  {"You can jump attack at a short distance.",
   "You can jump attack at a medium distance.",
   "You can jump attack at a long distance."},

  {"You feel more sure on your feet.",
   "You feel more sure on your feet.",
   "You feel more sure on your feet."},

  {"You feel less sure on your feet.",
   "You feel less sure on your feet.",
   "You feel less sure on your feet."},

   "jumping",
},
#endif
{ MUT_BLINK,                          3,  3, MUTFLAG_GOOD, false,
  "blink",

  {"You can translocate small distances at will.",
   "You are good at translocating small distances at will.",
   "You can easily translocate small distances at will."},

  {"You feel jittery.",
   "You feel more jittery.",
   "You feel even more jittery."},

  {"You feel a little less jittery.",
   "You feel less jittery.",
   "You feel less jittery."},

   "ability to blink",
},

#if TAG_MAJOR_VERSION == 34
{ MUT_STRONG_STIFF,                  0,  3, MUTFLAG_GOOD, false,
  "strong stiff",

  {"Your muscles are strong, but stiff (Str +1, Dex -1).",
   "Your muscles are very strong, but stiff (Str +2, Dex -2).",
   "Your muscles are extremely strong, but stiff (Str +3, Dex -3)."},

  {"Your muscles feel sore.",
   "Your muscles feel sore.",
   "Your muscles feel sore."},

  {"Your muscles feel loose.",
   "Your muscles feel loose.",
   "Your muscles feel loose."},

   "strong, stiff muscles",
},

{ MUT_FLEXIBLE_WEAK,                 0,  3, MUTFLAG_GOOD, false,
  "flexible weak",

  {"Your muscles are flexible, but weak (Str -1, Dex +1).",
   "Your muscles are very flexible, but weak (Str -2, Dex +2).",
   "Your muscles are extremely flexible, but weak (Str -3, Dex +3)."},

  {"Your muscles feel loose.",
   "Your muscles feel loose.",
   "Your muscles feel loose."},

  {"Your muscles feel sore.",
   "Your muscles feel sore.",
   "Your muscles feel sore."},

   "flexible, weak muscles",
},
#endif

{ MUT_SCREAM,                         6,  3,  MUTFLAG_BAD | MUTFLAG_XOM | MUTFLAG_RU, false,
  "screaming",

  {"You occasionally shout uncontrollably at your foes.",
   "You sometimes yell uncontrollably at your foes.",
   "You frequently scream uncontrollably at your foes."},

  {"You feel the urge to shout.",
   "You feel a strong urge to yell.",
   "You feel a strong urge to scream."},

  {"Your urge to shout disappears.",
   "Your urge to yell lessens.",
   "Your urge to scream lessens."},

   "chronic screaming",
},

{ MUT_CLARITY,                        6,  1, MUTFLAG_GOOD, false,
  "clarity",

  {"You possess an exceptional clarity of mind.", "", ""},
  {"Your thoughts seem clearer.", "", ""},
  {"Your thinking seems confused.", "", ""},

  "clarity of thought",
},

{ MUT_BERSERK,                        7,  3,  MUTFLAG_BAD, false,
  "berserk",

  {"You tend to lose your temper in combat.",
   "You often lose your temper in combat.",
   "You have an uncontrollable temper."},

  {"You feel a little pissed off.",
   "You feel angry.",
   "You feel extremely angry at everything!"},

  {"You feel a little more calm.",
   "You feel a little less angry.",
   "You feel a little less angry."},

   "berserk rage",
},

{ MUT_DETERIORATION,                 10,  3,  MUTFLAG_BAD | MUTFLAG_XOM | MUTFLAG_CORRUPT | MUTFLAG_RU, false,
  "deterioration",

  {"Your body is slowly deteriorating.",
   "Your body is deteriorating.",
   "Your body is rapidly deteriorating."},

  {"You feel yourself wasting away.",
   "You feel yourself wasting away.",
   "You feel your body start to fall apart."},

  {"You feel healthier.",
   "You feel a little healthier.",
   "You feel a little healthier."},

   "deteriorating body",
},

{ MUT_BLURRY_VISION,                 10,  3,  MUTFLAG_BAD | MUTFLAG_XOM | MUTFLAG_CORRUPT, false,
  "blurry vision",

  {"Scrolls take you a little longer to read.",
   "Scrolls take you longer to read.",
   "Scrolls take you much longer to read."},

  {"Your vision blurs.",
   "Your vision blurs.",
   "Your vision blurs."},

  {"Your vision sharpens.",
   "Your vision sharpens a little.",
   "Your vision sharpens a little."},

   "blurry vision",
},

{ MUT_MUTATION_RESISTANCE,            4,  3, MUTFLAG_GOOD, false,
  "mutation resistance",

  {"You are somewhat resistant to further mutation.",
   "You are somewhat resistant to both further mutation and mutation removal.",
   "You are almost entirely resistant to further mutation and mutation removal."},

  {"You feel genetically stable.",
   "You feel genetically stable.",
   "You feel genetically immutable."},

  {"You feel genetically unstable.",
   "You feel genetically unstable.",
   "You feel genetically unstable."},

   "mutation resistance",
},

{ MUT_EVOLUTION,                      4,  2, MUTFLAG_GOOD, false,
  "evolution",

  {"You evolve.",
   "You rapidly evolve.",
   ""},

  {"You feel nature experimenting on you. Don't worry, failures die fast.",
   "Your genes go into a fast flux.",
   ""},

  {"You feel genetically stable.",
   "Your wild genetic ride slows down.",
   ""},

   "continuous evolution",
},

{ MUT_FRAIL,                         10,  3,  MUTFLAG_BAD | MUTFLAG_XOM | MUTFLAG_CORRUPT | MUTFLAG_RU, false,
  "frail",

  {"You are frail (-10% HP).",
   "You are very frail (-20% HP).",
   "You are extremely frail (-30% HP)."},

  {"You feel frail.",
   "You feel frail.",
   "You feel frail."},

  {"You feel robust.",
   "You feel robust.",
   "You feel robust."},

   "frailty (-10% HP)",
},

{ MUT_ROBUST,                         5,  3, MUTFLAG_GOOD, false,
  "robust",

  {"You are robust (+10% HP).",
   "You are very robust (+20% HP).",
   "You are extremely robust (+30% HP)."},

  {"You feel robust.",
   "You feel robust.",
   "You feel robust."},

  {"You feel frail.",
   "You feel frail.",
   "You feel frail."},

   "robustness (+10% HP)",
},

{ MUT_UNBREATHING,                    0,  1, MUTFLAG_GOOD, true,
  "unbreathing",

  {"You can survive without breathing.", "", ""},
  {"You feel breathless.", "", ""},
  {"", "", ""},

  "unbreathing",
},

{ MUT_TORMENT_RESISTANCE,             0,  1, MUTFLAG_GOOD, false,
  "torment resistance",

  {"You are immune to unholy pain and torment.", "", ""},
  {"You feel a strange anaesthesia.", "", ""},
  {"", "", ""},

  "torment resistance",
},

{ MUT_NEGATIVE_ENERGY_RESISTANCE,     0,  3, MUTFLAG_GOOD, false,
  "negative energy resistance",

  {"You resist negative energy.",
   "You are quite resistant to negative energy.",
   "You are immune to negative energy."},

  {"You feel resistant to negative energy.",
   "You feel more resistant to negative energy.",
   "You feel more resistant to negative energy."},

  {"", "", ""},

  "negative energy resistance",
},

{ MUT_MUMMY_RESTORATION,  0,  1, MUTFLAG_GOOD, false,
  "restore body",

  {"You can restore your body by infusing magical energy.",
   "",
   ""},

  {"You can now infuse your body with magic to restore decomposition.",
   "",
   ""},

  {"", "", ""},

  "ability to restore your body",
},

{ MUT_NECRO_ENHANCER,     0,  2, MUTFLAG_GOOD, false,
  "in touch with death",

  {"You are in touch with the powers of death.",
   "You are strongly in touch with the powers of death.",
   ""},

  {"You feel more in touch with the powers of death.",
   "You feel more in touch with the powers of death.",
   ""},

  {"", "", ""},

  "enhanced necromantic magic",
},

{ MUT_TENGU_FLIGHT,     0,  2, MUTFLAG_GOOD, false,
  "able to fly",

  {"You can fly.",
   "You can fly continuously.",
   ""},

  {"You have gained the ability to fly.",
   "You can now fly continuously.",
   ""},

  {"", "", ""},

  "demonic bird flight magic",
},

{ MUT_HURL_HELLFIRE,                  0,  1, MUTFLAG_GOOD, false,
  "hurl hellfire",

  {"You can hurl blasts of hellfire.", "", ""},
  {"You smell fire and brimstone.", "", ""},
  {"", "", ""},

  "the ability to hurl hellfire",
},

// body-slot facets
{ MUT_HORNS,                          7,  3, MUTFLAG_GOOD, true,
  "horns",

  {"You have a pair of small horns on your head.",
   "You have a pair of horns on your head.",
   "You have a pair of large horns on your head."},

  {"A pair of horns grows on your head!",
   "The horns on your head grow some more.",
   "The horns on your head grow some more."},

  {"The horns on your head shrink away.",
   "The horns on your head shrink a bit.",
   "The horns on your head shrink a bit."},

   "horns",
},

{ MUT_BEAK,                           1,  1, MUTFLAG_GOOD, true,
  "beak",

  {"You have a beak for a mouth.", "", ""},
  {"Your mouth lengthens and hardens into a beak!", "", ""},
  {"Your beak shortens and softens into a mouth.", "", ""},

  "a beak",
},

{ MUT_CLAWS,                          2,  3, MUTFLAG_GOOD, true,
  "claws",

  {"You have sharp fingernails.",
   "You have very sharp fingernails.",
   "You have claws for hands."},

  {"Your fingernails lengthen.",
   "Your fingernails sharpen.",
   "Your hands twist into claws."},

  {"Your fingernails shrink to normal size.",
   "Your fingernails look duller.",
   "Your hands feel fleshier."},

   "claws",
},

{ MUT_FANGS,                          1,  3, MUTFLAG_GOOD, true,
  "fangs",

  {"You have very sharp teeth.",
   "You have extremely sharp teeth.",
   "You have razor-sharp teeth."},

  {"Your teeth lengthen and sharpen.",
   "Your teeth lengthen and sharpen some more.",
   "Your teeth grow very long and razor-sharp."},

  {"Your teeth shrink to normal size.",
   "Your teeth shrink and become duller.",
   "Your teeth shrink and become duller."},

   "fangs",
},

{ MUT_HOOVES,                         5,  3, MUTFLAG_GOOD, true,
  "hooves",

  {"You have large cloven feet.",
   "You have hoof-like feet.",
   "You have hooves in place of feet."},

  {"Your feet thicken and deform.",
   "Your feet thicken and deform.",
   "Your feet have mutated into hooves."},

  {"Your hooves expand and flesh out into feet!",
   "Your hooves look more like feet.",
   "Your hooves look more like feet."},

   "hooves",
},

{ MUT_ANTENNAE,                       4,  3, MUTFLAG_GOOD, true,
  "antennae",

  {"You have a pair of small antennae on your head.",
   "You have a pair of antennae on your head.",
   "You have a pair of large antennae on your head (SInv)."},

  {"A pair of antennae grows on your head!",
   "The antennae on your head grow some more.",
   "The antennae on your head grow some more."},

  {"The antennae on your head shrink away.",
   "The antennae on your head shrink a bit.",
   "The antennae on your head shrink a bit."},

   "antennae",
},

{ MUT_TALONS,                         5,  3, MUTFLAG_GOOD, true,
  "talons",

  {"You have sharp toenails.",
   "You have razor-sharp toenails.",
   "You have claws for feet."},

  {"Your toenails lengthen and sharpen.",
   "Your toenails lengthen and sharpen.",
   "Your feet stretch into talons."},

  {"Your talons dull and shrink into feet.",
   "Your talons look more like feet.",
   "Your talons look more like feet."},

   "talons",
},

// Octopode only
{ MUT_TENTACLE_SPIKE,                10,  3, MUTFLAG_GOOD, true,
  "tentacle spike",

  {"One of your tentacles bears a spike.",
   "One of your tentacles bears a nasty spike.",
   "One of your tentacles bears a large vicious spike."},

  {"One of your lower tentacles grows a sharp spike.",
   "Your tentacle spike grows bigger.",
   "Your tentacle spike grows even bigger."},

  {"Your tentacle spike disappears.",
   "Your tentacle spike becomes smaller.",
   "Your tentacle spike recedes somewhat."},

   "a tentacle spike",
},
#if TAG_MAJOR_VERSION == 34

<<<<<<< HEAD
{ MUT_BREATHE_POISON,                 4,  1, MUTFLAG_GOOD, false,
=======
#if TAG_MAJOR_VERSION == 34
{ MUT_BREATHE_POISON,                 0,  1, MUTFLAG_GOOD, false,
>>>>>>> 006947c7
  "breathe poison",

  {"You can exhale a cloud of poison.", "", ""},
  {"You taste something nasty.", "", ""},
  {"Your breath is less nasty.", "", ""},

  "poisonous breath",
},
#endif
<<<<<<< HEAD

{ MUT_CONSTRICTING_TAIL,              0,  1, MUTFLAG_GOOD, true,
  "constrict 1",

  {"You can use your snake-like lower body to constrict enemies.", "", ""},
  {"Your tail grows strong enough to constrict your enemies.", "", ""},
  {"", "", ""},

  "a constricting tail",
},
=======
>>>>>>> 006947c7

// Naga and Draconian only
{ MUT_STINGER,                        8,  3, MUTFLAG_GOOD, true,
  "stinger",

  {"Your tail ends in a poisonous barb.",
   "Your tail ends in a sharp poisonous barb.",
   "Your tail ends in a wickedly sharp and poisonous barb."},

  {"A poisonous barb forms on the end of your tail.",
   "The barb on your tail looks sharper.",
   "The barb on your tail looks very sharp."},

  {"The barb on your tail disappears.",
   "The barb on your tail seems less sharp.",
   "The barb on your tail seems less sharp."},

   "a poisonous stinger",
},

// Draconian only
{ MUT_BIG_WINGS,                      4,  1, MUTFLAG_GOOD, true,
  "big wings",

  {"Your large and strong wings let you fly indefinitely.", "", ""},
  {"Your wings grow larger and stronger.", "", ""},
  {"Your wings shrivel and weaken.", "", ""},

  "big wings",
},

#if TAG_MAJOR_VERSION == 34
{ MUT_SAPROVOROUS,                    0,  3, MUTFLAG_GOOD, false,
  "saprovore",

  {"You can tolerate rotten meat.",
   "You can eat rotten meat.",
   "You thrive on rotten meat."},

  {"You hunger for rotting flesh.",
   "You hunger for rotting flesh.",
   "You hunger for rotting flesh."},

  {"", "", ""},

  "saprovorous",
},

#endif
// species-dependent innate mutations
{ MUT_ROT_IMMUNITY,                 0,  1, MUTFLAG_GOOD, false,
  "rot immunity",

  {"You are immune to rotting.", "", ""},
  {"You feel immune to rotting.", "", ""},
  {"You feel vulnerable to rotting.", "", ""},

  "rot immunity",
},

{ MUT_GOURMAND,                       0,  1, MUTFLAG_GOOD, false,
  "gourmand",

  {"You like to eat raw meat.", "", ""},
  {"", "", ""},
  {"", "", ""},

  "the ability to eat anything",
},

{ MUT_SHAGGY_FUR,                     2,  3, MUTFLAG_GOOD, true,
  "shaggy fur",

  {"You are covered in fur (AC +1).",
   "You are covered in thick fur (AC +2).",
   "Your thick and shaggy fur keeps you warm (AC +3, rC+)."},

  {"Fur sprouts all over your body.",
   "Your fur grows into a thick mane.",
   "Your thick fur grows shaggy and warm."},

  {"You shed all your fur.",
   "Your thick fur recedes somewhat.",
   "Your shaggy fur recedes somewhat."},

   "shaggy fur",
},

{ MUT_HIGH_MAGIC,                     2,  3, MUTFLAG_GOOD, false,
  "high mp",

  {"You have an increased reservoir of magic (+10% MP).",
   "You have a considerably increased reservoir of magic (+20% MP).",
   "You have a greatly increased reservoir of magic (+30% MP)."},

  {"You feel more energetic.",
   "You feel more energetic.",
   "You feel more energetic."},

  {"You feel less energetic.",
   "You feel less energetic.",
   "You feel less energetic."},

   "increased magical capacity (+10% MP)",
},

{ MUT_LOW_MAGIC,                      9,  3,  MUTFLAG_BAD | MUTFLAG_CORRUPT | MUTFLAG_RU, false,
  "low mp",

  {"Your magical capacity is low (-10% MP).",
   "Your magical capacity is very low (-20% MP).",
   "Your magical capacity is extremely low (-30% MP)."},

  {"You feel less energetic.",
   "You feel less energetic.",
   "You feel less energetic."},

  {"You feel more energetic.",
   "You feel more energetic.",
   "You feel more energetic."},

   "reduced magical capacity (-10% MP)",
},

{ MUT_WILD_MAGIC,                     6,  3, MUTFLAG_GOOD, false,
  "wild magic",

  {"Your spells are a little harder to cast, but a little more powerful.",
   "Your spells are harder to cast, but more powerful.",
   "Your spells are much harder to cast, but much more powerful."},

  {"You feel less in control of your magic.",
   "You feel less in control of your magic.",
   "You feel your magical power running wild!"},

  {"You regain control of your magic.",
   "You feel more in control of your magic.",
   "You feel more in control of your magic."},

   "wild magic",
},

{ MUT_PLACID_MAGIC,                6,  3,  MUTFLAG_BAD, false,
  "placid magic",

  {"Your spells are a little easier to cast, but a little less powerful.",
   "Your spells are easier to cast, but less powerful.",
   "Your spells are much easier to cast, but much less powerful."},

  {"Your connection to magic feels subdued.",
   "Your connection to magic feels more subdued.",
   "Your connection to magic feels nearly dormant."},

  {"Your magic regains its normal vibrancy.",
   "Your connection to magic feels less subdued.",
   "Your connection to magic feels less subdued."},

   "placid magic",
},

{ MUT_FORLORN,                      3,  1,  MUTFLAG_BAD, false,
  "forlorn",

  {"You have difficulty communicating with the divine.","",""},
  {"You feel forlorn.","",""},
  {"You feel more spiritual.","",""},

  "difficulty communicating with the divine",
},

{ MUT_STOCHASTIC_TORMENT_RESISTANCE,  0,  1, MUTFLAG_GOOD, false,
  "50% torment resistance",

  {"You are somewhat able to resist unholy torments (1 in 2 success).","",""},
  {"You feel a strange anaesthesia.","",""},
  {"","",""},

  "intermittent torment resistance",
},

{ MUT_PASSIVE_MAPPING,                3,  3, MUTFLAG_GOOD, false,
  "sense surroundings",

  {"You passively map a small area around you.",
   "You passively map the area around you.",
   "You passively map a large area around you."},

  {"You feel a strange attunement to the structure of the dungeons.",
   "Your attunement to dungeon structure grows.",
   "Your attunement to dungeon structure grows further."},

  {"You feel slightly disoriented.",
   "You feel slightly disoriented.",
   "You feel slightly disoriented."},

   "passive mapping",
},

{ MUT_ICEMAIL,                        0,  1, MUTFLAG_GOOD, false,
  "icemail",

  {"A meltable icy envelope protects you from harm (AC +", "", ""},
  {"An icy envelope takes form around you.", "", ""},
  {"", "", ""},

  "icy armour",
},

#if TAG_MAJOR_VERSION == 34
{ MUT_CONSERVE_SCROLLS,               0,  1, MUTFLAG_GOOD, false,
  "conserve scrolls",

  {"You are very good at protecting items from fire.", "", ""},
  {"You feel less concerned about heat.", "", ""},
  {"", "", ""},

  "scroll conservation",
},

{ MUT_CONSERVE_POTIONS,               0,  1, MUTFLAG_GOOD, false,
  "conserve potions",

  {"You are very good at protecting items from cold.", "", ""},
  {"You feel less concerned about cold.", "", ""},
  {"", "", ""},

  "potion conservation",
},
#endif

{ MUT_PASSIVE_FREEZE,                 0,  1, MUTFLAG_GOOD, false,
  "passive freeze",

  {"A frigid envelope surrounds you and freezes all who hurt you.", "", ""},
  {"Your skin feels very cold.", "", ""},
  {"", "", ""},

  "passive freezing of attackers",
},

{ MUT_NIGHTSTALKER,                   0,  3, MUTFLAG_GOOD, false,
  "nightstalker",

  {"You are slightly more attuned to the shadows.",
   "You are significantly more attuned to the shadows.",
   "You are completely attuned to the shadows."},

  {"You slip into the darkness of the dungeon.",
   "You slip further into the darkness.",
   "You are surrounded by darkness."},

  {"Your affinity for the darkness vanishes.",
   "Your affinity for the darkness weakens.",
   "Your affinity for the darkness weakens."},

   "attunement to the shadows",
},

{ MUT_SPINY,                          0,  3, MUTFLAG_GOOD, true,
  "spiny",

  {"You are partially covered in sharp spines.",
   "You are mostly covered in sharp spines.",
   "You are completely covered in sharp spines."},

  {"Sharp spines emerge from parts of your body.",
   "Sharp spines emerge from more of your body.",
   "Sharp spines emerge from your entire body."},

  {"Your sharp spines disappear entirely.",
   "Your sharp spines retract somewhat.",
   "Your sharp spines retract somewhat."},

   "spines",
},

{ MUT_POWERED_BY_DEATH,               0,  3, MUTFLAG_GOOD, false,
  "powered by death",

  {"You can steal the life force of nearby defeated enemies.",
   "You can steal the life force of defeated enemies.",
   "You can steal the life force of all defeated enemies in sight."},

  {"A wave of death washes over you.",
   "The wave of death grows in power.",
   "The wave of death grows in power."},

  {"Your control of surrounding life forces is gone.",
   "Your control of surrounding life forces weakens.",
   "Your control of surrounding life forces weakens."},

   "power drawn from death",
},

{ MUT_POWERED_BY_PAIN,                0,  3, MUTFLAG_GOOD, false,
  "powered by pain",

  {"You sometimes gain a little power by taking damage.",
   "You sometimes gain power by taking damage.",
   "You are powered by pain."},

  {"You feel energised by your suffering.",
   "You feel even more energised by your suffering.",
   "You feel completely energised by your suffering."},

  {"", "", ""},

  "power drawn from pain",
},

{ MUT_AUGMENTATION,                   0,  3, MUTFLAG_GOOD, false,
  "augmentation",

  {"Your magical and physical power is slightly enhanced at high health.",
   "Your magical and physical power is enhanced at high health.",
   "Your magical and physical power is greatly enhanced at high health."},

  {"You feel power flowing into your body.",
   "You feel power rushing into your body.",
   "You feel saturated with power."},

  {"", "", ""},

  "augmentation",
},

{ MUT_MANA_SHIELD,                    0,  1, MUTFLAG_GOOD, false,
  "magic shield",

  {"When hurt, damage is shared between your health and your magic reserves.", "", ""},
  {"You feel your magical essence form a protective shroud around your flesh.", "", ""},
  {"", "", ""},

  "a magic shield",
},

{ MUT_MANA_REGENERATION,              0,  1, MUTFLAG_GOOD, false,
  "magic regeneration",

  {"You regenerate magic rapidly.", "", ""},
  {"You feel your magic shroud grow more resilient.", "", ""},
  {"", "", ""},

  "mana regeneration",
},

{ MUT_MANA_LINK,                      0,  1, MUTFLAG_GOOD, false,
  "magic link",

  {"When low on magic, you restore magic in place of health.", "", ""},
  {"You feel your life force and your magical essence meld.", "", ""},
  {"", "", ""},

  "a magic link",
},

// Jiyva only mutations
{ MUT_GELATINOUS_BODY,                0,  3, MUTFLAG_GOOD | MUTFLAG_JIYVA, true,
  "gelatinous body",

  {"Your rubbery body absorbs attacks (AC +1).",
   "Your pliable body absorbs attacks (AC +1, EV +1).",
   "Your gelatinous body deflects attacks (AC +2, EV +2)."},

  {"Your body becomes stretchy.",
   "Your body becomes more malleable.",
   "Your body becomes viscous."},

  {"Your body returns to its normal consistency.",
   "Your body becomes less malleable.",
   "Your body becomes less viscous."},

   "a rubbery body (+AC/EV)",
},

{ MUT_EYEBALLS,                       0,  3, MUTFLAG_GOOD | MUTFLAG_JIYVA, true,
  "eyeballs",

  {"Your body is partially covered in golden eyeballs (Acc +3).",
   "Your body is mostly covered in golden eyeballs (Acc +5).",
   "Your body is completely covered in golden eyeballs (Acc +7, SInv)."},

  {"Eyeballs grow over part of your body.",
   "Eyeballs cover a large portion of your body.",
   "Eyeballs cover you completely."},

  {"The eyeballs on your body disappear.",
   "The eyeballs on your body recede somewhat.",
   "The eyeballs on your body recede somewhat."},

   "covering eyeballs (+Acc)",
},

{ MUT_TRANSLUCENT_SKIN,               0,  3, MUTFLAG_GOOD | MUTFLAG_JIYVA, true,
  "translucent skin",

  {"Your skin is partially translucent (Stealth, -foe acc).",
   "Your skin is mostly translucent (Stealth, -foe acc).",
   "Your skin is entirely transparent (Stealth, -foe acc)."},

  {"Your skin becomes partially translucent.",
   "Your skin becomes more translucent.",
   "Your skin becomes completely transparent."},

  {"Your skin returns to its normal opacity.",
   "Your skin's translucency fades.",
   "Your skin's transparency fades."},

   "translucent skin (Stealth and reduced enemy accuracy)",
},

{ MUT_PSEUDOPODS,                     0,  3, MUTFLAG_GOOD | MUTFLAG_JIYVA, true,
  "pseudopods",

  {"Armour fits poorly on your pseudopods.",
   "Armour fits poorly on your large pseudopods.",
   "Armour fits poorly on your massive pseudopods."},

  {"Pseudopods emerge from your body.",
   "Your pseudopods grow in size.",
   "Your pseudopods grow in size."},

  {"Your pseudopods retract into your body.",
   "Your pseudopods become smaller.",
   "Your pseudopods become smaller."},

   "pseudopods",
},

#if TAG_MAJOR_VERSION == 34
{ MUT_FOOD_JELLY,                     0,  1, MUTFLAG_GOOD, false,
  "spawn jellies when eating",

  {"You occasionally spawn a jelly by eating.", "", ""},
  {"You feel more connected to the slimes.", "", ""},
  {"Your connection to the slimes vanishes.", "", ""},

  "jelly spawning when you eat",
},
#endif

{ MUT_ACIDIC_BITE,                    0,  1, MUTFLAG_GOOD | MUTFLAG_JIYVA, true,
  "acidic bite",

  {"You have acidic saliva.", "", ""},
  {"Acid begins to drip from your mouth.", "", ""},
  {"Your mouth feels dry.", "", ""},

  "acidic saliva",
},

{ MUT_ANTIMAGIC_BITE,                 0,  1, MUTFLAG_GOOD, true,
  "antimagic bite",

  {"Your bite disrupts and absorbs the magic of your enemies.", "", ""},
  {"You feel a sudden thirst for magic.", "", ""},
  {"Your magical appetite wanes.", "", ""},

  "a magic-disrupting bite",
},

{ MUT_NO_DEVICE_HEAL,                 3,  3, MUTFLAG_BAD, false,
  "no device heal",

  {"Potions and wands are less effective at restoring your health.",
   "Potions and wands are poor at restoring your health.",
   "Potions and wands cannot restore your health."},

  {"Your system partially rejects artificial healing.",
   "Your system mostly rejects artificial healing.",
   "Your system completely rejects artificial healing."},

  {"Your system completely accepts artificial healing.",
   "Your system mostly accepts artificial healing.",
   "Your system partly accepts artificial healing."},

   "insusceptibility to healing potions and wands",
},

// Scale mutations
{ MUT_DISTORTION_FIELD,               2,  3, MUTFLAG_GOOD, false,
  "repulsion field",

  {"You are surrounded by a mild repulsion field (EV +2).",
   "You are surrounded by a moderate repulsion field (EV +3).",
   "You are surrounded by a strong repulsion field (EV +4, rMsl)."},

  {"You begin to radiate repulsive energy.",
   "Your repulsive radiation grows stronger.",
   "Your repulsive radiation grows stronger."},

  {"You feel less repulsive.",
   "You feel less repulsive.",
   "You feel less repulsive."},

   "a repulsion field (+EV)",
},

{ MUT_ICY_BLUE_SCALES,                2,  3, MUTFLAG_GOOD, true,
  "icy blue scales",

  {"You are partially covered in icy blue scales (AC +1).",
   "You are mostly covered in icy blue scales (AC +3, EV -1).",
   "You are completely covered in icy blue scales (AC +4, EV -1, rC+)."},

  {"Icy blue scales grow over part of your body.",
   "Icy blue scales spread over more of your body.",
   "Icy blue scales cover your body completely."},

  {"Your icy blue scales disappear.",
   "Your icy blue scales recede somewhat.",
   "Your icy blue scales recede somewhat."},

   "icy blue scales (+AC)",
},

{ MUT_IRIDESCENT_SCALES,              2,  3, MUTFLAG_GOOD, true,
  "iridescent scales",

  {"You are partially covered in iridescent scales (AC +4).",
   "You are mostly covered in iridescent scales (AC +6).",
   "You are completely covered in iridescent scales (AC +8)."},

  {"Iridescent scales grow over part of your body.",
   "Iridescent scales spread over more of your body.",
   "Iridescent scales cover you completely."},

  {"Your iridescent scales disappear.",
   "Your iridescent scales recede somewhat.",
   "Your iridescent scales recede somewhat."},

   "iridescent scales (+AC)",
},

{ MUT_LARGE_BONE_PLATES,              2,  3, MUTFLAG_GOOD, true,
  "large bone plates",

  {"You are partially covered in large bone plates (AC +2, SH +2).",
   "You are mostly covered in large bone plates (AC +3, SH +3).",
   "You are completely covered in large bone plates (AC +4, SH +4)."},

  {"Large bone plates grow over parts of your arms.",
   "Large bone plates spread over more of your arms.",
   "Large bone plates cover your arms completely."},

  {"Your large bone plates disappear.",
   "Your large bone plates recede somewhat.",
   "Your large bone plates recede somewhat."},

   "large bone plates (+AC, +SH)",
},

{ MUT_MOLTEN_SCALES,                  2,  3, MUTFLAG_GOOD, true,
  "molten scales",

  {"You are partially covered in molten scales (AC +1).",
   "You are mostly covered in molten scales (AC +3, EV -1).",
   "You are completely covered in molten scales (AC +4, EV -1, rF+)."},

  {"Molten scales grow over part of your body.",
   "Molten scales spread over more of your body.",
   "Molten scales cover your body completely."},

  {"Your molten scales disappear.",
   "Your molten scales recede somewhat.",
   "Your molten scales recede somewhat."},

   "molten scales (+AC)",
},

{ MUT_ROUGH_BLACK_SCALES,             2,  3, MUTFLAG_GOOD, true,
  "rough black scales",

  {"You are partially covered in rough black scales (AC +4, Dex -1).",
   "You are mostly covered in rough black scales (AC +7, Dex -2).",
   "You are completely covered in rough black scales (AC +10, Dex -3)."},

  {"Rough black scales grow over part of your body.",
   "Rough black scales spread over more of your body.",
   "Rough black scales cover you completely."},

  {"Your rough black scales disappear.",
   "Your rough black scales recede somewhat.",
   "Your rough black scales recede somewhat."},

   "rough, black scales (+AC, -Dex)",
},

{ MUT_RUGGED_BROWN_SCALES,            2,  3, MUTFLAG_GOOD, true,
  "rugged brown scales",

  {"You are partially covered in rugged brown scales (AC +1, +3% HP).",
   "You are mostly covered in rugged brown scales (AC +2, +5% HP).",
   "You are completely covered in rugged brown scales (AC +3, +7% HP)."},

  {"Rugged brown scales grow over part of your body.",
   "Rugged brown scales spread over more of your body.",
   "Rugged brown scales cover you completely."},

  {"Your rugged brown scales disappear.",
   "Your rugged brown scales recede somewhat.",
   "Your rugged brown scales recede somewhat."},

   "rugged, brown scales (+AC, +HP)",
},

{ MUT_SLIMY_GREEN_SCALES,             2,  3, MUTFLAG_GOOD, true,
  "slimy green scales",

  {"You are partially covered in slimy green scales (AC +2).",
   "You are mostly covered in slimy green scales (AC +3).",
   "You are completely covered in slimy green scales (AC +4, rPois)."},

  {"Slimy green scales grow over part of your body.",
   "Slimy green scales spread over more of your body.",
   "Slimy green scales cover your body completely."},

  {"Your slimy green scales disappear.",
   "Your slimy green scales recede somewhat.",
   "Your slimy green scales recede somewhat."},

   "slimy, green scales (+AC)",
},

{ MUT_THIN_METALLIC_SCALES,           2,  3, MUTFLAG_GOOD, true,
  "thin metallic scales",

  {"You are partially covered in thin metallic scales (AC +2).",
   "You are mostly covered in thin metallic scales (AC +3).",
   "You are completely covered in thin metallic scales (AC +4, rElec)."},

  {"Thin metallic scales grow over part of your body.",
   "Thin metallic scales spread over more of your body.",
   "Thin metallic scales cover your body completely."},

  {"Your thin metallic scales disappear.",
   "Your thin metallic scales recede somewhat.",
   "Your thin metallic scales recede somewhat."},

   "thin, metallic scales (+AC)",
},

{ MUT_THIN_SKELETAL_STRUCTURE,        2,  3, MUTFLAG_GOOD, false,
  "thin skeletal structure",

  {"You have a somewhat thin skeletal structure (Dex +2, Stealth).",
   "You have a moderately thin skeletal structure (Dex +4, Stealth+).",
   "You have an unnaturally thin skeletal structure (Dex +6, Stealth++)."},

  {"Your bones become slightly less dense.",
   "Your bones become somewhat less dense.",
   "Your bones become less dense."},

  {"Your skeletal structure returns to normal.",
   "Your skeletal structure densifies.",
   "Your skeletal structure densifies."},

   "a thin skeletal structure (+Dex, Stealth)",
},

{ MUT_YELLOW_SCALES,                  2,  3, MUTFLAG_GOOD, true,
  "yellow scales",

  {"You are partially covered in yellow scales (AC +2).",
   "You are mostly covered in yellow scales (AC +3).",
   "You are completely covered in yellow scales (AC +4, rCorr)."},

  {"Yellow scales grow over part of your body.",
   "Yellow scales spread over more of your body.",
   "Yellow scales cover you completely."},

  {"Your yellow scales disappear.",
   "Your yellow scales recede somewhat.",
   "Your yellow scales recede somewhat."},

   "yellow scales (+AC)",
},

{ MUT_CAMOUFLAGE,                     1,  3, MUTFLAG_GOOD, true,
  "camouflage",

  {"Your skin changes colour to match your surroundings (Stealth).",
   "Your skin blends seamlessly with your surroundings (Stealth).",
   "Your skin perfectly mimics your surroundings (Stealth)."},

  {"Your skin functions as natural camouflage.",
   "Your natural camouflage becomes more effective.",
   "Your natural camouflage becomes more effective."},

  {"Your skin no longer functions as natural camouflage.",
   "Your natural camouflage becomes less effective.",
   "Your natural camouflage becomes less effective."},

   "camouflage",
},

{ MUT_IGNITE_BLOOD,                   0,  1, MUTFLAG_GOOD, false,
  "ignite blood",

  {"Your demonic aura causes spilled blood to erupt in flames.", "", ""},
  {"Your blood runs red-hot!", "", ""},
  {"", "", ""},

  "flaming blood",
},

{ MUT_FOUL_STENCH,                    0,  2, MUTFLAG_GOOD, false,
  "foul stench",

  {"You may emit foul miasma when damaged in melee.",
   "You frequently emit foul miasma when damaged in melee.",
   ""},

  {"You begin to emit a foul stench of rot and decay.",
   "You begin to radiate miasma.",
   ""},

  {"", "", ""},

  "a foul stench",
},

{ MUT_TENDRILS,                       0,  1, MUTFLAG_GOOD | MUTFLAG_JIYVA, true,
  "tendrils",

  {"You are covered in slimy tendrils that may disarm your opponents.", "", ""},
  {"Thin, slimy tendrils emerge from your body.", "", ""},
  {"Your tendrils retract into your body.", "", ""},

  "tendrils",
},

{ MUT_JELLY_GROWTH,                       0,  1, MUTFLAG_GOOD | MUTFLAG_JIYVA, true,
  "jelly sensing items",

  {"You have a small jelly attached to you that senses nearby items.", "", ""},
  {"Your body partially splits into a small jelly.", "", ""},
  {"The jelly growth is reabsorbed into your body.", "", ""},

  "a jelly growth",
},

{ MUT_JELLY_MISSILE,                       0,  1, MUTFLAG_GOOD | MUTFLAG_JIYVA, true,
  "jelly absorbing missiles",

  {"You have a small jelly attached to you that may absorb incoming projectiles.", "", ""},
  {"Your body partially splits into a small jelly.", "", ""},
  {"The jelly growth is reabsorbed into your body.", "", ""},

  "a missile-absorbing jelly",
},

{ MUT_PETRIFICATION_RESISTANCE,            0,  1, MUTFLAG_GOOD, false,
  "petrification resistance",

  {"You are immune to petrification.", "", ""},
  {"Your body vibrates.", "", ""},
  {"You briefly stop moving.", "", ""},

  "petrification resistance",
},

#if TAG_MAJOR_VERSION == 34
{ MUT_TRAMPLE_RESISTANCE,                  0,  1, MUTFLAG_GOOD, false,
  "trample resistance",

  {"You are resistant to trampling.", "", ""},
  {"You feel steady.", "", ""},
  {"You feel unsteady..", "", ""},

  "trample resistance",
},

{ MUT_CLING,                               0,  1, MUTFLAG_GOOD, true,
  "cling",

  {"You can cling to walls.", "", ""},
  {"You feel sticky.", "", ""},
  {"You feel slippery.", "", ""},

  "the ability to cling to walls",
},

{ MUT_EXOSKELETON,                         0,  2, MUTFLAG_GOOD, true,
  "exoskeleton",

  {"Your body is surrounded by an exoskeleton. (buggy)",
   "Your body is surrounded by a tough exoskeleton. (buggy)",
   ""},

  {"Your exoskeleton hardens.",
   "Your exoskeleton becomes even harder.",
   ""},

  {"Your exoskeleton softens.",
   "Your exoskeleton softens.",
   ""},

   "an exoskeleton",
},

{ MUT_FUMES,            0,  2, MUTFLAG_GOOD, false,
  "fuming",

  {"You emit clouds of smoke.", "You frequently emit clouds of smoke.", ""},
  {"You fume.", "You fume more.", ""},
  {"You stop fuming.", "You fume less.", ""},

  "chronic emission of smoke",
},
#endif

{ MUT_BLACK_MARK,                  0,  1, MUTFLAG_GOOD, false,
  "black mark",

  {"Your melee attacks sometimes drain vitality from your foes.", "", ""},
  {"An ominous black mark forms on your body.", "", ""},
  {"", "", ""},

  "a draining black mark",
},

{ MUT_COLD_BLOODED,                0,  1, MUTFLAG_BAD, true,
  "cold-blooded",

  {"You are cold-blooded and may be slowed by cold attacks.", "", ""},
  {"You feel cold-blooded.", "", ""},
  {"You feel warm-blooded.", "", ""},

  "cold blood",
},

{ MUT_FLAME_CLOUD_IMMUNITY,               0,  1, MUTFLAG_GOOD, false,
  "flame cloud immunity",

  {"You are immune to clouds of flame.", "", ""},
  {"You feel less concerned about heat.", "", ""},
  {"", "", ""},

  "immunity to flaming clouds",
},

{ MUT_FREEZING_CLOUD_IMMUNITY,               0,  1, MUTFLAG_GOOD, false,
  "freezing cloud immunity",

  {"You are immune to freezing clouds.", "", ""},
  {"You feel less concerned about cold.", "", ""},
  {"", "", ""},

  "immunity to freezing clouds",
},

{ MUT_SUSTAIN_ABILITIES,             0,  1, MUTFLAG_GOOD, false,
    "sustain abilities",

    {"Your attributes are resistant to harm.", "", ""},
    {"", "", ""},
    {"", "", ""},

    "sustained abilities",
},

{ MUT_NO_DRINK,                0,  1, MUTFLAG_RU, false,
  "inability to drink while threatened",

  {"You cannot drink potions while threatened.", "", ""},
  {"You no longer can drink potions while threatened.", "", ""},
  {"You can once more drink potions while threatened.", "", ""},

  "an inability to drink potions while threatened",
},

{ MUT_NO_READ,                0,  1, MUTFLAG_RU, false,
  "inability to read while threatened",

  {"You cannot read scrolls while threatened.", "", ""},
  {"You can no longer read scrolls while threatened.", "", ""},
  {"You can once more read scrolls while threatened.", "", ""},

  "an inability to drink while threatened",
},

{ MUT_MISSING_HAND,                0,  1, MUTFLAG_RU, false,
  "missing a hand",

  {"You are missing a hand.", "", ""},
  {"One of your hands has vanished, leaving only a stump!", "", ""},
  {"Your stump has regrown into a hand!", "", ""},

  "a missing hand",
},

{ MUT_NO_STEALTH,                0,  1, MUTFLAG_RU, false,
  "no stealth",

  {"You cannot be stealthy.", "", ""},
  {"You can no longer be stealthy.", "", ""},
  {"You can once more be stealthy.", "", ""},

  "an inability to sneak",
},

{ MUT_NO_ARTIFICE,                0,  1, MUTFLAG_RU, false,
  "inability to use devices",

  {"You cannot study or use magical devices.", "", ""},
  {"You can no longer study or use magical devices.", "", ""},
  {"You can once more study and use magical devices.", "", ""},

  "an inability to evoke magical devices",
},

{ MUT_NO_LOVE,                0,  1, MUTFLAG_RU, false,
  "hated by all",

  {"You are hated by all.", "", ""},
  {"You are now hated by all.", "", ""},
  {"You are no longer hated by all.", "", ""},

  "inability to love",
},

{ MUT_COWARDICE,                0,  1, MUTFLAG_RU, false,
  "cowardly",

  {"Your cowardice makes you less effective in combat with threatening monsters.", "", ""},
  {"You have lost your courage.", "", ""},
  {"You have regained your courage.", "", ""},

  "cowardice",
},

{ MUT_NO_DODGING,                0,  1, MUTFLAG_RU, false,
  "inability to train dodging",

  {"You cannot train Dodging skill.", "", ""},
  {"You can no longer train Dodging skill.", "", ""},
  {"You can once more train Dodging skill.", "", ""},

  "inability to train Dodging",
},

{ MUT_NO_ARMOUR,                0,  1, MUTFLAG_RU, false,
  "inability to train armour",

  {"You cannot train Armour skill.", "", ""},
  {"You can no longer train Armour skill.", "", ""},
  {"You can once more train Armour skill.", "", ""},

  "inability to train Armour",
},

{ MUT_NO_AIR_MAGIC,                0,  1, MUTFLAG_RU, false,
  "no air magic",

  {"You cannot study or cast Air magic.", "", ""},
  {"You can no longer study or cast Air magic.", "", ""},
  {"You can once more study and cast Air magic.", "", ""},

  "inability to use Air magic",
},

{ MUT_NO_CHARM_MAGIC,                0,  1, MUTFLAG_RU, false,
  "no charms magic",

  {"You cannot study or cast Charms magic.", "", ""},
  {"You can no longer study or cast Charms magic.", "", ""},
  {"You can once more study and cast Charms magic.", "", ""},

  "inability to use Charms magic",
},

{ MUT_NO_CONJURATION_MAGIC,                0,  1, MUTFLAG_RU, false,
  "no conjurations magic",

  {"You cannot study or cast Conjurations magic.", "", ""},
  {"You can no longer study or cast Conjurations magic.", "", ""},
  {"You can once more study and cast Conjurations magic.", "", ""},

  "inability to use Conjurations magic",
},

{ MUT_NO_EARTH_MAGIC,                0,  1, MUTFLAG_RU, false,
  "no earth magic",

  {"You cannot study or cast Earth magic.", "", ""},
  {"You can no longer study or cast Earth magic.", "", ""},
  {"You can once more study and cast Earth magic.", "", ""},

  "inability to use Earth magic",
},

{ MUT_NO_FIRE_MAGIC,                0,  1, MUTFLAG_RU, false,
  "no fire magic",

  {"You cannot study or cast Fire magic.", "", ""},
  {"You can no longer study or cast Fire magic.", "", ""},
  {"You can once more study and cast Fire magic.", "", ""},

  "inability to use Fire magic",
},

{ MUT_NO_HEXES_MAGIC,                0,  1, MUTFLAG_RU, false,
  "no hexes magic",

  {"You cannot study or cast Hexes magic.", "", ""},
  {"You can no longer study or cast Hexes magic.", "", ""},
  {"You can once more study and cast Hexes magic.", "", ""},

  "inability to use Hexes magic",
},

{ MUT_NO_ICE_MAGIC,                0,  1, MUTFLAG_RU, false,
  "no ice magic",

  {"You cannot study or cast Ice magic.", "", ""},
  {"You can no longer study or cast Ice magic.", "", ""},
  {"You can once more study and cast Ice magic.", "", ""},

  "inability to use Ice magic",
},

{ MUT_NO_NECROMANCY_MAGIC,                0,  1, MUTFLAG_RU, false,
  "no necromancy magic",

  {"You cannot study or cast Necromancy magic.", "", ""},
  {"You can no longer study or cast Necromancy magic.", "", ""},
  {"You can once more study and cast Necromancy magic.", "", ""},

  "inability to use Necromancy magic",
},

{ MUT_NO_POISON_MAGIC,                0,  1, MUTFLAG_RU, false,
  "no poison magic",

  {"You cannot study or cast Poison magic.", "", ""},
  {"You can no longer study or cast Poison magic.", "", ""},
  {"You can once more study and cast Poison magic.", "", ""},

  "inability to use Poison magic",
},

{ MUT_NO_SUMMONING_MAGIC,                0,  1, MUTFLAG_RU, false,
  "no summoning magic",

  {"You cannot study or cast Summoning magic.", "", ""},
  {"You can no longer study or cast Summoning magic.", "", ""},
  {"You can once more study and cast Summoning magic.", "", ""},

  "inability to use Summoning magic",
},

{ MUT_NO_TRANSLOCATION_MAGIC,                0,  1, MUTFLAG_RU, false,
  "no translocations magic",

  {"You cannot study or cast Translocations magic.", "", ""},
  {"You can no longer study or cast Translocations magic.", "", ""},
  {"You can once more study and cast Translocations magic.", "", ""},

  "inability to use Translocations magic",
},

{ MUT_NO_TRANSMUTATION_MAGIC,                0,  1, MUTFLAG_RU, false,
  "no transmutations magic",

  {"You cannot study or cast Transmutations magic.", "", ""},
  {"You can no longer study or cast Transmutations magic.", "", ""},
  {"You can once more study and cast Transmutations magic.", "", ""},

  "inability to use Transmutations magic",
},

{ MUT_PHYSICAL_VULNERABILITY,                0,  3, MUTFLAG_RU, false,
  "vulnerability to harm",

  {"You take slightly more damage. (-3 AC)",
    "You take more damage. (-6 AC)",
    "You take considerably more damage. (-9 AC)"},
  {"You feel more vulnerable to harm.",
    "You feel more vulnerable to harm.",
    "You feel more vulnerable to harm."},
  {"You no longer feel extra vulnerable to harm.",
    "You feel less vulnerable to harm.",
    "You feel less vulnerable to harm."},

    "vulnerability to harm (AC -3)",
},

{ MUT_SLOW_REFLEXES,                0,  3, MUTFLAG_RU, false,
  "slow reflexes",

  {"You have somewhat slow reflexes. (-3 EV)",
    "You have slow reflexes. (-6 EV)",
    "You have very slow reflexes. (-9 EV)"},
  {"Your reflexes slow.",
    "Your reflexes slow further.",
    "Your reflexes slow further."},
  {"You reflexes return to normal.",
    "You reflexes speed back up.",
    "You reflexes speed back up."},

    "slowed reflexes (EV -3)",
},

{ MUT_MAGICAL_VULNERABILITY,                0,  3, MUTFLAG_RU, false,
  "magic vulnerability",

  {"You are slightly vulnerable to magic.",
    "You are vulnerable to magic.",
    "You are extremely vulnerable to magic."},
  {"You feel vulnerable to magic.",
    "You feel more vulnerable to magic.",
    "You feel more vulnerable to magic."},
  {"You no longer feel vulnerable to magic.",
    "You feel less vulnerable to magic.",
    "You feel less vulnerable to magic."},

    "vulnerability to magic (MR-)",
},

{ MUT_ANTI_WIZARDRY,                0,  3, MUTFLAG_RU, false,
  "disrupted magic",

  {"Your casting is slightly disrupted.",
    "Your casting is disrupted.",
    "Your casting is seriously disrupted."},
  {"Your ability to control magic is disrupted.",
    "Your ability to control magic is more disrupted.",
    "Your ability to control magic is more disrupted."},
  {"Your ability to control magic is no longer disrupted.",
    "Your ability to control magic is less disrupted.",
    "Your ability to control magic is less disrupted."},

    "disrupted casting (-Wiz)",
},

{ MUT_MP_WANDS,                        7,  3, MUTFLAG_BAD, false,
  "MP-powered wands",

  {"You expend magic power (3 MP) to slightly strengthen your wands.",
    "You expend magic power (6 MP) to strengthen your wands.",
    "You expend magic power (9 MP) to make your wands much stronger."},
  {"You feel less able to contain your magic power.",
    "You feel less able to contain your magic power.",
    "You feel less able to contain your magic power."},
  {"You can contain your magic power once more.",
    "You feel more able to contain your magic power.",
    "You feel more able to contain your magic power."},

  "MP-powered wands",
},

{ MUT_UNSKILLED,                        0,  3, MUTFLAG_RU, false,
  "unskilled",

  {"You are somewhat unskilled (-1 Apt).",
    "You are unskilled (-2 Apt)",
    "You are extremely unskilled (-3 Apt)."},
  {"You feel less skilled.",
    "You feel less skilled.",
    "You feel less skilled."},
  {"You regain all your skill.",
    "You regain some skill.",
    "You regain some skill."},

  "a lack of skill",
},

{ MUT_INEXPERIENCED,                    0,  3, MUTFLAG_RU, false,
    "inexperienced",

    {"You are somewhat inexperienced (-2 XL).",
     "You are inexperienced (-4 XL)",
     "You are extremely inexperienced (-6 XL)."},
    {"You feel less experienced.",
     "You feel less experienced.",
     "You feel less experienced."},
    {"You regain all your potential.",
     "You regain some potential.",
     "You regain some potential."},

     "a lack of experience",
},

{ MUT_PAWS,                           0,  1, MUTFLAG_GOOD, true,
  "sharp paws",

  {"Your paws have sharp claws that are effective at stabbing.", "", ""},
  {"", "", ""},
  {"", "", ""},

   "claws that catch",
},
};<|MERGE_RESOLUTION|>--- conflicted
+++ resolved
@@ -441,11 +441,7 @@
 
   {"You can spit weak poison.",
    "You can spit poison.",
-<<<<<<< HEAD
-   "You can exhale a cloud of poison." },
-=======
    "You can exhale a cloud of poison."},
->>>>>>> 006947c7
 
   {"There is a nasty taste in your mouth for a moment.",
    "There is a nasty taste in your mouth for a moment.",
@@ -937,12 +933,7 @@
 },
 #if TAG_MAJOR_VERSION == 34
 
-<<<<<<< HEAD
-{ MUT_BREATHE_POISON,                 4,  1, MUTFLAG_GOOD, false,
-=======
-#if TAG_MAJOR_VERSION == 34
 { MUT_BREATHE_POISON,                 0,  1, MUTFLAG_GOOD, false,
->>>>>>> 006947c7
   "breathe poison",
 
   {"You can exhale a cloud of poison.", "", ""},
@@ -952,7 +943,6 @@
   "poisonous breath",
 },
 #endif
-<<<<<<< HEAD
 
 { MUT_CONSTRICTING_TAIL,              0,  1, MUTFLAG_GOOD, true,
   "constrict 1",
@@ -963,8 +953,6 @@
 
   "a constricting tail",
 },
-=======
->>>>>>> 006947c7
 
 // Naga and Draconian only
 { MUT_STINGER,                        8,  3, MUTFLAG_GOOD, true,

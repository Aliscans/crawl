struct mutation_def
{
    mutation_type mutation;
    short       weight;     // Commonality of the mutation; bigger = appears
                            // more often.
    short       levels;     // The number of levels of the mutation.
    mut_flags_type uses;    // Bitfield holding types of effects that grant
                            // this mutation (MUTFLAG_*)
    bool        form_based; // A mutation that is suppressed when shapechanged.
    const char* short_desc; // What appears on the '%' screen.
    const char* have[3];    // What appears on the 'A' screen.
    const char* gain[3];    // Message when you gain the mutation.
    const char* lose[3];    // Message when you lose the mutation.
    const char* desc;       // A descriptive phrase that can be used in a sentence.
};

static const mutation_def mut_data[] =
{

{ MUT_TOUGH_SKIN,                     0,  3, MUTFLAG_GOOD, true,
  "tough skin",

  {"You have tough skin (AC +1).",
   "You have very tough skin (AC +2).",
   "You have extremely tough skin (AC +3)."},

  {"Your skin toughens.",
   "Your skin toughens.",
   "Your skin toughens."},

  {"Your skin feels delicate.",
   "Your skin feels delicate.",
   "Your skin feels delicate."},

   "tough skin (AC +1)",
},

{ MUT_STRONG,                         7, 2, MUTFLAG_GOOD, false,
  "strong",

  {"Your muscles are strong. (Str +2)",
   "Your muscles are very strong. (Str +4)", ""},
  {"", "", ""},
  {"", "", ""},

  "strong muscles (Str +2)",
},

{ MUT_CLEVER,                         7, 2, MUTFLAG_GOOD, false,
  "clever",

  {"Your mind is acute. (Int +2)",
   "Your mind is very acute. (Int +4)", ""},
  {"", "", ""},
  {"", "", ""},

  "mental acuity (Int +2)",
},

{ MUT_AGILE,                          7, 2, MUTFLAG_GOOD, false,
  "agile",

  {"You are agile. (Dex +2)",
   "You are very agile. (Dex +4)", ""},
  {"", "", ""},
  {"", "", ""},

  "agility (Dex +2)",
},

{ MUT_POISON_RESISTANCE,              4,  1, MUTFLAG_GOOD, true,
  "poison resistance",

  {"Your system is resistant to poisons.", "", ""},
  {"You feel resistant to poisons.", "",  ""},
  {"You feel less resistant to poisons.", "", ""},

  "poison resistance",
},

{ MUT_CARNIVOROUS,                    0,  3, MUTFLAG_GOOD, false,
  "carnivore",

  {"Your digestive system is specialised to digest meat.",
   "Your digestive system is highly specialised to digest meat.",
   "You are carnivorous and can eat meat at any time."},

  {"You hunger for flesh.",
   "You hunger for flesh.",
   "You hunger for flesh."},

  {"You feel able to eat a more balanced diet.",
   "You feel able to eat a more balanced diet.",
   "You feel able to eat a more balanced diet."},

   "carnivorousness",
},

{ MUT_HERBIVOROUS,                    0,  3,  MUTFLAG_BAD, false,
  "herbivore",

  {"You digest meat inefficiently.",
   "You digest meat very inefficiently.",
   "You are a herbivore."},

  {"You hunger for vegetation.",
   "You hunger for vegetation.",
   "You hunger for vegetation."},

  {"You feel able to eat a more balanced diet.",
   "You feel able to eat a more balanced diet.",
   "You feel able to eat a more balanced diet."},

   "herbivorousness",
},

{ MUT_HEAT_RESISTANCE,                4,  3, MUTFLAG_GOOD, true,
  "fire resistance",

  {"Your flesh is heat resistant.",
   "Your flesh is very heat resistant.",
   "Your flesh is almost immune to the effects of heat."},

  {"You feel resistant to heat.",
   "You feel more resistant to heat.",
   "You feel more resistant to heat."},

  {"You no longer feel heat resistant.",
   "You feel less heat resistant.",
   "You feel less heat resistant."},

   "heat resistance",
},

{ MUT_COLD_RESISTANCE,                4,  3, MUTFLAG_GOOD, true,
  "cold resistance",

  {"Your flesh is cold resistant.",
   "Your flesh is very cold resistant.",
   "Your flesh is almost immune to the effects of cold."},

  {"You feel resistant to cold.",
   "You feel more resistant to cold.",
   "You feel more resistant to cold."},

  {"You no longer feel cold resistant.",
   "You feel less cold resistant.",
   "You feel less cold resistant."},

   "cold resistance",
},

{ MUT_HEAT_VULNERABILITY,             0,  3, MUTFLAG_BAD | MUTFLAG_CORRUPT | MUTFLAG_QAZLAL, true,
  "heat vulnerability",

  {"You are vulnerable to heat.",
   "You are very vulnerable to heat.",
   "You are extremely vulnerable to heat."},

  {"You feel vulnerable to heat.",
   "You feel vulnerable to heat.",
   "You feel vulnerable to heat."},

  {"You no longer feel vulnerable to heat.",
   "You feel less vulnerable to heat.",
   "You feel less vulnerable to heat."},

   "heat vulnerability",
},

{ MUT_COLD_VULNERABILITY,             0,  3, MUTFLAG_BAD | MUTFLAG_CORRUPT | MUTFLAG_QAZLAL, true,
  "cold vulnerability",

  {"You are vulnerable to cold.",
   "You are very vulnerable to cold.",
   "You are extremely vulnerable to cold."},

  {"You feel vulnerable to cold.",
   "You feel vulnerable to cold.",
   "You feel vulnerable to cold."},

  {"You no longer feel vulnerable to cold.",
   "You feel less vulnerable to cold.",
   "You feel less vulnerable to cold."},

   "cold vulnerability",
},

{ MUT_DEMONIC_GUARDIAN,               0,  3, MUTFLAG_GOOD, false,
  "demonic guardian",

  {"A weak demonic guardian rushes to your aid.",
   "A demonic guardian rushes to your aid.",
   "A powerful demonic guardian rushes to your aid."},

  {"You feel the presence of a demonic guardian.",
   "Your guardian grows in power.",
   "Your guardian grows in power."},

  {"Your demonic guardian is gone.",
   "Your demonic guardian is weakened.",
   "Your demonic guardian is weakened."},

   "a demonic guardian",
},

{ MUT_SHOCK_RESISTANCE,               2,  1, MUTFLAG_GOOD, true,
  "electricity resistance",

  {"You are resistant to electric shocks.", "", ""},
  {"You feel insulated.", "", ""},
  {"You feel conductive.", "", ""},

  "electrical resistance",
},

{ MUT_SHOCK_VULNERABILITY,            0,  1, MUTFLAG_BAD | MUTFLAG_QAZLAL, true,
  "electricity vulnerability",

  {"You are vulnerable to electric shocks.", "", ""},
  {"You feel vulnerable to electricity.", "", ""},
  {"You feel less vulnerable to electricity.", "", ""},

  "electrical vulnerability",
},

{ MUT_REGENERATION,                   3,  3, MUTFLAG_GOOD, false,
  "regeneration",

  {"Your natural rate of healing is unusually fast.",
   "You heal very quickly.",
   "You regenerate."},

  {"You begin to heal more quickly.",
   "You begin to heal more quickly.",
   "You begin to regenerate."},

  {"Your rate of healing slows.",
   "Your rate of healing slows.",
   "Your rate of healing slows."},

   "regeneration",
},

{ MUT_SLOW_HEALING,                   3,  3,  MUTFLAG_BAD | MUTFLAG_CORRUPT | MUTFLAG_RU, false,
  "slow healing",

  {"You heal slowly when monsters are visible.",
   "You do not heal naturally when monsters are visible.",
   "You do not heal naturally."},

  {"Your natural healing is weakened.",
   "Your natural healing is weakened.",
   "You stop healing."},

  {"Your natural healing is strengthened.",
   "Your natural healing is strengthened.",
   "Your natural healing is strengthened."},

   "slow healing",
},

{ MUT_FAST_METABOLISM,                0,  3,  MUTFLAG_BAD, false,
  "fast metabolism",

  {"You have a fast metabolism.",
   "You have a very fast metabolism.",
   "Your metabolism is lightning-fast."},

  {"You feel a little hungry.",
   "You feel a little hungry.",
   "You feel a little hungry."},

  {"Your metabolism slows.",
   "Your metabolism slows.",
   "Your metabolism slows."},

   "fast metabolism",
},

{ MUT_SLOW_METABOLISM,                0,  2, MUTFLAG_GOOD, false,
  "slow metabolism",

  {"You have a slow metabolism.",
   "You need consume almost no food.",
   ""},

  {"Your metabolism slows.",
   "Your metabolism slows.",
   ""},

  {"You feel a little hungry.",
   "You feel a little hungry.",
   ""},

   "slow metabolism",
},

{ MUT_WEAK,                          8, 2,  MUTFLAG_BAD | MUTFLAG_XOM | MUTFLAG_RU, false,
  "weak",
  {"You are weak. (Str -2)",
   "You are very weak. (Str -4)", ""},
  {"", "", ""},
  {"", "", ""},

  "weak muscles (Str -2)",
},

{ MUT_DOPEY,                         8, 2,  MUTFLAG_BAD | MUTFLAG_XOM | MUTFLAG_RU, false,
  "dopey",
  {"You are dopey. (Int -2)",
   "You are very dopey. (Int -4)", ""},
  {"", "", ""},
  {"", "", ""},

  "dopiness (-2 Int)",
},

{ MUT_CLUMSY,                        8, 2,  MUTFLAG_BAD | MUTFLAG_XOM | MUTFLAG_RU, false,
  "clumsy",
  {"You are clumsy. (Dex -2)",
   "You are very clumsy. (Dex -4)", ""},
  {"", "", ""},
  {"", "", ""},

  "clumsiness (Dex -2)",
},

#if TAG_MAJOR_VERSION == 34
{ MUT_TELEPORT_CONTROL,               0,  1, MUTFLAG_GOOD, false,
  "teleport control",

  {"You can control translocations.", "", ""},
  {"You feel controlled.", "", ""},
  {"You feel random.", "", ""},

  "teleport control",
},
#endif

{ MUT_TELEPORT,                       3,  3,  MUTFLAG_BAD, false,
  "teleportitis",

  {"You are occasionally teleported to nearby monsters.",
   "You are sometimes teleported to nearby monsters.",
   "You are often teleported to nearby monsters."},

  {"You feel weirdly uncertain.",
   "You feel even more weirdly uncertain.",
   "You feel even more weirdly uncertain."},

  {"You feel stable.",
   "You feel stable.",
   "You feel stable."},

   "chronic teleportation",
},

{ MUT_MAGIC_RESISTANCE,               5,  3, MUTFLAG_GOOD, false,
  "magic resistance",

  {"You are resistant to hostile enchantments.",
   "You are highly resistant to hostile enchantments.",
   "You are extremely resistant to the effects of hostile enchantments."},

  {"You feel resistant to hostile enchantments.",
   "You feel more resistant to hostile enchantments.",
   "You feel almost impervious to the effects of hostile enchantments."},

  {"You feel less resistant to hostile enchantments.",
   "You feel less resistant to hostile enchantments.",
   "You feel vulnerable to magic hostile enchantments."},

   "magic resistance",
},

{ MUT_FAST,                           0,  3, MUTFLAG_GOOD, true,
  "speed",

  {"You cover ground quickly.",
   "You cover ground very quickly.",
   "You cover ground extremely quickly."},

  {"You feel quick.",
   "You feel quick.",
   "You feel quick."},

  {"You feel sluggish.",
   "You feel sluggish.",
   "You feel sluggish."},

   "speed",
},

{ MUT_SLOW,                           0,  3,  MUTFLAG_BAD, true,
  "slowness",

  {"You cover ground slowly.",
   "You cover ground very slowly.",
   "You cover ground extremely slowly."},

  {"You feel sluggish.",
   "You feel sluggish.",
   "You feel sluggish."},

  {"You feel quick.",
   "You feel quick.",
   "You feel quick."},

  "slowness",
},

{ MUT_ACUTE_VISION,                   2,  1, MUTFLAG_GOOD, false,
  "see invisible",

  {"You have supernaturally acute eyesight.", "", ""},

  {"Your vision sharpens.",
   "Your vision sharpens.",
   "Your vision sharpens."},

  {"Your vision seems duller.",
   "Your vision seems duller.",
   "Your vision seems duller."},

   "enhanced sight",
},

{ MUT_DEFORMED,                       8,  1,  MUTFLAG_BAD | MUTFLAG_XOM | MUTFLAG_CORRUPT | MUTFLAG_QAZLAL | MUTFLAG_RU, true,
  "deformed body",

  {"Armour fits poorly on your strangely shaped body.", "", ""},
  {"Your body twists and deforms.", "", ""},
  {"Your body's shape seems more normal.", "", ""},

  "deformation of the body",
},

{ MUT_SPIT_POISON,                    8,  3, MUTFLAG_GOOD, false,
  "spit poison",

  {"You can spit weak poison.",
   "You can spit poison.",
   "You can exhale a cloud of poison."},

  {"There is a nasty taste in your mouth for a moment.",
   "There is a nasty taste in your mouth for a moment.",
   "There is a nasty taste in your mouth for a moment."},

  {"You feel an ache in your throat.",
   "You feel an ache in your throat.",
   "You feel an ache in your throat."},

   "poisonous spittle",
},

{ MUT_BREATHE_FLAMES,                 4,  3, MUTFLAG_GOOD, false,
  "breathe flames",

  {"You can breathe flames.",
   "You can breathe fire.",
   "You can breathe blasts of fire."},

  {"Your throat feels hot.",
   "Your throat feels hot.",
   "Your throat feels hot."},

  {"A chill runs up and down your throat.",
   "A chill runs up and down your throat.",
   "A chill runs up and down your throat."},

   "fiery breath",
},
#if TAG_MAJOR_VERSION == 34
{ MUT_JUMP,                 0,  3, MUTFLAG_GOOD, false,
  "jump",

  {"You can jump attack at a short distance.",
   "You can jump attack at a medium distance.",
   "You can jump attack at a long distance."},

  {"You feel more sure on your feet.",
   "You feel more sure on your feet.",
   "You feel more sure on your feet."},

  {"You feel less sure on your feet.",
   "You feel less sure on your feet.",
   "You feel less sure on your feet."},

   "jumping",
},
#endif
{ MUT_BLINK,                          3,  3, MUTFLAG_GOOD, false,
  "blink",

  {"You can translocate small distances at will.",
   "You are good at translocating small distances at will.",
   "You can easily translocate small distances at will."},

  {"You feel jittery.",
   "You feel more jittery.",
   "You feel even more jittery."},

  {"You feel a little less jittery.",
   "You feel less jittery.",
   "You feel less jittery."},

   "ability to blink",
},

#if TAG_MAJOR_VERSION == 34
{ MUT_STRONG_STIFF,                  0,  3, MUTFLAG_GOOD, false,
  "strong stiff",

  {"Your muscles are strong, but stiff (Str +1, Dex -1).",
   "Your muscles are very strong, but stiff (Str +2, Dex -2).",
   "Your muscles are extremely strong, but stiff (Str +3, Dex -3)."},

  {"Your muscles feel sore.",
   "Your muscles feel sore.",
   "Your muscles feel sore."},

  {"Your muscles feel loose.",
   "Your muscles feel loose.",
   "Your muscles feel loose."},

   "strong, stiff muscles",
},

{ MUT_FLEXIBLE_WEAK,                 0,  3, MUTFLAG_GOOD, false,
  "flexible weak",

  {"Your muscles are flexible, but weak (Str -1, Dex +1).",
   "Your muscles are very flexible, but weak (Str -2, Dex +2).",
   "Your muscles are extremely flexible, but weak (Str -3, Dex +3)."},

  {"Your muscles feel loose.",
   "Your muscles feel loose.",
   "Your muscles feel loose."},

  {"Your muscles feel sore.",
   "Your muscles feel sore.",
   "Your muscles feel sore."},

   "flexible, weak muscles",
},
#endif

{ MUT_SCREAM,                         6,  3,  MUTFLAG_BAD | MUTFLAG_XOM | MUTFLAG_RU, false,
  "screaming",

  {"You occasionally shout uncontrollably at your foes.",
   "You sometimes yell uncontrollably at your foes.",
   "You frequently scream uncontrollably at your foes."},

  {"You feel the urge to shout.",
   "You feel a strong urge to yell.",
   "You feel a strong urge to scream."},

  {"Your urge to shout disappears.",
   "Your urge to yell lessens.",
   "Your urge to scream lessens."},

   "chronic screaming",
},

{ MUT_CLARITY,                        6,  1, MUTFLAG_GOOD, false,
  "clarity",

  {"You possess an exceptional clarity of mind.", "", ""},
  {"Your thoughts seem clearer.", "", ""},
  {"Your thinking seems confused.", "", ""},

  "clarity of thought",
},

{ MUT_BERSERK,                        7,  3,  MUTFLAG_BAD, false,
  "berserk",

  {"You tend to lose your temper in combat.",
   "You often lose your temper in combat.",
   "You have an uncontrollable temper."},

  {"You feel a little pissed off.",
   "You feel angry.",
   "You feel extremely angry at everything!"},

  {"You feel a little more calm.",
   "You feel a little less angry.",
   "You feel a little less angry."},

   "berserk rage",
},

<<<<<<< HEAD
{ MUT_DETERIORATION,                 10,  3,  MUTFLAG_BAD | MUTFLAG_XOM | MUTFLAG_CORRUPT, false,
=======
{ MUT_DETERIORATION,                 10,  2,  MUTFLAG_BAD | MUTFLAG_XOM | MUTFLAG_CORRUPT | MUTFLAG_RU, false,
>>>>>>> 8818f738
  "deterioration",

  {"Your body sometimes deteriorates upon taking damage.",
   "Your body often deteriorates upon taking damage.",
   ""},

  {"You feel yourself wasting away.",
   "You feel your body start to fall apart.",
   ""},

  {"You feel healthier.",
   "You feel a little healthier.",
   ""},

   "deteriorating body",
},

{ MUT_BLURRY_VISION,                 10,  3,  MUTFLAG_BAD | MUTFLAG_XOM | MUTFLAG_CORRUPT, false,
  "blurry vision",

  {"Scrolls take you a little longer to read.",
   "Scrolls take you longer to read.",
   "Scrolls take you much longer to read."},

  {"Your vision blurs.",
   "Your vision blurs.",
   "Your vision blurs."},

  {"Your vision sharpens.",
   "Your vision sharpens a little.",
   "Your vision sharpens a little."},

   "blurry vision",
},

{ MUT_MUTATION_RESISTANCE,            4,  3, MUTFLAG_GOOD, false,
  "mutation resistance",

  {"You are somewhat resistant to further mutation.",
   "You are somewhat resistant to both further mutation and mutation removal.",
   "You are almost entirely resistant to further mutation and mutation removal."},

  {"You feel genetically stable.",
   "You feel genetically stable.",
   "You feel genetically immutable."},

  {"You feel genetically unstable.",
   "You feel genetically unstable.",
   "You feel genetically unstable."},

   "mutation resistance",
},

{ MUT_EVOLUTION,                      4,  2, MUTFLAG_GOOD, false,
  "evolution",

  {"You evolve.",
   "You rapidly evolve.",
   ""},

  {"You feel nature experimenting on you. Don't worry, failures die fast.",
   "Your genes go into a fast flux.",
   ""},

  {"You feel genetically stable.",
   "Your wild genetic ride slows down.",
   ""},

   "continuous evolution",
},

{ MUT_FRAIL,                         10,  3,  MUTFLAG_BAD | MUTFLAG_XOM | MUTFLAG_CORRUPT | MUTFLAG_RU, false,
  "frail",

  {"You are frail (-10% HP).",
   "You are very frail (-20% HP).",
   "You are extremely frail (-30% HP)."},

  {"You feel frail.",
   "You feel frail.",
   "You feel frail."},

  {"You feel robust.",
   "You feel robust.",
   "You feel robust."},

   "frailty (-10% HP)",
},

{ MUT_ROBUST,                         5,  3, MUTFLAG_GOOD, false,
  "robust",

  {"You are robust (+10% HP).",
   "You are very robust (+20% HP).",
   "You are extremely robust (+30% HP)."},

  {"You feel robust.",
   "You feel robust.",
   "You feel robust."},

  {"You feel frail.",
   "You feel frail.",
   "You feel frail."},

   "robustness (+10% HP)",
},

{ MUT_UNBREATHING,                    0,  1, MUTFLAG_GOOD, true,
  "unbreathing",

  {"You can survive without breathing.", "", ""},
  {"You feel breathless.", "", ""},
  {"", "", ""},

  "unbreathing",
},

{ MUT_TORMENT_RESISTANCE,             0,  1, MUTFLAG_GOOD, false,
  "torment resistance",

  {"You are immune to unholy pain and torment.", "", ""},
  {"You feel a strange anaesthesia.", "", ""},
  {"", "", ""},

  "torment resistance",
},

{ MUT_NEGATIVE_ENERGY_RESISTANCE,     0,  3, MUTFLAG_GOOD, false,
  "negative energy resistance",

  {"You resist negative energy.",
   "You are quite resistant to negative energy.",
   "You are immune to negative energy."},

  {"You feel resistant to negative energy.",
   "You feel more resistant to negative energy.",
   "You feel more resistant to negative energy."},

  {"", "", ""},

  "negative energy resistance",
},

{ MUT_MUMMY_RESTORATION,  0,  1, MUTFLAG_GOOD, false,
  "restore body",

  {"You can restore your body by infusing magical energy.",
   "",
   ""},

  {"You can now infuse your body with magic to restore decomposition.",
   "",
   ""},

  {"", "", ""},

  "ability to restore your body",
},

{ MUT_NECRO_ENHANCER,     0,  2, MUTFLAG_GOOD, false,
  "in touch with death",

  {"You are in touch with the powers of death.",
   "You are strongly in touch with the powers of death.",
   ""},

  {"You feel more in touch with the powers of death.",
   "You feel more in touch with the powers of death.",
   ""},

  {"", "", ""},

  "enhanced necromantic magic",
},

{ MUT_TENGU_FLIGHT,     0,  2, MUTFLAG_GOOD, false,
  "able to fly",

  {"You can fly.",
   "You can fly continuously.",
   ""},

  {"You have gained the ability to fly.",
   "You can now fly continuously.",
   ""},

  {"", "", ""},

  "demonic bird flight magic",
},

{ MUT_HURL_HELLFIRE,                  0,  1, MUTFLAG_GOOD, false,
  "hurl hellfire",

  {"You can hurl blasts of hellfire.", "", ""},
  {"You smell fire and brimstone.", "", ""},
  {"", "", ""},

  "the ability to hurl hellfire",
},

// body-slot facets
{ MUT_HORNS,                          7,  3, MUTFLAG_GOOD, true,
  "horns",

  {"You have a pair of small horns on your head.",
   "You have a pair of horns on your head.",
   "You have a pair of large horns on your head."},

  {"A pair of horns grows on your head!",
   "The horns on your head grow some more.",
   "The horns on your head grow some more."},

  {"The horns on your head shrink away.",
   "The horns on your head shrink a bit.",
   "The horns on your head shrink a bit."},

   "horns",
},

{ MUT_BEAK,                           1,  1, MUTFLAG_GOOD, true,
  "beak",

  {"You have a beak for a mouth.", "", ""},
  {"Your mouth lengthens and hardens into a beak!", "", ""},
  {"Your beak shortens and softens into a mouth.", "", ""},

  "a beak",
},

{ MUT_CLAWS,                          2,  3, MUTFLAG_GOOD, true,
  "claws",

  {"You have sharp fingernails.",
   "You have very sharp fingernails.",
   "You have claws for hands."},

  {"Your fingernails lengthen.",
   "Your fingernails sharpen.",
   "Your hands twist into claws."},

  {"Your fingernails shrink to normal size.",
   "Your fingernails look duller.",
   "Your hands feel fleshier."},

   "claws",
},

{ MUT_FANGS,                          1,  3, MUTFLAG_GOOD, true,
  "fangs",

  {"You have very sharp teeth.",
   "You have extremely sharp teeth.",
   "You have razor-sharp teeth."},

  {"Your teeth lengthen and sharpen.",
   "Your teeth lengthen and sharpen some more.",
   "Your teeth grow very long and razor-sharp."},

  {"Your teeth shrink to normal size.",
   "Your teeth shrink and become duller.",
   "Your teeth shrink and become duller."},

   "fangs",
},

{ MUT_HOOVES,                         5,  3, MUTFLAG_GOOD, true,
  "hooves",

  {"You have large cloven feet.",
   "You have hoof-like feet.",
   "You have hooves in place of feet."},

  {"Your feet thicken and deform.",
   "Your feet thicken and deform.",
   "Your feet have mutated into hooves."},

  {"Your hooves expand and flesh out into feet!",
   "Your hooves look more like feet.",
   "Your hooves look more like feet."},

   "hooves",
},

{ MUT_ANTENNAE,                       4,  3, MUTFLAG_GOOD, true,
  "antennae",

  {"You have a pair of small antennae on your head.",
   "You have a pair of antennae on your head.",
   "You have a pair of large antennae on your head (SInv)."},

  {"A pair of antennae grows on your head!",
   "The antennae on your head grow some more.",
   "The antennae on your head grow some more."},

  {"The antennae on your head shrink away.",
   "The antennae on your head shrink a bit.",
   "The antennae on your head shrink a bit."},

   "antennae",
},

{ MUT_TALONS,                         5,  3, MUTFLAG_GOOD, true,
  "talons",

  {"You have sharp toenails.",
   "You have razor-sharp toenails.",
   "You have claws for feet."},

  {"Your toenails lengthen and sharpen.",
   "Your toenails lengthen and sharpen.",
   "Your feet stretch into talons."},

  {"Your talons dull and shrink into feet.",
   "Your talons look more like feet.",
   "Your talons look more like feet."},

   "talons",
},

// Octopode only
{ MUT_TENTACLE_SPIKE,                10,  3, MUTFLAG_GOOD, true,
  "tentacle spike",

  {"One of your tentacles bears a spike.",
   "One of your tentacles bears a nasty spike.",
   "One of your tentacles bears a large vicious spike."},

  {"One of your lower tentacles grows a sharp spike.",
   "Your tentacle spike grows bigger.",
   "Your tentacle spike grows even bigger."},

  {"Your tentacle spike disappears.",
   "Your tentacle spike becomes smaller.",
   "Your tentacle spike recedes somewhat."},

   "a tentacle spike",
},
#if TAG_MAJOR_VERSION == 34

{ MUT_BREATHE_POISON,                 0,  1, MUTFLAG_GOOD, false,
  "breathe poison",

  {"You can exhale a cloud of poison.", "", ""},
  {"You taste something nasty.", "", ""},
  {"Your breath is less nasty.", "", ""},

  "poisonous breath",
},
#endif

{ MUT_CONSTRICTING_TAIL,              0,  1, MUTFLAG_GOOD, true,
  "constrict 1",

  {"You can use your snake-like lower body to constrict enemies.", "", ""},
  {"Your tail grows strong enough to constrict your enemies.", "", ""},
  {"", "", ""},

  "a constricting tail",
},

// Naga and Draconian only
{ MUT_STINGER,                        8,  3, MUTFLAG_GOOD, true,
  "stinger",

  {"Your tail ends in a poisonous barb.",
   "Your tail ends in a sharp poisonous barb.",
   "Your tail ends in a wickedly sharp and poisonous barb."},

  {"A poisonous barb forms on the end of your tail.",
   "The barb on your tail looks sharper.",
   "The barb on your tail looks very sharp."},

  {"The barb on your tail disappears.",
   "The barb on your tail seems less sharp.",
   "The barb on your tail seems less sharp."},

   "a poisonous stinger",
},

// Draconian only
{ MUT_BIG_WINGS,                      4,  1, MUTFLAG_GOOD, true,
  "big wings",

  {"Your large and strong wings let you fly indefinitely.", "", ""},
  {"Your wings grow larger and stronger.", "", ""},
  {"Your wings shrivel and weaken.", "", ""},

  "big wings",
},

#if TAG_MAJOR_VERSION == 34
{ MUT_SAPROVOROUS,                    0,  3, MUTFLAG_GOOD, false,
  "saprovore",

  {"You can tolerate rotten meat.",
   "You can eat rotten meat.",
   "You thrive on rotten meat."},

  {"You hunger for rotting flesh.",
   "You hunger for rotting flesh.",
   "You hunger for rotting flesh."},

  {"", "", ""},

  "saprovorous",
},

#endif
// species-dependent innate mutations
{ MUT_ROT_IMMUNITY,                 0,  1, MUTFLAG_GOOD, false,
  "rot immunity",

  {"You are immune to rotting.", "", ""},
  {"You feel immune to rotting.", "", ""},
  {"You feel vulnerable to rotting.", "", ""},

  "rot immunity",
},

{ MUT_GOURMAND,                       0,  1, MUTFLAG_GOOD, false,
  "gourmand",

  {"You like to eat raw meat.", "", ""},
  {"", "", ""},
  {"", "", ""},

  "the ability to eat anything",
},

{ MUT_SHAGGY_FUR,                     2,  3, MUTFLAG_GOOD, true,
  "shaggy fur",

  {"You are covered in fur (AC +1).",
   "You are covered in thick fur (AC +2).",
   "Your thick and shaggy fur keeps you warm (AC +3, rC+)."},

  {"Fur sprouts all over your body.",
   "Your fur grows into a thick mane.",
   "Your thick fur grows shaggy and warm."},

  {"You shed all your fur.",
   "Your thick fur recedes somewhat.",
   "Your shaggy fur recedes somewhat."},

   "shaggy fur",
},

{ MUT_HIGH_MAGIC,                     2,  3, MUTFLAG_GOOD, false,
  "high mp",

  {"You have an increased reservoir of magic (+10% MP).",
   "You have a considerably increased reservoir of magic (+20% MP).",
   "You have a greatly increased reservoir of magic (+30% MP)."},

  {"You feel more energetic.",
   "You feel more energetic.",
   "You feel more energetic."},

  {"You feel less energetic.",
   "You feel less energetic.",
   "You feel less energetic."},

   "increased magical capacity (+10% MP)",
},

{ MUT_LOW_MAGIC,                      9,  3,  MUTFLAG_BAD | MUTFLAG_CORRUPT | MUTFLAG_RU, false,
  "low mp",

  {"Your magical capacity is low (-10% MP).",
   "Your magical capacity is very low (-20% MP).",
   "Your magical capacity is extremely low (-30% MP)."},

  {"You feel less energetic.",
   "You feel less energetic.",
   "You feel less energetic."},

  {"You feel more energetic.",
   "You feel more energetic.",
   "You feel more energetic."},

   "reduced magical capacity (-10% MP)",
},

{ MUT_WILD_MAGIC,                     6,  3, MUTFLAG_GOOD, false,
  "wild magic",

  {"Your spells are a little harder to cast, but a little more powerful.",
   "Your spells are harder to cast, but more powerful.",
   "Your spells are much harder to cast, but much more powerful."},

  {"You feel less in control of your magic.",
   "You feel less in control of your magic.",
   "You feel your magical power running wild!"},

  {"You regain control of your magic.",
   "You feel more in control of your magic.",
   "You feel more in control of your magic."},

   "wild magic",
},

{ MUT_SUBDUED_MAGIC,               6,  3,  MUTFLAG_BAD, false,
  "subdued magic",

  {"Your spells are a little easier to cast, but a little less powerful.",
   "Your spells are easier to cast, but less powerful.",
   "Your spells are much easier to cast, but much less powerful."},

  {"Your connection to magic feels subdued.",
   "Your connection to magic feels more subdued.",
   "Your connection to magic feels nearly dormant."},

  {"Your magic regains its normal vibrancy.",
   "Your connection to magic feels less subdued.",
   "Your connection to magic feels less subdued."},

   "subdued magic",
},

#if TAG_MAJOR_VERSION == 34
{ MUT_FORLORN,                      0,  1,  MUTFLAG_BAD, false,
  "forlorn",

  {"You have difficulty communicating with the divine.","",""},
  {"You feel forlorn.","",""},
  {"You feel more spiritual.","",""},

  "difficulty communicating with the divine",
},
#endif

{ MUT_STOCHASTIC_TORMENT_RESISTANCE,  0,  1, MUTFLAG_GOOD, false,
  "50% torment resistance",

  {"You are somewhat able to resist unholy torments (1 in 2 success).","",""},
  {"You feel a strange anaesthesia.","",""},
  {"","",""},

  "intermittent torment resistance",
},

{ MUT_PASSIVE_MAPPING,                3,  3, MUTFLAG_GOOD, false,
  "sense surroundings",

  {"You passively map a small area around you.",
   "You passively map the area around you.",
   "You passively map a large area around you."},

  {"You feel a strange attunement to the structure of the dungeons.",
   "Your attunement to dungeon structure grows.",
   "Your attunement to dungeon structure grows further."},

  {"You feel slightly disoriented.",
   "You feel slightly disoriented.",
   "You feel slightly disoriented."},

   "passive mapping",
},

{ MUT_ICEMAIL,                        0,  1, MUTFLAG_GOOD, false,
  "icemail",

  {"A meltable icy envelope protects you from harm (AC +", "", ""},
  {"An icy envelope takes form around you.", "", ""},
  {"", "", ""},

  "icy armour",
},

#if TAG_MAJOR_VERSION == 34
{ MUT_CONSERVE_SCROLLS,               0,  1, MUTFLAG_GOOD, false,
  "conserve scrolls",

  {"You are very good at protecting items from fire.", "", ""},
  {"You feel less concerned about heat.", "", ""},
  {"", "", ""},

  "scroll conservation",
},

{ MUT_CONSERVE_POTIONS,               0,  1, MUTFLAG_GOOD, false,
  "conserve potions",

  {"You are very good at protecting items from cold.", "", ""},
  {"You feel less concerned about cold.", "", ""},
  {"", "", ""},

  "potion conservation",
},
#endif

{ MUT_PASSIVE_FREEZE,                 0,  1, MUTFLAG_GOOD, false,
  "passive freeze",

  {"A frigid envelope surrounds you and freezes all who hurt you.", "", ""},
  {"Your skin feels very cold.", "", ""},
  {"", "", ""},

  "passive freezing of attackers",
},

{ MUT_NIGHTSTALKER,                   0,  3, MUTFLAG_GOOD, false,
  "nightstalker",

  {"You are slightly more attuned to the shadows.",
   "You are significantly more attuned to the shadows.",
   "You are completely attuned to the shadows."},

  {"You slip into the darkness of the dungeon.",
   "You slip further into the darkness.",
   "You are surrounded by darkness."},

  {"Your affinity for the darkness vanishes.",
   "Your affinity for the darkness weakens.",
   "Your affinity for the darkness weakens."},

   "attunement to the shadows",
},

{ MUT_SPINY,                          0,  3, MUTFLAG_GOOD, true,
  "spiny",

  {"You are partially covered in sharp spines.",
   "You are mostly covered in sharp spines.",
   "You are completely covered in sharp spines."},

  {"Sharp spines emerge from parts of your body.",
   "Sharp spines emerge from more of your body.",
   "Sharp spines emerge from your entire body."},

  {"Your sharp spines disappear entirely.",
   "Your sharp spines retract somewhat.",
   "Your sharp spines retract somewhat."},

   "spines",
},

{ MUT_POWERED_BY_DEATH,               0,  3, MUTFLAG_GOOD, false,
  "powered by death",

  {"You can steal the life force of nearby defeated enemies.",
   "You can steal the life force of defeated enemies.",
   "You can steal the life force of all defeated enemies in sight."},

  {"A wave of death washes over you.",
   "The wave of death grows in power.",
   "The wave of death grows in power."},

  {"Your control of surrounding life forces is gone.",
   "Your control of surrounding life forces weakens.",
   "Your control of surrounding life forces weakens."},

   "power drawn from death",
},

{ MUT_POWERED_BY_PAIN,                0,  3, MUTFLAG_GOOD, false,
  "powered by pain",

  {"You sometimes gain a little power by taking damage.",
   "You sometimes gain power by taking damage.",
   "You are powered by pain."},

  {"You feel energised by your suffering.",
   "You feel even more energised by your suffering.",
   "You feel completely energised by your suffering."},

  {"", "", ""},

  "power drawn from pain",
},

{ MUT_AUGMENTATION,                   0,  3, MUTFLAG_GOOD, false,
  "augmentation",

  {"Your magical and physical power is slightly enhanced at high health.",
   "Your magical and physical power is enhanced at high health.",
   "Your magical and physical power is greatly enhanced at high health."},

  {"You feel power flowing into your body.",
   "You feel power rushing into your body.",
   "You feel saturated with power."},

  {"", "", ""},

  "augmentation",
},

{ MUT_MANA_SHIELD,                    0,  1, MUTFLAG_GOOD, false,
  "magic shield",

  {"When hurt, damage is shared between your health and your magic reserves.", "", ""},
  {"You feel your magical essence form a protective shroud around your flesh.", "", ""},
  {"", "", ""},

  "a magic shield",
},

{ MUT_MANA_REGENERATION,              0,  1, MUTFLAG_GOOD, false,
  "magic regeneration",

  {"You regenerate magic rapidly.", "", ""},
  {"You feel your magic shroud grow more resilient.", "", ""},
  {"", "", ""},

  "mana regeneration",
},

{ MUT_MANA_LINK,                      0,  1, MUTFLAG_GOOD, false,
  "magic link",

  {"When low on magic, you restore magic in place of health.", "", ""},
  {"You feel your life force and your magical essence meld.", "", ""},
  {"", "", ""},

  "a magic link",
},

// Jiyva only mutations
{ MUT_GELATINOUS_BODY,                0,  3, MUTFLAG_GOOD | MUTFLAG_JIYVA, true,
  "gelatinous body",

  {"Your rubbery body absorbs attacks (AC +1).",
   "Your pliable body absorbs attacks (AC +1, EV +1).",
   "Your gelatinous body deflects attacks (AC +2, EV +2)."},

  {"Your body becomes stretchy.",
   "Your body becomes more malleable.",
   "Your body becomes viscous."},

  {"Your body returns to its normal consistency.",
   "Your body becomes less malleable.",
   "Your body becomes less viscous."},

   "a rubbery body (+AC/EV)",
},

{ MUT_EYEBALLS,                       0,  3, MUTFLAG_GOOD | MUTFLAG_JIYVA, true,
  "eyeballs",

  {"Your body is partially covered in golden eyeballs (Acc +3).",
   "Your body is mostly covered in golden eyeballs (Acc +5).",
   "Your body is completely covered in golden eyeballs (Acc +7, SInv)."},

  {"Eyeballs grow over part of your body.",
   "Eyeballs cover a large portion of your body.",
   "Eyeballs cover you completely."},

  {"The eyeballs on your body disappear.",
   "The eyeballs on your body recede somewhat.",
   "The eyeballs on your body recede somewhat."},

   "covering eyeballs (+Acc)",
},

{ MUT_TRANSLUCENT_SKIN,               0,  3, MUTFLAG_GOOD | MUTFLAG_JIYVA, true,
  "translucent skin",

  {"Your skin is partially translucent (Stealth, -foe acc).",
   "Your skin is mostly translucent (Stealth, -foe acc).",
   "Your skin is entirely transparent (Stealth, -foe acc)."},

  {"Your skin becomes partially translucent.",
   "Your skin becomes more translucent.",
   "Your skin becomes completely transparent."},

  {"Your skin returns to its normal opacity.",
   "Your skin's translucency fades.",
   "Your skin's transparency fades."},

   "translucent skin (Stealth and reduced enemy accuracy)",
},

{ MUT_PSEUDOPODS,                     0,  3, MUTFLAG_GOOD | MUTFLAG_JIYVA, true,
  "pseudopods",

  {"Armour fits poorly on your pseudopods.",
   "Armour fits poorly on your large pseudopods.",
   "Armour fits poorly on your massive pseudopods."},

  {"Pseudopods emerge from your body.",
   "Your pseudopods grow in size.",
   "Your pseudopods grow in size."},

  {"Your pseudopods retract into your body.",
   "Your pseudopods become smaller.",
   "Your pseudopods become smaller."},

   "pseudopods",
},

#if TAG_MAJOR_VERSION == 34
{ MUT_FOOD_JELLY,                     0,  1, MUTFLAG_GOOD, false,
  "spawn jellies when eating",

  {"You occasionally spawn a jelly by eating.", "", ""},
  {"You feel more connected to the slimes.", "", ""},
  {"Your connection to the slimes vanishes.", "", ""},

  "jelly spawning when you eat",
},
#endif

{ MUT_ACIDIC_BITE,                    0,  1, MUTFLAG_GOOD | MUTFLAG_JIYVA, true,
  "acidic bite",

  {"You have acidic saliva.", "", ""},
  {"Acid begins to drip from your mouth.", "", ""},
  {"Your mouth feels dry.", "", ""},

  "acidic saliva",
},

{ MUT_ANTIMAGIC_BITE,                 0,  1, MUTFLAG_GOOD, true,
  "antimagic bite",

  {"Your bite disrupts and absorbs the magic of your enemies.", "", ""},
  {"You feel a sudden thirst for magic.", "", ""},
  {"Your magical appetite wanes.", "", ""},

  "a magic-disrupting bite",
},

{ MUT_NO_DEVICE_HEAL,                 3,  3, MUTFLAG_BAD, false,
  "no device heal",

  {"Potions and wands are less effective at restoring your health.",
   "Potions and wands are poor at restoring your health.",
   "Potions and wands cannot restore your health."},

  {"Your system partially rejects artificial healing.",
   "Your system mostly rejects artificial healing.",
   "Your system completely rejects artificial healing."},

  {"Your system completely accepts artificial healing.",
   "Your system mostly accepts artificial healing.",
   "Your system partly accepts artificial healing."},

   "insusceptibility to healing potions and wands",
},

// Scale mutations
{ MUT_DISTORTION_FIELD,               2,  3, MUTFLAG_GOOD, false,
  "repulsion field",

  {"You are surrounded by a mild repulsion field (EV +2).",
   "You are surrounded by a moderate repulsion field (EV +3).",
   "You are surrounded by a strong repulsion field (EV +4, rMsl)."},

  {"You begin to radiate repulsive energy.",
   "Your repulsive radiation grows stronger.",
   "Your repulsive radiation grows stronger."},

  {"You feel less repulsive.",
   "You feel less repulsive.",
   "You feel less repulsive."},

   "a repulsion field (+EV)",
},

{ MUT_ICY_BLUE_SCALES,                2,  3, MUTFLAG_GOOD, true,
  "icy blue scales",

  {"You are partially covered in icy blue scales (AC +1).",
   "You are mostly covered in icy blue scales (AC +3, EV -1).",
   "You are completely covered in icy blue scales (AC +4, EV -1, rC+)."},

  {"Icy blue scales grow over part of your body.",
   "Icy blue scales spread over more of your body.",
   "Icy blue scales cover your body completely."},

  {"Your icy blue scales disappear.",
   "Your icy blue scales recede somewhat.",
   "Your icy blue scales recede somewhat."},

   "icy blue scales (+AC)",
},

{ MUT_IRIDESCENT_SCALES,              2,  3, MUTFLAG_GOOD, true,
  "iridescent scales",

  {"You are partially covered in iridescent scales (AC +4).",
   "You are mostly covered in iridescent scales (AC +6).",
   "You are completely covered in iridescent scales (AC +8)."},

  {"Iridescent scales grow over part of your body.",
   "Iridescent scales spread over more of your body.",
   "Iridescent scales cover you completely."},

  {"Your iridescent scales disappear.",
   "Your iridescent scales recede somewhat.",
   "Your iridescent scales recede somewhat."},

   "iridescent scales (+AC)",
},

{ MUT_LARGE_BONE_PLATES,              2,  3, MUTFLAG_GOOD, true,
  "large bone plates",

  {"You are partially covered in large bone plates (AC +2, SH +2).",
   "You are mostly covered in large bone plates (AC +3, SH +3).",
   "You are completely covered in large bone plates (AC +4, SH +4)."},

  {"Large bone plates grow over parts of your arms.",
   "Large bone plates spread over more of your arms.",
   "Large bone plates cover your arms completely."},

  {"Your large bone plates disappear.",
   "Your large bone plates recede somewhat.",
   "Your large bone plates recede somewhat."},

   "large bone plates (+AC, +SH)",
},

{ MUT_MOLTEN_SCALES,                  2,  3, MUTFLAG_GOOD, true,
  "molten scales",

  {"You are partially covered in molten scales (AC +1).",
   "You are mostly covered in molten scales (AC +3, EV -1).",
   "You are completely covered in molten scales (AC +4, EV -1, rF+)."},

  {"Molten scales grow over part of your body.",
   "Molten scales spread over more of your body.",
   "Molten scales cover your body completely."},

  {"Your molten scales disappear.",
   "Your molten scales recede somewhat.",
   "Your molten scales recede somewhat."},

   "molten scales (+AC)",
},

{ MUT_ROUGH_BLACK_SCALES,             2,  3, MUTFLAG_GOOD, true,
  "rough black scales",

  {"You are partially covered in rough black scales (AC +4, Dex -1).",
   "You are mostly covered in rough black scales (AC +7, Dex -2).",
   "You are completely covered in rough black scales (AC +10, Dex -3)."},

  {"Rough black scales grow over part of your body.",
   "Rough black scales spread over more of your body.",
   "Rough black scales cover you completely."},

  {"Your rough black scales disappear.",
   "Your rough black scales recede somewhat.",
   "Your rough black scales recede somewhat."},

   "rough, black scales (+AC, -Dex)",
},

{ MUT_RUGGED_BROWN_SCALES,            2,  3, MUTFLAG_GOOD, true,
  "rugged brown scales",

  {"You are partially covered in rugged brown scales (AC +1, +3% HP).",
   "You are mostly covered in rugged brown scales (AC +2, +5% HP).",
   "You are completely covered in rugged brown scales (AC +3, +7% HP)."},

  {"Rugged brown scales grow over part of your body.",
   "Rugged brown scales spread over more of your body.",
   "Rugged brown scales cover you completely."},

  {"Your rugged brown scales disappear.",
   "Your rugged brown scales recede somewhat.",
   "Your rugged brown scales recede somewhat."},

   "rugged, brown scales (+AC, +HP)",
},

{ MUT_SLIMY_GREEN_SCALES,             2,  3, MUTFLAG_GOOD, true,
  "slimy green scales",

  {"You are partially covered in slimy green scales (AC +2).",
   "You are mostly covered in slimy green scales (AC +3).",
   "You are completely covered in slimy green scales (AC +4, rPois)."},

  {"Slimy green scales grow over part of your body.",
   "Slimy green scales spread over more of your body.",
   "Slimy green scales cover your body completely."},

  {"Your slimy green scales disappear.",
   "Your slimy green scales recede somewhat.",
   "Your slimy green scales recede somewhat."},

   "slimy, green scales (+AC)",
},

{ MUT_THIN_METALLIC_SCALES,           2,  3, MUTFLAG_GOOD, true,
  "thin metallic scales",

  {"You are partially covered in thin metallic scales (AC +2).",
   "You are mostly covered in thin metallic scales (AC +3).",
   "You are completely covered in thin metallic scales (AC +4, rElec)."},

  {"Thin metallic scales grow over part of your body.",
   "Thin metallic scales spread over more of your body.",
   "Thin metallic scales cover your body completely."},

  {"Your thin metallic scales disappear.",
   "Your thin metallic scales recede somewhat.",
   "Your thin metallic scales recede somewhat."},

   "thin, metallic scales (+AC)",
},

{ MUT_THIN_SKELETAL_STRUCTURE,        2,  3, MUTFLAG_GOOD, false,
  "thin skeletal structure",

  {"You have a somewhat thin skeletal structure (Dex +2, Stealth).",
   "You have a moderately thin skeletal structure (Dex +4, Stealth+).",
   "You have an unnaturally thin skeletal structure (Dex +6, Stealth++)."},

  {"Your bones become slightly less dense.",
   "Your bones become somewhat less dense.",
   "Your bones become less dense."},

  {"Your skeletal structure returns to normal.",
   "Your skeletal structure densifies.",
   "Your skeletal structure densifies."},

   "a thin skeletal structure (+Dex, Stealth)",
},

{ MUT_YELLOW_SCALES,                  2,  3, MUTFLAG_GOOD, true,
  "yellow scales",

  {"You are partially covered in yellow scales (AC +2).",
   "You are mostly covered in yellow scales (AC +3).",
   "You are completely covered in yellow scales (AC +4, rCorr)."},

  {"Yellow scales grow over part of your body.",
   "Yellow scales spread over more of your body.",
   "Yellow scales cover you completely."},

  {"Your yellow scales disappear.",
   "Your yellow scales recede somewhat.",
   "Your yellow scales recede somewhat."},

   "yellow scales (+AC)",
},

{ MUT_CAMOUFLAGE,                     1,  3, MUTFLAG_GOOD, true,
  "camouflage",

  {"Your skin changes colour to match your surroundings (Stealth).",
   "Your skin blends seamlessly with your surroundings (Stealth).",
   "Your skin perfectly mimics your surroundings (Stealth)."},

  {"Your skin functions as natural camouflage.",
   "Your natural camouflage becomes more effective.",
   "Your natural camouflage becomes more effective."},

  {"Your skin no longer functions as natural camouflage.",
   "Your natural camouflage becomes less effective.",
   "Your natural camouflage becomes less effective."},

   "camouflage",
},

{ MUT_IGNITE_BLOOD,                   0,  1, MUTFLAG_GOOD, false,
  "ignite blood",

  {"Your demonic aura causes spilled blood to erupt in flames.", "", ""},
  {"Your blood runs red-hot!", "", ""},
  {"", "", ""},

  "flaming blood",
},

{ MUT_FOUL_STENCH,                    0,  2, MUTFLAG_GOOD, false,
  "foul stench",

  {"You may emit foul miasma when damaged in melee.",
   "You frequently emit foul miasma when damaged in melee.",
   ""},

  {"You begin to emit a foul stench of rot and decay.",
   "You begin to radiate miasma.",
   ""},

  {"", "", ""},

  "a foul stench",
},

{ MUT_TENDRILS,                       0,  1, MUTFLAG_GOOD | MUTFLAG_JIYVA, true,
  "tendrils",

  {"You are covered in slimy tendrils that may disarm your opponents.", "", ""},
  {"Thin, slimy tendrils emerge from your body.", "", ""},
  {"Your tendrils retract into your body.", "", ""},

  "tendrils",
},

{ MUT_JELLY_GROWTH,                       0,  1, MUTFLAG_GOOD | MUTFLAG_JIYVA, true,
  "jelly sensing items",

  {"You have a small jelly attached to you that senses nearby items.", "", ""},
  {"Your body partially splits into a small jelly.", "", ""},
  {"The jelly growth is reabsorbed into your body.", "", ""},

  "a jelly growth",
},

{ MUT_JELLY_MISSILE,                       0,  1, MUTFLAG_GOOD | MUTFLAG_JIYVA, true,
  "jelly absorbing missiles",

  {"You have a small jelly attached to you that may absorb incoming projectiles.", "", ""},
  {"Your body partially splits into a small jelly.", "", ""},
  {"The jelly growth is reabsorbed into your body.", "", ""},

  "a missile-absorbing jelly",
},

{ MUT_PETRIFICATION_RESISTANCE,            0,  1, MUTFLAG_GOOD, false,
  "petrification resistance",

  {"You are immune to petrification.", "", ""},
  {"Your body vibrates.", "", ""},
  {"You briefly stop moving.", "", ""},

  "petrification resistance",
},

#if TAG_MAJOR_VERSION == 34
{ MUT_TRAMPLE_RESISTANCE,                  0,  1, MUTFLAG_GOOD, false,
  "trample resistance",

  {"You are resistant to trampling.", "", ""},
  {"You feel steady.", "", ""},
  {"You feel unsteady..", "", ""},

  "trample resistance",
},

{ MUT_CLING,                               0,  1, MUTFLAG_GOOD, true,
  "cling",

  {"You can cling to walls.", "", ""},
  {"You feel sticky.", "", ""},
  {"You feel slippery.", "", ""},

  "the ability to cling to walls",
},

{ MUT_EXOSKELETON,                         0,  2, MUTFLAG_GOOD, true,
  "exoskeleton",

  {"Your body is surrounded by an exoskeleton. (buggy)",
   "Your body is surrounded by a tough exoskeleton. (buggy)",
   ""},

  {"Your exoskeleton hardens.",
   "Your exoskeleton becomes even harder.",
   ""},

  {"Your exoskeleton softens.",
   "Your exoskeleton softens.",
   ""},

   "an exoskeleton",
},

{ MUT_FUMES,            0,  2, MUTFLAG_GOOD, false,
  "fuming",

  {"You emit clouds of smoke.", "You frequently emit clouds of smoke.", ""},
  {"You fume.", "You fume more.", ""},
  {"You stop fuming.", "You fume less.", ""},

  "chronic emission of smoke",
},
#endif

{ MUT_BLACK_MARK,                  0,  1, MUTFLAG_GOOD, false,
  "black mark",

  {"Your melee attacks sometimes drain vitality from your foes.", "", ""},
  {"An ominous black mark forms on your body.", "", ""},
  {"", "", ""},

  "a draining black mark",
},

{ MUT_COLD_BLOODED,                0,  1, MUTFLAG_BAD, true,
  "cold-blooded",

  {"You are cold-blooded and may be slowed by cold attacks.", "", ""},
  {"You feel cold-blooded.", "", ""},
  {"You feel warm-blooded.", "", ""},

  "cold blood",
},

{ MUT_FLAME_CLOUD_IMMUNITY,               0,  1, MUTFLAG_GOOD, false,
  "flame cloud immunity",

  {"You are immune to clouds of flame.", "", ""},
  {"You feel less concerned about heat.", "", ""},
  {"", "", ""},

  "immunity to flaming clouds",
},

{ MUT_FREEZING_CLOUD_IMMUNITY,               0,  1, MUTFLAG_GOOD, false,
  "freezing cloud immunity",

  {"You are immune to freezing clouds.", "", ""},
  {"You feel less concerned about cold.", "", ""},
  {"", "", ""},

  "immunity to freezing clouds",
},

{ MUT_SUSTAIN_ABILITIES,             0,  1, MUTFLAG_GOOD, false,
    "sustain abilities",

    {"Your attributes are resistant to harm.", "", ""},
    {"", "", ""},
    {"", "", ""},

    "sustained abilities",
},

{ MUT_NO_DRINK,                0,  1, MUTFLAG_RU, false,
  "inability to drink while threatened",

  {"You cannot drink potions while threatened.", "", ""},
  {"You no longer can drink potions while threatened.", "", ""},
  {"You can once more drink potions while threatened.", "", ""},

  "an inability to drink potions while threatened",
},

{ MUT_NO_READ,                0,  1, MUTFLAG_RU, false,
  "inability to read while threatened",

  {"You cannot read scrolls while threatened.", "", ""},
  {"You can no longer read scrolls while threatened.", "", ""},
  {"You can once more read scrolls while threatened.", "", ""},

  "an inability to drink while threatened",
},

{ MUT_MISSING_HAND,                0,  1, MUTFLAG_RU, false,
  "missing a hand",

  {"You are missing a hand.", "", ""},
  {"One of your hands has vanished, leaving only a stump!", "", ""},
  {"Your stump has regrown into a hand!", "", ""},

  "a missing hand",
},

{ MUT_NO_STEALTH,                0,  1, MUTFLAG_RU, false,
  "no stealth",

  {"You cannot be stealthy.", "", ""},
  {"You can no longer be stealthy.", "", ""},
  {"You can once more be stealthy.", "", ""},

  "an inability to sneak",
},

{ MUT_NO_ARTIFICE,                0,  1, MUTFLAG_RU, false,
  "inability to use devices",

  {"You cannot study or use magical devices.", "", ""},
  {"You can no longer study or use magical devices.", "", ""},
  {"You can once more study and use magical devices.", "", ""},

  "an inability to evoke magical devices",
},

{ MUT_NO_LOVE,                0,  1, MUTFLAG_RU, false,
  "hated by all",

  {"You are hated by all.", "", ""},
  {"You are now hated by all.", "", ""},
  {"You are no longer hated by all.", "", ""},

  "inability to love",
},

{ MUT_COWARDICE,                0,  1, MUTFLAG_RU, false,
  "cowardly",

  {"Your cowardice makes you less effective in combat with threatening monsters.", "", ""},
  {"You have lost your courage.", "", ""},
  {"You have regained your courage.", "", ""},

  "cowardice",
},

{ MUT_NO_DODGING,                0,  1, MUTFLAG_RU, false,
  "inability to train dodging",

  {"You cannot train Dodging skill.", "", ""},
  {"You can no longer train Dodging skill.", "", ""},
  {"You can once more train Dodging skill.", "", ""},

  "inability to train Dodging",
},

{ MUT_NO_ARMOUR,                0,  1, MUTFLAG_RU, false,
  "inability to train armour",

  {"You cannot train Armour skill.", "", ""},
  {"You can no longer train Armour skill.", "", ""},
  {"You can once more train Armour skill.", "", ""},

  "inability to train Armour",
},

{ MUT_NO_AIR_MAGIC,                0,  1, MUTFLAG_RU, false,
  "no air magic",

  {"You cannot study or cast Air magic.", "", ""},
  {"You can no longer study or cast Air magic.", "", ""},
  {"You can once more study and cast Air magic.", "", ""},

  "inability to use Air magic",
},

{ MUT_NO_CHARM_MAGIC,                0,  1, MUTFLAG_RU, false,
  "no charms magic",

  {"You cannot study or cast Charms magic.", "", ""},
  {"You can no longer study or cast Charms magic.", "", ""},
  {"You can once more study and cast Charms magic.", "", ""},

  "inability to use Charms magic",
},

{ MUT_NO_CONJURATION_MAGIC,                0,  1, MUTFLAG_RU, false,
  "no conjurations magic",

  {"You cannot study or cast Conjurations magic.", "", ""},
  {"You can no longer study or cast Conjurations magic.", "", ""},
  {"You can once more study and cast Conjurations magic.", "", ""},

  "inability to use Conjurations magic",
},

{ MUT_NO_EARTH_MAGIC,                0,  1, MUTFLAG_RU, false,
  "no earth magic",

  {"You cannot study or cast Earth magic.", "", ""},
  {"You can no longer study or cast Earth magic.", "", ""},
  {"You can once more study and cast Earth magic.", "", ""},

  "inability to use Earth magic",
},

{ MUT_NO_FIRE_MAGIC,                0,  1, MUTFLAG_RU, false,
  "no fire magic",

  {"You cannot study or cast Fire magic.", "", ""},
  {"You can no longer study or cast Fire magic.", "", ""},
  {"You can once more study and cast Fire magic.", "", ""},

  "inability to use Fire magic",
},

{ MUT_NO_HEXES_MAGIC,                0,  1, MUTFLAG_RU, false,
  "no hexes magic",

  {"You cannot study or cast Hexes magic.", "", ""},
  {"You can no longer study or cast Hexes magic.", "", ""},
  {"You can once more study and cast Hexes magic.", "", ""},

  "inability to use Hexes magic",
},

{ MUT_NO_ICE_MAGIC,                0,  1, MUTFLAG_RU, false,
  "no ice magic",

  {"You cannot study or cast Ice magic.", "", ""},
  {"You can no longer study or cast Ice magic.", "", ""},
  {"You can once more study and cast Ice magic.", "", ""},

  "inability to use Ice magic",
},

{ MUT_NO_NECROMANCY_MAGIC,                0,  1, MUTFLAG_RU, false,
  "no necromancy magic",

  {"You cannot study or cast Necromancy magic.", "", ""},
  {"You can no longer study or cast Necromancy magic.", "", ""},
  {"You can once more study and cast Necromancy magic.", "", ""},

  "inability to use Necromancy magic",
},

{ MUT_NO_POISON_MAGIC,                0,  1, MUTFLAG_RU, false,
  "no poison magic",

  {"You cannot study or cast Poison magic.", "", ""},
  {"You can no longer study or cast Poison magic.", "", ""},
  {"You can once more study and cast Poison magic.", "", ""},

  "inability to use Poison magic",
},

{ MUT_NO_SUMMONING_MAGIC,                0,  1, MUTFLAG_RU, false,
  "no summoning magic",

  {"You cannot study or cast Summoning magic.", "", ""},
  {"You can no longer study or cast Summoning magic.", "", ""},
  {"You can once more study and cast Summoning magic.", "", ""},

  "inability to use Summoning magic",
},

{ MUT_NO_TRANSLOCATION_MAGIC,                0,  1, MUTFLAG_RU, false,
  "no translocations magic",

  {"You cannot study or cast Translocations magic.", "", ""},
  {"You can no longer study or cast Translocations magic.", "", ""},
  {"You can once more study and cast Translocations magic.", "", ""},

  "inability to use Translocations magic",
},

{ MUT_NO_TRANSMUTATION_MAGIC,                0,  1, MUTFLAG_RU, false,
  "no transmutations magic",

  {"You cannot study or cast Transmutations magic.", "", ""},
  {"You can no longer study or cast Transmutations magic.", "", ""},
  {"You can once more study and cast Transmutations magic.", "", ""},

  "inability to use Transmutations magic",
},

{ MUT_PHYSICAL_VULNERABILITY,                0,  3, MUTFLAG_RU, false,
  "vulnerability to harm",

  {"You take slightly more damage. (-3 AC)",
    "You take more damage. (-6 AC)",
    "You take considerably more damage. (-9 AC)"},
  {"You feel more vulnerable to harm.",
    "You feel more vulnerable to harm.",
    "You feel more vulnerable to harm."},
  {"You no longer feel extra vulnerable to harm.",
    "You feel less vulnerable to harm.",
    "You feel less vulnerable to harm."},

    "vulnerability to harm (AC -3)",
},

{ MUT_SLOW_REFLEXES,                0,  3, MUTFLAG_RU, false,
  "slow reflexes",

  {"You have somewhat slow reflexes. (-3 EV)",
    "You have slow reflexes. (-6 EV)",
    "You have very slow reflexes. (-9 EV)"},
  {"Your reflexes slow.",
    "Your reflexes slow further.",
    "Your reflexes slow further."},
  {"You reflexes return to normal.",
    "You reflexes speed back up.",
    "You reflexes speed back up."},

    "slowed reflexes (EV -3)",
},

{ MUT_MAGICAL_VULNERABILITY,                0,  3, MUTFLAG_RU, false,
  "magic vulnerability",

  {"You are slightly vulnerable to magic.",
    "You are vulnerable to magic.",
    "You are extremely vulnerable to magic."},
  {"You feel vulnerable to magic.",
    "You feel more vulnerable to magic.",
    "You feel more vulnerable to magic."},
  {"You no longer feel vulnerable to magic.",
    "You feel less vulnerable to magic.",
    "You feel less vulnerable to magic."},

    "vulnerability to magic (MR-)",
},

{ MUT_ANTI_WIZARDRY,                0,  3, MUTFLAG_RU, false,
  "disrupted magic",

  {"Your casting is slightly disrupted.",
    "Your casting is disrupted.",
    "Your casting is seriously disrupted."},
  {"Your ability to control magic is disrupted.",
    "Your ability to control magic is more disrupted.",
    "Your ability to control magic is more disrupted."},
  {"Your ability to control magic is no longer disrupted.",
    "Your ability to control magic is less disrupted.",
    "Your ability to control magic is less disrupted."},

    "disrupted casting (-Wiz)",
},

{ MUT_MP_WANDS,                        7,  1, MUTFLAG_BAD, false,
  "MP-powered wands",

  {"You expend magic power (3 MP) to strengthen your wands.", "", ""},
  {"You feel your magical essence link to your wands.", "", ""},
  {"Your magical essence is no longer linked to your wands.", "", ""},

  "MP-powered wands",
},

{ MUT_UNSKILLED,                        0,  3, MUTFLAG_RU, false,
  "unskilled",

  {"You are somewhat unskilled (-1 Apt).",
    "You are unskilled (-2 Apt)",
    "You are extremely unskilled (-3 Apt)."},
  {"You feel less skilled.",
    "You feel less skilled.",
    "You feel less skilled."},
  {"You regain all your skill.",
    "You regain some skill.",
    "You regain some skill."},

  "a lack of skill",
},

{ MUT_INEXPERIENCED,                    0,  3, MUTFLAG_RU, false,
    "inexperienced",

    {"You are somewhat inexperienced (-2 XL).",
     "You are inexperienced (-4 XL)",
     "You are extremely inexperienced (-6 XL)."},
    {"You feel less experienced.",
     "You feel less experienced.",
     "You feel less experienced."},
    {"You regain all your potential.",
     "You regain some potential.",
     "You regain some potential."},

     "a lack of experience",
},

{ MUT_PAWS,                           0,  1, MUTFLAG_GOOD, true,
  "sharp paws",

  {"Your sharp claws are effective at attacking unaware monsters.", "", ""},
  {"", "", ""},
  {"", "", ""},

   "claws that catch",
},

{ MUT_MISSING_EYE,                    0,  1, MUTFLAG_RU, false,
  "missing an eye",

  {"You are missing an eye, making it more difficult to aim.", "", ""},
  {"Your right eye vanishes! The world loses its depth.", "", ""},
  {"Your right eye suddenly reappears! The world regains its depth.", "", ""},

   "a missing eye",
},

{ MUT_TEMPERATURE_SENSITIVITY,        0,  1, MUTFLAG_RU, false,
  "temperature sensitive",

  {"You are sensitive to extremes of temperature (rF-, rC-).", "", ""},
  {"You feel sensitive to extremes of temperature.", "", ""},
  {"You no longer feel sensitive to extremes of temperature", "", ""},

   "temperature sensitivity (rF-, rC-)",
},
};<|MERGE_RESOLUTION|>--- conflicted
+++ resolved
@@ -592,11 +592,7 @@
    "berserk rage",
 },
 
-<<<<<<< HEAD
-{ MUT_DETERIORATION,                 10,  3,  MUTFLAG_BAD | MUTFLAG_XOM | MUTFLAG_CORRUPT, false,
-=======
-{ MUT_DETERIORATION,                 10,  2,  MUTFLAG_BAD | MUTFLAG_XOM | MUTFLAG_CORRUPT | MUTFLAG_RU, false,
->>>>>>> 8818f738
+{ MUT_DETERIORATION,                 10,  2,  MUTFLAG_BAD | MUTFLAG_XOM | MUTFLAG_CORRUPT, false,
   "deterioration",
 
   {"Your body sometimes deteriorates upon taking damage.",

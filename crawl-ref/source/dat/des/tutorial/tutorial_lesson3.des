--- conflicted
+++ resolved
@@ -46,24 +46,6 @@
     return tutorial_message(text)
 end
 
-<<<<<<< HEAD
-=======
-function tutorial_msg3.weapon_reminder ()
-    local text = "This dagger was picked up automatically because you didn't "
-                 .. "have a sharp-edged butchering tool yet. "
-                 .. "You know the drill: Wield it with "
-                 .. tutorial_get_cmd("CMD_WIELD_WEAPON")
-
-    if crawl.is_tiles() and not crawl.is_webtiles() then
-        text = text .. " or via <white>mouseclick</click>"
-    end
-
-    text = text .. "."
-
-    return tutorial_message(text)
-end
-
->>>>>>> 4d0ca4b5
 function tutorial_msg3.scroll_noautopickup ()
     local text = "Autopickup doesn't happen if there's a monster around. "
                  .. "You can pick up these scrolls now with "

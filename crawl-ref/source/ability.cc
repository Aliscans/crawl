/**
 * @file
 * @brief Functions related to special abilities.
**/

#include "AppHdr.h"

#include "ability.h"

#include <sstream>
#include <iomanip>
#include <string.h>
#include <stdio.h>
#include <ctype.h>
#include <cmath>

#include "externs.h"

#include "abyss.h"
#include "acquire.h"
#include "artefact.h"
#include "beam.h"
#include "branch.h"
#include "cloud.h"
#include "coordit.h"
#include "database.h"
#include "decks.h"
#include "delay.h"
#include "describe.h"
#include "dungeon.h"
#include "effects.h"
#include "env.h"
#include "exercise.h"
#include "food.h"
#include "godabil.h"
#include "godconduct.h"
#include "items.h"
#include "item_use.h"
#include "libutil.h"
#include "evoke.h"
#include "macro.h"
#include "maps.h"
#include "melee_attack.h"
#include "message.h"
#include "menu.h"
#include "misc.h"
#include "mon-place.h"
#include "mon-util.h"
#include "mgen_data.h"
#include "mutation.h"
#include "notes.h"
#include "ouch.h"
#include "output.h"
#include "player.h"
#include "player-stats.h"
#include "potion.h"
#include "religion.h"
#include "shout.h"
#include "skills.h"
#include "skills2.h"
#include "species.h"
#include "spl-cast.h"
#include "spl-clouds.h"
#include "spl-damage.h"
#include "spl-goditem.h"
#include "spl-other.h"
#include "spl-transloc.h"
#include "spl-selfench.h"
#include "spl-summoning.h"
#include "spl-miscast.h"
#include "stairs.h"
#include "state.h"
#include "stuff.h"
#include "target.h"
#include "tilepick.h"
#include "traps.h"
#include "areas.h"
#include "transform.h"
#include "hints.h"
#include "terrain.h"
#include "traps.h"
#include "uncancel.h"
#include "zotdef.h"

enum ability_flag_type
{
    ABFLAG_NONE           = 0x00000000,
    ABFLAG_BREATH         = 0x00000001, // ability uses DUR_BREATH_WEAPON
    ABFLAG_DELAY          = 0x00000002, // ability has its own delay
    ABFLAG_PAIN           = 0x00000004, // ability must hurt player (ie torment)
    ABFLAG_PIETY          = 0x00000008, // ability has its own piety cost
    ABFLAG_EXHAUSTION     = 0x00000010, // fails if you.exhausted
    ABFLAG_INSTANT        = 0x00000020, // doesn't take time to use
    ABFLAG_PERMANENT_HP   = 0x00000040, // costs permanent HPs
    ABFLAG_PERMANENT_MP   = 0x00000080, // costs permanent MPs
    ABFLAG_CONF_OK        = 0x00000100, // can use even if confused
    ABFLAG_FRUIT          = 0x00000200, // ability requires fruit
    ABFLAG_VARIABLE_FRUIT = 0x00000400, // ability requires fruit or piety
    ABFLAG_HEX_MISCAST    = 0x00000800, // severity 3 enchantment miscast
    ABFLAG_TLOC_MISCAST   = 0x00001000, // severity 3 translocation miscast
    ABFLAG_NECRO_MISCAST_MINOR = 0x00002000, // severity 2 necro miscast
    ABFLAG_NECRO_MISCAST  = 0x00004000, // severity 3 necro miscast
    ABFLAG_TRMT_MISCAST   = 0x00008000, // severity 3 transmutation miscast
    ABFLAG_LEVEL_DRAIN    = 0x00010000, // drains 2 levels
    ABFLAG_STAT_DRAIN     = 0x00020000, // stat drain
    ABFLAG_ZOTDEF         = 0x00040000, // ZotDef ability, w/ appropriate hotkey
    ABFLAG_SKILL_DRAIN    = 0x00080000, // drains skill levels
    ABFLAG_GOLD           = 0x00100000, // costs gold
};

static int  _find_ability_slot(const ability_def& abil);
static bool _do_ability(const ability_def& abil);
static void _pay_ability_costs(const ability_def& abil, int zpcost);
static int _scale_piety_cost(ability_type abil, int original_cost);
static string _zd_mons_description_for_ability(const ability_def &abil);
static monster_type _monster_for_ability(const ability_def& abil);
static bool _jump_player(int jump_range);

/**
 * This all needs to be split into data/util/show files
 * and the struct mechanism here needs to be rewritten (again)
 * along with the display routine to piece the strings
 * together dynamically ... I'm getting to it now {dlb}
 *
 * This array corresponds with ::god_gain_power_messages and
 * ::god_lose_power_messages, which have the same shape.
 *
 * It makes more sense to think of them as an array
 * of structs than two arrays that share common index
 * values -- well, doesn't it? {dlb}
 *
 * @note Declaring this const messes up externs later, so don't do it!
 */
ability_type god_abilities[NUM_GODS][MAX_GOD_ABILITIES] =
{
    // no god
    { ABIL_NON_ABILITY, ABIL_NON_ABILITY, ABIL_NON_ABILITY, ABIL_NON_ABILITY,
      ABIL_NON_ABILITY },
    // Zin
    { ABIL_ZIN_RECITE, ABIL_ZIN_VITALISATION, ABIL_ZIN_IMPRISON,
      ABIL_NON_ABILITY, ABIL_ZIN_SANCTUARY },
    // TSO
    { ABIL_NON_ABILITY, ABIL_TSO_DIVINE_SHIELD, ABIL_NON_ABILITY,
      ABIL_TSO_CLEANSING_FLAME, ABIL_TSO_SUMMON_DIVINE_WARRIOR },
    // Kikubaaqudgha
    { ABIL_KIKU_RECEIVE_CORPSES, ABIL_NON_ABILITY, ABIL_NON_ABILITY,
      ABIL_NON_ABILITY, ABIL_KIKU_TORMENT },
    // Yredelemnul
    { ABIL_YRED_ANIMATE_REMAINS_OR_DEAD, ABIL_YRED_RECALL_UNDEAD_SLAVES,
      ABIL_NON_ABILITY, ABIL_YRED_DRAIN_LIFE, ABIL_YRED_ENSLAVE_SOUL },
    // Xom
    { ABIL_NON_ABILITY, ABIL_NON_ABILITY, ABIL_NON_ABILITY, ABIL_NON_ABILITY,
      ABIL_NON_ABILITY },
    // Vehumet
    { ABIL_NON_ABILITY, ABIL_NON_ABILITY, ABIL_NON_ABILITY, ABIL_NON_ABILITY,
      ABIL_NON_ABILITY },
    // Okawaru
    { ABIL_OKAWARU_HEROISM, ABIL_NON_ABILITY, ABIL_NON_ABILITY,
      ABIL_NON_ABILITY, ABIL_OKAWARU_FINESSE },
    // Makhleb
    { ABIL_NON_ABILITY, ABIL_MAKHLEB_MINOR_DESTRUCTION,
      ABIL_MAKHLEB_LESSER_SERVANT_OF_MAKHLEB, ABIL_MAKHLEB_MAJOR_DESTRUCTION,
      ABIL_MAKHLEB_GREATER_SERVANT_OF_MAKHLEB },
    // Sif Muna
    { ABIL_SIF_MUNA_CHANNEL_ENERGY, ABIL_SIF_MUNA_FORGET_SPELL,
      ABIL_NON_ABILITY, ABIL_NON_ABILITY, ABIL_NON_ABILITY },
    // Trog
    { ABIL_TROG_BERSERK, ABIL_TROG_REGEN_MR, ABIL_NON_ABILITY,
      ABIL_TROG_BROTHERS_IN_ARMS, ABIL_NON_ABILITY },
    // Nemelex
    { ABIL_NEMELEX_DRAW_ONE, ABIL_NEMELEX_PEEK_TWO, ABIL_NEMELEX_TRIPLE_DRAW,
      ABIL_NEMELEX_DEAL_FOUR, ABIL_NEMELEX_STACK_FIVE },
    // Elyvilon
    { ABIL_ELYVILON_LESSER_HEALING_SELF, ABIL_ELYVILON_PURIFICATION,
      ABIL_ELYVILON_GREATER_HEALING_OTHERS, ABIL_NON_ABILITY,
      ABIL_ELYVILON_DIVINE_VIGOUR },
    // Lugonu
    { ABIL_LUGONU_ABYSS_EXIT, ABIL_LUGONU_BEND_SPACE, ABIL_LUGONU_BANISH,
      ABIL_LUGONU_CORRUPT, ABIL_LUGONU_ABYSS_ENTER },
    // Beogh
    { ABIL_NON_ABILITY, ABIL_BEOGH_SMITING, ABIL_NON_ABILITY,
      ABIL_BEOGH_RECALL_ORCISH_FOLLOWERS, ABIL_BEOGH_GIFT_ITEM },
    // Jiyva
    { ABIL_JIYVA_CALL_JELLY, ABIL_JIYVA_JELLY_PARALYSE, ABIL_NON_ABILITY,
      ABIL_JIYVA_SLIMIFY, ABIL_JIYVA_CURE_BAD_MUTATION },
    // Fedhas
    { ABIL_FEDHAS_EVOLUTION, ABIL_FEDHAS_SUNLIGHT, ABIL_FEDHAS_PLANT_RING,
      ABIL_FEDHAS_SPAWN_SPORES, ABIL_FEDHAS_RAIN},
    // Cheibriados
    { ABIL_NON_ABILITY, ABIL_NON_ABILITY, ABIL_CHEIBRIADOS_DISTORTION,
      ABIL_CHEIBRIADOS_SLOUCH, ABIL_CHEIBRIADOS_TIME_STEP },
    // Ashenzari
    { ABIL_NON_ABILITY, ABIL_NON_ABILITY, ABIL_NON_ABILITY,
      ABIL_ASHENZARI_SCRYING, ABIL_ASHENZARI_TRANSFER_KNOWLEDGE },
    // Dithmenos
    { ABIL_NON_ABILITY, ABIL_DITHMENOS_SHADOW_STEP, ABIL_NON_ABILITY,
      ABIL_NON_ABILITY, ABIL_DITHMENOS_SHADOW_FORM },
    // Gozag
    { ABIL_GOZAG_POTION_PETITION, ABIL_GOZAG_CALL_MERCHANT,
      ABIL_GOZAG_BRIBE_BRANCH, ABIL_NON_ABILITY, ABIL_NON_ABILITY },
    // Qazlal
    { ABIL_NON_ABILITY, ABIL_QAZLAL_UPHEAVAL, ABIL_QAZLAL_ELEMENTAL_FORCE,
      ABIL_NON_ABILITY, ABIL_QAZLAL_DISASTER_AREA },
    // Igni Ipthes
    { ABIL_NON_ABILITY, ABIL_IGNI_FIREBRAND_WEAPON, ABIL_IGNI_DIVINE_BELLOWS,
      ABIL_IGNI_FIRE_FORTRESS, ABIL_IGNI_ARTEFACTIZE_WEAPON },
};

// The description screen was way out of date with the actual costs.
// This table puts all the information in one place... -- bwr
//
// The six numerical fields are: MP, HP, food, piety, ZP, and gold.
// Note:  food_cost  = val + random2avg(val, 2)
//        piety_cost = val + random2((val + 1) / 2 + 1);
//        hp cost is in per-mil of maxhp (i.e. 20 = 2% of hp, rounded up)
static const ability_def Ability_List[] =
{
    // NON_ABILITY should always come first
    { ABIL_NON_ABILITY, "No ability", 0, 0, 0, 0, 0, 0, ABFLAG_NONE},
    { ABIL_SPIT_POISON, "Spit Poison", 0, 0, 40, 0, 0, 0, ABFLAG_BREATH},

    { ABIL_BLINK, "Blink", 0, 50, 50, 0, 0, 0, ABFLAG_NONE},
    { ABIL_WISP_BLINK, "Blink", 2, 0, 0, 0, 0, 0, ABFLAG_CONF_OK},

    { ABIL_BREATHE_FIRE, "Breathe Fire", 0, 0, 125, 0, 0, 0, ABFLAG_BREATH},
    { ABIL_BREATHE_FROST, "Breathe Frost", 0, 0, 125, 0, 0, 0, ABFLAG_BREATH},
    { ABIL_BREATHE_POISON, "Breathe Poison Gas",
      0, 0, 125, 0, 0, 0, ABFLAG_BREATH},
    { ABIL_BREATHE_MEPHITIC, "Breathe Noxious Fumes",
      0, 0, 125, 0, 0, 0, ABFLAG_BREATH},
    { ABIL_BREATHE_LIGHTNING, "Breathe Lightning",
      0, 0, 125, 0, 0, 0, ABFLAG_BREATH},
    { ABIL_BREATHE_POWER, "Breathe Dispelling Energy", 0, 0, 125, 0, 0, 0, ABFLAG_BREATH},
    { ABIL_BREATHE_STICKY_FLAME, "Breathe Sticky Flame",
      0, 0, 125, 0, 0, 0, ABFLAG_BREATH},
    { ABIL_BREATHE_STEAM, "Breathe Steam", 0, 0, 75, 0, 0, 0, ABFLAG_BREATH},
    { ABIL_TRAN_BAT, "Bat Form", 2, 0, 0, 0, 0, 0, ABFLAG_NONE},
    { ABIL_BOTTLE_BLOOD, "Bottle Blood", 0, 0, 0, 0, 0, 0, ABFLAG_NONE}, // no costs

    { ABIL_SPIT_ACID, "Spit Acid", 0, 0, 125, 0, 0, 0, ABFLAG_BREATH},

    { ABIL_FLY, "Fly", 3, 0, 100, 0, 0, 0, ABFLAG_NONE},
    { ABIL_STOP_FLYING, "Stop Flying", 0, 0, 0, 0, 0, 0, ABFLAG_NONE},
    { ABIL_JUMP, "Jump Attack", 0, 0, 125, 0, 0, 0, ABFLAG_EXHAUSTION},
    { ABIL_HELLFIRE, "Hellfire", 0, 150, 200, 0, 0, 0, ABFLAG_NONE},

    { ABIL_DELAYED_FIREBALL, "Release Delayed Fireball",
      0, 0, 0, 0, 0, 0, ABFLAG_INSTANT},
    { ABIL_STOP_SINGING, "Stop Singing",
      0, 0, 0, 0, 0, 0, ABFLAG_NONE},
    { ABIL_MUMMY_RESTORATION, "Self-Restoration",
      1, 0, 0, 0, 0, 0, ABFLAG_PERMANENT_MP},

    { ABIL_DIG, "Dig", 0, 0, 0, 0, 0, 0, ABFLAG_INSTANT},
    { ABIL_SHAFT_SELF, "Shaft Self", 0, 0, 250, 0, 0, 0, ABFLAG_DELAY},

    { ABIL_ERUPTION, "Eruption", 0, 0, 250, 0, 0, 0, ABFLAG_PAIN },
    { ABIL_TRAN_MAGMA, "Magma Form", 0, 0, 250, 0, 0, 0, ABFLAG_NONE },

    // EVOKE abilities use Evocations and come from items.
    // Teleportation and Blink can also come from mutations
    // so we have to distinguish them (see above).  The off items
    // below are labeled EVOKE because they only work now if the
    // player has an item with the evocable power (not just because
    // you used a wand, potion, or miscast effect).  I didn't see
    // any reason to label them as "Evoke" in the text, they don't
    // use or train Evocations (the others do).  -- bwr
    { ABIL_EVOKE_TELEPORTATION, "Evoke Teleportation",
      3, 0, 200, 0, 0, 0, ABFLAG_NONE},
    { ABIL_EVOKE_BLINK, "Evoke Blink", 1, 0, 50, 0, 0, 0, ABFLAG_NONE},
    { ABIL_RECHARGING, "Device Recharging", 1, 0, 0, 0, 0, 0, ABFLAG_PERMANENT_MP},

    { ABIL_EVOKE_BERSERK, "Evoke Berserk Rage", 0, 0, 0, 0, 0, 0, ABFLAG_NONE},

    { ABIL_EVOKE_TURN_INVISIBLE, "Evoke Invisibility",
      2, 0, 250, 0, 0, 0, ABFLAG_NONE},
    { ABIL_EVOKE_TURN_VISIBLE, "Turn Visible", 0, 0, 0, 0, 0, 0, ABFLAG_NONE},
    { ABIL_EVOKE_JUMP, "Evoke Jump Attack", 2, 0, 125, 0, 0, 0, ABFLAG_EXHAUSTION},
    { ABIL_EVOKE_FLIGHT, "Evoke Flight", 1, 0, 100, 0, 0, 0, ABFLAG_NONE},
    { ABIL_EVOKE_FOG, "Evoke Fog", 2, 0, 250, 0, 0, 0, ABFLAG_NONE},
    { ABIL_EVOKE_TELEPORT_CONTROL, "Evoke Teleport Control", 4, 0, 200, 0, 0, 0, ABFLAG_NONE},

    { ABIL_END_TRANSFORMATION, "End Transformation", 0, 0, 0, 0, 0, 0, ABFLAG_NONE},

    // INVOCATIONS:
    // Zin
    { ABIL_ZIN_RECITE, "Recite", 0, 0, 0, 0, 0, 0, ABFLAG_BREATH},
    { ABIL_ZIN_VITALISATION, "Vitalisation", 0, 0, 0, 1, 0, 0, ABFLAG_NONE},
    { ABIL_ZIN_IMPRISON, "Imprison", 5, 0, 125, 4, 0, 0, ABFLAG_NONE},
    { ABIL_ZIN_SANCTUARY, "Sanctuary", 7, 0, 150, 15, 0, 0, ABFLAG_NONE},
    { ABIL_ZIN_CURE_ALL_MUTATIONS, "Cure All Mutations",
      0, 0, 0, 0, 0, 0, ABFLAG_NONE},

    // The Shining One
    { ABIL_TSO_DIVINE_SHIELD, "Divine Shield", 3, 0, 50, 2, 0, 0, ABFLAG_NONE},
    { ABIL_TSO_CLEANSING_FLAME, "Cleansing Flame",
      5, 0, 100, 2, 0, 0, ABFLAG_NONE},
    { ABIL_TSO_SUMMON_DIVINE_WARRIOR, "Summon Divine Warrior",
      8, 0, 150, 6, 0, 0, ABFLAG_NONE},

    // Kikubaaqudgha
    { ABIL_KIKU_RECEIVE_CORPSES, "Receive Corpses",
      3, 0, 50, 2, 0, 0, ABFLAG_NONE},
    { ABIL_KIKU_TORMENT, "Torment", 4, 0, 0, 8, 0, 0, ABFLAG_NONE},

    // Yredelemnul
    { ABIL_YRED_INJURY_MIRROR, "Injury Mirror", 0, 0, 0, 0, 0, 0, ABFLAG_PIETY},
    { ABIL_YRED_ANIMATE_REMAINS, "Animate Remains",
      2, 0, 50, 0, 0, 0, ABFLAG_NONE},
    { ABIL_YRED_RECALL_UNDEAD_SLAVES, "Recall Undead Slaves",
      2, 0, 50, 0, 0, 0, ABFLAG_NONE},
    { ABIL_YRED_ANIMATE_DEAD, "Animate Dead", 2, 0, 50, 0, 0, 0, ABFLAG_NONE},
    { ABIL_YRED_DRAIN_LIFE, "Drain Life", 6, 0, 200, 2, 0, 0, ABFLAG_NONE},
    { ABIL_YRED_ENSLAVE_SOUL, "Enslave Soul", 8, 0, 150, 4, 0, 0, ABFLAG_NONE},
    // Placeholder for Animate Remains or Animate Dead.
    { ABIL_YRED_ANIMATE_REMAINS_OR_DEAD, "Animate Remains or Dead",
      2, 0, 100, 0, 0, 0, ABFLAG_NONE},

    // Okawaru
    { ABIL_OKAWARU_HEROISM, "Heroism", 2, 0, 50, 2, 0, 0, ABFLAG_NONE},
    { ABIL_OKAWARU_FINESSE, "Finesse", 5, 0, 100, 4, 0, 0, ABFLAG_NONE},

    // Makhleb
    { ABIL_MAKHLEB_MINOR_DESTRUCTION, "Minor Destruction",
      0, scaling_cost::fixed(1), 20, 0, 0, 0, ABFLAG_NONE},
    { ABIL_MAKHLEB_LESSER_SERVANT_OF_MAKHLEB, "Lesser Servant of Makhleb",
      0, scaling_cost::fixed(4), 50, 2, 0, 0, ABFLAG_NONE},
    { ABIL_MAKHLEB_MAJOR_DESTRUCTION, "Major Destruction",
      0, scaling_cost::fixed(6), 100, generic_cost::range(0, 1), 0, 0, ABFLAG_NONE},
    { ABIL_MAKHLEB_GREATER_SERVANT_OF_MAKHLEB, "Greater Servant of Makhleb",
      0, scaling_cost::fixed(10), 100, 5, 0, 0, ABFLAG_NONE},

    // Sif Muna
    { ABIL_SIF_MUNA_CHANNEL_ENERGY, "Channel Energy",
      0, 0, 100, 0, 0, 0, ABFLAG_NONE},
    { ABIL_SIF_MUNA_FORGET_SPELL, "Forget Spell", 5, 0, 0, 8, 0, 0, ABFLAG_NONE},

    // Trog
    { ABIL_TROG_BURN_SPELLBOOKS, "Burn Spellbooks",
      0, 0, 10, 0, 0, 0, ABFLAG_NONE},
    { ABIL_TROG_BERSERK, "Berserk", 0, 0, 200, 0, 0, 0, ABFLAG_NONE},
    { ABIL_TROG_REGEN_MR, "Trog's Hand",
      0, 0, 50, generic_cost::range(2, 3), 0, 0, ABFLAG_NONE},
    { ABIL_TROG_BROTHERS_IN_ARMS, "Brothers in Arms",
      0, 0, 100, generic_cost::range(5, 6), 0, 0, ABFLAG_NONE},

    // Elyvilon
    { ABIL_ELYVILON_LIFESAVING, "Divine Protection",
      0, 0, 0, 0, 0, 0, ABFLAG_NONE},
    { ABIL_ELYVILON_LESSER_HEALING_SELF, "Lesser Self-Healing",
      1, 0, 100, generic_cost::range(0, 1), 0, 0, ABFLAG_CONF_OK},
    { ABIL_ELYVILON_LESSER_HEALING_OTHERS, "Lesser Healing",
      1, 0, 100, 0, 0, 0, ABFLAG_NONE},
    { ABIL_ELYVILON_PURIFICATION, "Purification", 3, 0, 300, 3, 0, 0,
      ABFLAG_CONF_OK},
    { ABIL_ELYVILON_GREATER_HEALING_SELF, "Greater Self-Healing",
      2, 0, 250, 3, 0, 0, ABFLAG_CONF_OK},
    { ABIL_ELYVILON_GREATER_HEALING_OTHERS, "Greater Healing",
      2, 0, 250, 2, 0, 0, ABFLAG_NONE},
    { ABIL_ELYVILON_DIVINE_VIGOUR, "Divine Vigour", 0, 0, 600, 6, 0, 0,
      ABFLAG_CONF_OK},

    // Lugonu
    { ABIL_LUGONU_ABYSS_EXIT, "Depart the Abyss",
      1, 0, 150, 10, 0, 0, ABFLAG_NONE},
    { ABIL_LUGONU_BEND_SPACE, "Bend Space", 1, 0, 50, 0, 0, 0, ABFLAG_PAIN},
    { ABIL_LUGONU_BANISH, "Banish",
      4, 0, 200, generic_cost::range(3, 4), 0, 0, ABFLAG_NONE},
    { ABIL_LUGONU_CORRUPT, "Corrupt",
      7, scaling_cost::fixed(5), 500, generic_cost::range(10, 14), 0, 0, ABFLAG_NONE},
    { ABIL_LUGONU_ABYSS_ENTER, "Enter the Abyss",
      9, 0, 500, generic_cost::fixed(35), 0, 0, ABFLAG_PAIN},

    // Nemelex
<<<<<<< HEAD
    { ABIL_NEMELEX_DRAW_ONE, "Draw One", 2, 0, 0, 0, 0, 0, ABFLAG_NONE},
    { ABIL_NEMELEX_PEEK_TWO, "Peek at Two", 3, 0, 0, 1, 0, 0, ABFLAG_INSTANT},
    { ABIL_NEMELEX_TRIPLE_DRAW, "Triple Draw", 2, 0, 100, 2, 0, 0, ABFLAG_NONE},
    { ABIL_NEMELEX_DEAL_FOUR, "Deal Four", 8, 0, 200, 10, 0, 0, ABFLAG_NONE},
    { ABIL_NEMELEX_STACK_FIVE, "Stack Five", 5, 0, 250, 10, 0, 0, ABFLAG_NONE},
=======
    { ABIL_NEMELEX_DRAW_ONE, "Draw One", 2, 0, 0, 0, 0, ABFLAG_NONE},
    { ABIL_NEMELEX_PEEK_TWO, "Peek at Two", 3, 0, 0, 1, 0, ABFLAG_INSTANT},
    { ABIL_NEMELEX_TRIPLE_DRAW, "Triple Draw", 2, 0, 100, 2, 0, ABFLAG_NONE},
    { ABIL_NEMELEX_DEAL_FOUR, "Deal Four", 8, 0, 200, 8, 0, ABFLAG_NONE},
    { ABIL_NEMELEX_STACK_FIVE, "Stack Five", 5, 0, 250, 10, 0, ABFLAG_NONE},
>>>>>>> c5dd9327

    // Beogh
    { ABIL_BEOGH_SMITING, "Smiting",
      3, 0, 80, generic_cost::fixed(3), 0, 0, ABFLAG_NONE},
    { ABIL_BEOGH_RECALL_ORCISH_FOLLOWERS, "Recall Orcish Followers",
      2, 0, 50, 0, 0, 0, ABFLAG_NONE},
    { ABIL_BEOGH_GIFT_ITEM, "Give Item to Follower",
      0, 0, 0, 0, 0, 0, ABFLAG_NONE},

    // Jiyva
    { ABIL_JIYVA_CALL_JELLY, "Request Jelly", 2, 0, 20, 1, 0, 0, ABFLAG_NONE},
    { ABIL_JIYVA_JELLY_PARALYSE, "Jelly Paralyse", 0, 0, 0, 0, 0, 0, ABFLAG_PIETY},
    { ABIL_JIYVA_SLIMIFY, "Slimify", 4, 0, 100, 8, 0, 0, ABFLAG_NONE},
    { ABIL_JIYVA_CURE_BAD_MUTATION, "Cure Bad Mutation",
      8, 0, 200, 15, 0, 0, ABFLAG_NONE},

    // Fedhas
    { ABIL_FEDHAS_EVOLUTION, "Evolution", 2, 0, 0, 0, 0, 0, ABFLAG_VARIABLE_FRUIT},
    { ABIL_FEDHAS_SUNLIGHT, "Sunlight", 2, 0, 50, 0, 0, 0, ABFLAG_NONE},
    { ABIL_FEDHAS_PLANT_RING, "Growth", 2, 0, 0, 0, 0, 0, ABFLAG_FRUIT},
    { ABIL_FEDHAS_SPAWN_SPORES, "Reproduction", 4, 0, 100, 1, 0, 0, ABFLAG_NONE},
    { ABIL_FEDHAS_RAIN, "Rain", 4, 0, 150, 4, 0, 0, ABFLAG_NONE},

    // Cheibriados
    { ABIL_CHEIBRIADOS_TIME_BEND, "Bend Time", 3, 0, 50, 1, 0, 0, ABFLAG_NONE},
    { ABIL_CHEIBRIADOS_DISTORTION, "Temporal Distortion",
      4, 0, 200, 3, 0, 0, ABFLAG_INSTANT},
    { ABIL_CHEIBRIADOS_SLOUCH, "Slouch", 5, 0, 100, 8, 0, 0, ABFLAG_NONE},
    { ABIL_CHEIBRIADOS_TIME_STEP, "Step From Time",
      10, 0, 200, 10, 0, 0, ABFLAG_NONE},

    // Ashenzari
    { ABIL_ASHENZARI_SCRYING, "Scrying",
      4, 0, 50, generic_cost::range(2, 3), 0, 0, ABFLAG_INSTANT},
    { ABIL_ASHENZARI_TRANSFER_KNOWLEDGE, "Transfer Knowledge",
      0, 0, 0, 20, 0, 0, ABFLAG_NONE},
    { ABIL_ASHENZARI_END_TRANSFER, "End Transfer Knowledge",
      0, 0, 0, 0, 0, 0, ABFLAG_NONE},

    // Dithmenos
    { ABIL_DITHMENOS_SHADOW_STEP, "Shadow Step",
      4, 0, 0, 4, 0, 0, ABFLAG_NONE },
    { ABIL_DITHMENOS_SHADOW_FORM, "Shadow Form",
      9, 0, 0, 10, 0, 0, ABFLAG_SKILL_DRAIN },

    // Igni Ipthes
    { ABIL_IGNI_FIREBRAND_WEAPON, "Firebrand Weapon",
      0, 0, 100, 1, 0, 0, ABFLAG_NONE },
    { ABIL_IGNI_DIVINE_BELLOWS, "Divine Bellows",
      0, 0, 200, 2, 0, 0, ABFLAG_NONE },
    { ABIL_IGNI_FIRE_FORTRESS, "Fire Fortress",
      0, 0, 300, 3, 0, 0, ABFLAG_NONE },
    { ABIL_IGNI_ARTEFACTIZE_WEAPON, "Artefactize Weapon",
      0, 0, 0, 6, 0, 0, ABFLAG_NONE },

    // Gozag
    { ABIL_GOZAG_POTION_PETITION, "Potion Petition",
      0, 0, 0, 0, 0, 0, ABFLAG_GOLD },
    { ABIL_GOZAG_CALL_MERCHANT, "Call Merchant",
      0, 0, 0, 0, 0, 0, ABFLAG_GOLD },
    { ABIL_GOZAG_BRIBE_BRANCH, "Bribe Branch",
      0, 0, 0, 0, 0, 0, ABFLAG_GOLD },

    // Qazlal
    { ABIL_QAZLAL_UPHEAVAL, "Upheaval", 4, 0, 0, 3, 0, 0, ABFLAG_NONE },
    { ABIL_QAZLAL_ELEMENTAL_FORCE, "Elemental Force",
      6, 0, 0, 6, 0, 0, ABFLAG_NONE },
    { ABIL_QAZLAL_DISASTER_AREA, "Disaster Area", 7, 0, 0,
      generic_cost::range(10, 14), 0, 0, ABFLAG_NONE },

    { ABIL_STOP_RECALL, "Stop Recall", 0, 0, 0, 0, 0, 0, ABFLAG_NONE},

    // zot defence abilities
    { ABIL_MAKE_FUNGUS, "Make mushroom circle", 0, 0, 0, 0, 10, 0, ABFLAG_ZOTDEF},
    { ABIL_MAKE_PLANT, "Make plant", 0, 0, 0, 0, 2, 0, ABFLAG_ZOTDEF},
    { ABIL_MAKE_OKLOB_SAPLING, "Make oklob sapling", 0, 0, 0, 0, 60, 0, ABFLAG_ZOTDEF},
    { ABIL_MAKE_BURNING_BUSH, "Make burning bush", 0, 0, 0, 0, 200, 0, ABFLAG_ZOTDEF},
    { ABIL_MAKE_OKLOB_PLANT, "Make oklob plant", 0, 0, 0, 0, 250, 0, ABFLAG_ZOTDEF},
    { ABIL_MAKE_ICE_STATUE, "Make ice statue", 0, 0, 0, 0, 2000, 0, ABFLAG_ZOTDEF},
    { ABIL_MAKE_OCS, "Make crystal statue", 0, 0, 0, 0, 2000, 0, ABFLAG_ZOTDEF},
    { ABIL_MAKE_SILVER_STATUE, "Make silver statue", 0, 0, 0, 0, 3000, 0, ABFLAG_ZOTDEF},
    { ABIL_MAKE_CURSE_SKULL, "Make curse skull",
      0, 0, 600, 0, 10000, 0, ABFLAG_ZOTDEF|ABFLAG_NECRO_MISCAST_MINOR},
    { ABIL_MAKE_TELEPORT, "Zot-teleport", 0, 0, 0, 0, 2, 0, ABFLAG_ZOTDEF},
    { ABIL_MAKE_ARROW_TRAP, "Make arrow trap", 0, 0, 0, 0, 30, 0, ABFLAG_ZOTDEF},
    { ABIL_MAKE_BOLT_TRAP, "Make bolt trap", 0, 0, 0, 0, 300, 0, ABFLAG_ZOTDEF},
    { ABIL_MAKE_SPEAR_TRAP, "Make spear trap", 0, 0, 0, 0, 50, 0, ABFLAG_ZOTDEF},
    { ABIL_MAKE_NEEDLE_TRAP, "Make needle trap", 0, 0, 0, 0, 30, 0, ABFLAG_ZOTDEF},
    { ABIL_MAKE_NET_TRAP, "Make net trap", 0, 0, 0, 0, 2, 0, ABFLAG_ZOTDEF},
    { ABIL_MAKE_ALARM_TRAP, "Make alarm trap", 0, 0, 0, 0, 2, 0, ABFLAG_ZOTDEF},
    { ABIL_MAKE_BLADE_TRAP, "Make blade trap", 0, 0, 0, 0, 3000, 0, ABFLAG_ZOTDEF},
    { ABIL_MAKE_OKLOB_CIRCLE, "Make oklob circle", 0, 0, 0, 0, 1000, 0, ABFLAG_ZOTDEF},
    { ABIL_MAKE_ACQUIRE_GOLD, "Acquire gold",
      0, 0, 0, 0, 0, 0, ABFLAG_ZOTDEF|ABFLAG_LEVEL_DRAIN},
    { ABIL_MAKE_ACQUIREMENT, "Acquirement",
      0, 0, 0, 0, 0, 0, ABFLAG_ZOTDEF|ABFLAG_LEVEL_DRAIN},
    { ABIL_MAKE_WATER, "Make water", 0, 0, 0, 0, 10, 0, ABFLAG_ZOTDEF},
    { ABIL_MAKE_LIGHTNING_SPIRE, "Make lightning spire", 0, 0, 0, 0, 100, 0, ABFLAG_ZOTDEF},
    { ABIL_MAKE_BAZAAR, "Make bazaar",
      0, 30, 0, 0, 100, 0, ABFLAG_ZOTDEF|ABFLAG_PERMANENT_HP},
    { ABIL_MAKE_ALTAR, "Make altar", 0, 0, 0, 0, 50, 0, ABFLAG_ZOTDEF},
    { ABIL_MAKE_GRENADES, "Make grenades", 0, 0, 0, 0, 2, 0, ABFLAG_ZOTDEF},
    { ABIL_REMOVE_CURSE, "Remove Curse",
      0, 0, 0, 0, 0, 0, ABFLAG_ZOTDEF|ABFLAG_STAT_DRAIN},

    { ABIL_RENOUNCE_RELIGION, "Renounce Religion", 0, 0, 0, 0, 0, 0, ABFLAG_NONE},
    { ABIL_CONVERT_TO_BEOGH, "Convert to Beogh", 0, 0, 0, 0, 0, 0, ABFLAG_NONE},
};

const ability_def& get_ability_def(ability_type abil)
{
    for (unsigned int i = 0;
         i < sizeof(Ability_List) / sizeof(Ability_List[0]); i++)
    {
        if (Ability_List[i].ability == abil)
            return Ability_List[i];
    }

    return Ability_List[0];
}

bool string_matches_ability_name(const string& key)
{
    for (int i = ABIL_SPIT_POISON; i <= ABIL_RENOUNCE_RELIGION; ++i)
    {
        const ability_def abil = get_ability_def(static_cast<ability_type>(i));
        if (abil.ability == ABIL_NON_ABILITY)
            continue;

        const string name = lowercase_string(ability_name(abil.ability));
        if (name.find(key) != string::npos)
            return true;
    }
    return false;
}

string print_abilities()
{
    string text = "\n<w>a:</w> ";

    const vector<talent> talents = your_talents(false);

    if (talents.empty())
        text += "no special abilities";
    else
    {
        for (unsigned int i = 0; i < talents.size(); ++i)
        {
            if (i)
                text += ", ";
            text += ability_name(talents[i].which);
        }
    }

    return text;
}

static monster_type _monster_for_ability(const ability_def& abil)
{
    monster_type mtyp = MONS_PROGRAM_BUG;
    switch (abil.ability)
    {
        case ABIL_MAKE_PLANT:         mtyp = MONS_PLANT;         break;
        case ABIL_MAKE_FUNGUS:        mtyp = MONS_FUNGUS;        break;
        case ABIL_MAKE_OKLOB_SAPLING: mtyp = MONS_OKLOB_SAPLING; break;
        case ABIL_MAKE_OKLOB_CIRCLE:
        case ABIL_MAKE_OKLOB_PLANT:   mtyp = MONS_OKLOB_PLANT;   break;
        case ABIL_MAKE_BURNING_BUSH:  mtyp = MONS_BURNING_BUSH;  break;
        case ABIL_MAKE_LIGHTNING_SPIRE:  mtyp = MONS_LIGHTNING_SPIRE;  break;
        case ABIL_MAKE_ICE_STATUE:    mtyp = MONS_ICE_STATUE;    break;
        case ABIL_MAKE_OCS:           mtyp = MONS_ORANGE_STATUE; break;
        case ABIL_MAKE_SILVER_STATUE: mtyp = MONS_SILVER_STATUE; break;
        case ABIL_MAKE_CURSE_SKULL:   mtyp = MONS_CURSE_SKULL;   break;
        default:
            mprf("DEBUG: NO RELEVANT MONSTER FOR %d", abil.ability);
            break;
    }
    return mtyp;
}

static string _zd_mons_description_for_ability(const ability_def &abil)
{
    switch (abil.ability)
    {
    case ABIL_MAKE_PLANT:
        return "Tendrils and shoots erupt from the earth and gnarl into the form of a plant.";
    case ABIL_MAKE_OKLOB_SAPLING:
        return "A rhizome shoots up through the ground and merges with vitriolic spirits in the atmosphere.";
    case ABIL_MAKE_OKLOB_PLANT:
        return "A rhizome shoots up through the ground and merges with vitriolic spirits in the atmosphere.";
    case ABIL_MAKE_BURNING_BUSH:
        return "Blackened shoots writhe from the ground and burst into flame!";
    case ABIL_MAKE_ICE_STATUE:
        return "Water vapor collects and crystallises into an icy humanoid shape.";
    case ABIL_MAKE_OCS:
        return "Quartz juts from the ground and forms a humanoid shape. You smell citrus.";
    case ABIL_MAKE_SILVER_STATUE:
        return "Droplets of mercury fall from the ceiling and turn to silver, congealing into a humanoid shape.";
    case ABIL_MAKE_CURSE_SKULL:
        return "You sculpt a terrible being from the primitive principle of evil.";
    case ABIL_MAKE_LIGHTNING_SPIRE:
        return "You mount a charged rod inside a coil.";
    default:
        return "";
    }
}

static int _count_relevant_monsters(const ability_def& abil)
{
    monster_type mtyp = _monster_for_ability(abil);
    if (mtyp == MONS_PROGRAM_BUG)
        return 0;
    return count_monsters(mtyp, true);        // Friendly ones only
}

static trap_type _trap_for_ability(const ability_def& abil)
{
    switch (abil.ability)
    {
        case ABIL_MAKE_ARROW_TRAP: return TRAP_ARROW;
        case ABIL_MAKE_BOLT_TRAP: return TRAP_BOLT;
        case ABIL_MAKE_SPEAR_TRAP: return TRAP_SPEAR;
        case ABIL_MAKE_NEEDLE_TRAP: return TRAP_NEEDLE;
        case ABIL_MAKE_NET_TRAP: return TRAP_NET;
        case ABIL_MAKE_ALARM_TRAP: return TRAP_ALARM;
        case ABIL_MAKE_BLADE_TRAP: return TRAP_BLADE;
        default: return TRAP_UNASSIGNED;
    }
}

// Scale the zp cost by the number of friendly monsters
// of that type. Each successive critter costs 20% more
// than the last one, after the first two.
static int _zp_cost(const ability_def& abil)
{
    int cost = abil.zp_cost;
    int scale10 = 0;        // number of times to scale up by 10%
    int scale20 = 0;        // number of times to scale up by 20%
    int num;
    switch (abil.ability)
    {
        default:
            return abil.zp_cost;

        // Monster type 1: reasonably generous
        case ABIL_MAKE_PLANT:
        case ABIL_MAKE_FUNGUS:
        case ABIL_MAKE_OKLOB_SAPLING:
        case ABIL_MAKE_OKLOB_PLANT:
        case ABIL_MAKE_OKLOB_CIRCLE:
        case ABIL_MAKE_BURNING_BUSH:
        case ABIL_MAKE_LIGHTNING_SPIRE:
            num = _count_relevant_monsters(abil);
            // special case for oklob circles
            if (abil.ability == ABIL_MAKE_OKLOB_CIRCLE)
                num /= 3;
            // ... and for harmless stuff
            else if (abil.ability == ABIL_MAKE_PLANT
                     || abil.ability == ABIL_MAKE_FUNGUS)
            {
                num /= 5;
            }
            num -= 2;        // first two are base cost
            num = max(num, 0);
            scale10 = min(num, 10);       // next 10 at 10% increment
            scale20 = num - scale10;      // after that at 20% increment
            break;

        // Monster type 2: less generous
        case ABIL_MAKE_ICE_STATUE:
        case ABIL_MAKE_OCS:
            num = _count_relevant_monsters(abil);
            num -= 2; // first two are base cost
            scale20 = max(num, 0);        // after first two, 20% increment
            break;

        // Monster type 3: least generous
        case ABIL_MAKE_SILVER_STATUE:
        case ABIL_MAKE_CURSE_SKULL:
            scale20 = _count_relevant_monsters(abil); // scale immediately
            break;

        // Simple Traps
        case ABIL_MAKE_ARROW_TRAP:
        case ABIL_MAKE_BOLT_TRAP:
        case ABIL_MAKE_SPEAR_TRAP:
        case ABIL_MAKE_NEEDLE_TRAP:
        case ABIL_MAKE_NET_TRAP:
        case ABIL_MAKE_ALARM_TRAP:
            num = count_traps(_trap_for_ability(abil));
            scale10 = max(num-5, 0);   // First 5 at base cost
            break;

        case ABIL_MAKE_BLADE_TRAP:
            scale10 = count_traps(TRAP_BLADE); // Max of 18-ish at base cost 3000
            break;
    }

    float c = cost; // stave off round-off errors
    for (; scale10 > 0; scale10--)
        c = c * 1.1;        // +10%
    for (; scale20 > 0; scale20--)
        c = c * 1.2;        // +20%

    return c;
}

int get_gold_cost(ability_type ability)
{
    switch (ability)
    {
    case ABIL_GOZAG_CALL_MERCHANT:
        return gozag_price_for_shop(true);
    case ABIL_GOZAG_POTION_PETITION:
        return gozag_porridge_price();
    case ABIL_GOZAG_BRIBE_BRANCH:
        return GOZAG_BRIBE_AMOUNT;
    default:
        return 0;
    }
}

const string make_cost_description(ability_type ability)
{
    const ability_def& abil = get_ability_def(ability);
    string ret;
    if (abil.mp_cost)
    {
        ret += make_stringf(", %d %sMP", abil.mp_cost,
            abil.flags & ABFLAG_PERMANENT_MP ? "Permanent " : "");
    }

    if (abil.hp_cost)
    {
        ret += make_stringf(", %d %sHP", abil.hp_cost.cost(you.hp_max),
            abil.flags & ABFLAG_PERMANENT_HP ? "Permanent " : "");
    }

    if (abil.zp_cost)
        ret += make_stringf(", %d ZP", (int)_zp_cost(abil));

    if (abil.food_cost && !you_foodless(true)
        && (you.is_undead != US_SEMI_UNDEAD || you.hunger_state > HS_STARVING))
    {
        ret += ", Hunger"; // randomised and exact amount hidden from player
    }

    if (abil.piety_cost || abil.flags & ABFLAG_PIETY)
        ret += ", Piety"; // randomised and exact amount hidden from player

    if (abil.gold_cost)
        ret += make_stringf(", %d Gold", abil.gold_cost);

    if (abil.flags & ABFLAG_BREATH)
        ret += ", Breath";

    if (abil.flags & ABFLAG_DELAY)
        ret += ", Delay";

    if (abil.flags & ABFLAG_PAIN)
        ret += ", Pain";

    if (abil.flags & ABFLAG_EXHAUSTION)
        ret += ", Exhaustion";

    if (abil.flags & ABFLAG_INSTANT)
        ret += ", Instant"; // not really a cost, more of a bonus - bwr

    if (abil.flags & ABFLAG_FRUIT)
        ret += ", Fruit";

    if (abil.flags & ABFLAG_VARIABLE_FRUIT)
        ret += ", Fruit or Piety";

    if (abil.flags & ABFLAG_LEVEL_DRAIN)
        ret += ", Level drain";

    if (abil.flags & ABFLAG_STAT_DRAIN)
        ret += ", Stat drain";

    if (abil.flags & ABFLAG_SKILL_DRAIN)
        ret += ", Skill drain";

    if (abil.flags & ABFLAG_GOLD)
    {
        const int amount = get_gold_cost(ability);
        if (amount)
            ret += make_stringf(", %d Gold", amount);
        else
            ret += ", Gold";
    }

    // If we haven't output anything so far, then the effect has no cost
    if (ret.empty())
        return "None";

    ret.erase(0, 2);
    return ret;
}

static string _get_piety_amount_str(int value)
{
    return value > 15 ? "extremely large" :
           value > 10 ? "large" :
           value > 5  ? "moderate" :
                        "small";
}

static const string _detailed_cost_description(ability_type ability)
{
    const ability_def& abil = get_ability_def(ability);
    ostringstream ret;
    vector<string> values;
    string str;

    bool have_cost = false;
    ret << "This ability costs: ";

    if (abil.mp_cost > 0)
    {
        have_cost = true;
        if (abil.flags & ABFLAG_PERMANENT_MP)
            ret << "\nMax MP : ";
        else
            ret << "\nMP     : ";
        ret << abil.mp_cost;
    }
    if (abil.hp_cost)
    {
        have_cost = true;
        if (abil.flags & ABFLAG_PERMANENT_HP)
            ret << "\nMax HP : ";
        else
            ret << "\nHP     : ";
        ret << abil.hp_cost.cost(you.hp_max);
    }
    if (abil.zp_cost)
    {
        have_cost = true;
        ret << "\nZP     : ";
        ret << abil.zp_cost;
    }

    if (abil.food_cost && !you_foodless(true)
        && (you.is_undead != US_SEMI_UNDEAD || you.hunger_state > HS_STARVING))
    {
        have_cost = true;
        ret << "\nHunger : ";
        ret << hunger_cost_string(abil.food_cost + abil.food_cost / 2);
    }

    if (abil.piety_cost || abil.flags & ABFLAG_PIETY)
    {
        have_cost = true;
        ret << "\nPiety  : ";
        if (abil.flags & ABFLAG_PIETY)
            ret << "variable";
        else
        {
            int avgcost = abil.piety_cost.base + abil.piety_cost.add / 2;
            ret << _get_piety_amount_str(avgcost);
        }
    }

    if (abil.flags & ABFLAG_GOLD)
    {
        have_cost = true;
        ret << "\nGold   : ";
        int gold_amount = get_gold_cost(ability);
        if (gold_amount)
            ret << gold_amount;
        else
            ret << "variable";
    }

    if (abil.gold_cost)
    {
        have_cost = true;
        ret << "\nGold   : ";
        ret << abil.gold_cost;
    }

    if (!have_cost)
        ret << "nothing.";

    if (abil.flags & ABFLAG_BREATH)
        ret << "\nYou must catch your breath between uses of this ability.";

    if (abil.flags & ABFLAG_DELAY)
        ret << "\nIt takes some time before being effective.";

    if (abil.flags & ABFLAG_PAIN)
        ret << "\nUsing this ability will hurt you.";

    if (abil.flags & ABFLAG_EXHAUSTION)
        ret << "\nIt cannot be used when exhausted.";

    if (abil.flags & ABFLAG_INSTANT)
        ret << "\nIt is instantaneous.";

    if (abil.flags & ABFLAG_CONF_OK)
        ret << "\nYou can use it even if confused.";

    if (abil.flags & ABFLAG_LEVEL_DRAIN)
        ret << "\nIt will lower your experience level by one when used.";

    if (abil.flags & ABFLAG_STAT_DRAIN)
        ret << "\nIt will temporarily drain your strength, intelligence or dexterity when used.";

    if (abil.flags & ABFLAG_SKILL_DRAIN)
        ret << "\nIt will temporarily drain your skills when used.";

    return ret.str();
}

static ability_type _fixup_ability(ability_type ability)
{
    switch (ability)
    {
    case ABIL_YRED_ANIMATE_REMAINS_OR_DEAD:
        // Placeholder for Animate Remains or Animate Dead.
        if (yred_can_animate_dead())
            return ABIL_YRED_ANIMATE_DEAD;
        else
            return ABIL_YRED_ANIMATE_REMAINS;

    case ABIL_YRED_RECALL_UNDEAD_SLAVES:
    case ABIL_BEOGH_RECALL_ORCISH_FOLLOWERS:
        if (!you.recall_list.empty())
            return ABIL_STOP_RECALL;
        return ability;

    case ABIL_EVOKE_BERSERK:
    case ABIL_TROG_BERSERK:
        switch (you.species)
        {
#if TAG_MAJOR_VERSION == 34
        case SP_DJINNI:
#endif
        case SP_GHOUL:
        case SP_MUMMY:
        case SP_FORMICID:
            return ABIL_NON_ABILITY;
        default:
            return ability;
        }

    case ABIL_OKAWARU_FINESSE:
    case ABIL_BLINK:
    case ABIL_EVOKE_BLINK:
        if (you.species == SP_FORMICID)
            return ABIL_NON_ABILITY;
        else
            return ability;

    default:
        return ability;
    }
}

talent get_talent(ability_type ability, bool check_confused)
{
    ASSERT(ability != ABIL_NON_ABILITY);

    talent result;
    // Placeholder handling, part 1: The ability we have might be a
    // placeholder, so convert it into its corresponding ability before
    // doing anything else, so that we'll handle its flags properly.
    result.which = _fixup_ability(ability);

    const ability_def &abil = get_ability_def(result.which);

    int failure = 0;
    bool invoc = false;

    if (check_confused)
    {
        if (you.confused() && !testbits(abil.flags, ABFLAG_CONF_OK))
        {
            // Initialize these so compilers don't complain.
            result.is_invocation = 0;
            result.is_zotdef = 0;
            result.hotkey = 0;
            result.fail = 0;

            result.which = ABIL_NON_ABILITY;
            return result;
        }
    }

    // Look through the table to see if there's a preference, else find
    // a new empty slot for this ability. - bwr
    const int index = _find_ability_slot(abil);
    if (index != -1)
        result.hotkey = index_to_letter(index);
    else
        result.hotkey = 0;      // means 'find later on'

    switch (ability)
    {
    // begin spell abilities
    case ABIL_DELAYED_FIREBALL:
    case ABIL_MUMMY_RESTORATION:
    case ABIL_STOP_SINGING:
        failure = 0;
        break;

    // begin zot defence abilities
    case ABIL_MAKE_FUNGUS:
    case ABIL_MAKE_PLANT:
    case ABIL_MAKE_OKLOB_PLANT:
    case ABIL_MAKE_OKLOB_SAPLING:
    case ABIL_MAKE_BURNING_BUSH:
    case ABIL_MAKE_ICE_STATUE:
    case ABIL_MAKE_OCS:
    case ABIL_MAKE_SILVER_STATUE:
    case ABIL_MAKE_CURSE_SKULL:
    case ABIL_MAKE_TELEPORT:
    case ABIL_MAKE_ARROW_TRAP:
    case ABIL_MAKE_BOLT_TRAP:
    case ABIL_MAKE_SPEAR_TRAP:
    case ABIL_MAKE_NEEDLE_TRAP:
    case ABIL_MAKE_NET_TRAP:
    case ABIL_MAKE_ALARM_TRAP:
    case ABIL_MAKE_BLADE_TRAP:
    case ABIL_MAKE_OKLOB_CIRCLE:
    case ABIL_MAKE_ACQUIRE_GOLD:
    case ABIL_MAKE_ACQUIREMENT:
    case ABIL_MAKE_WATER:
    case ABIL_MAKE_LIGHTNING_SPIRE:
    case ABIL_MAKE_BAZAAR:
    case ABIL_MAKE_ALTAR:
    case ABIL_MAKE_GRENADES:
    case ABIL_REMOVE_CURSE:
        failure = 0;
        break;

    // begin species abilities - some are mutagenic, too {dlb}
    case ABIL_SPIT_POISON:
        failure = ((you.species == SP_NAGA) ? 20 : 40)
                        - 10 * player_mutation_level(MUT_SPIT_POISON)
                        - you.experience_level;
        break;

    case ABIL_BREATHE_FIRE:
        failure = ((you.species == SP_RED_DRACONIAN) ? 30 : 50)
                        - 10 * player_mutation_level(MUT_BREATHE_FLAMES)
                        - you.experience_level;

        if (you.form == TRAN_DRAGON)
            failure -= 20;
        break;
    case ABIL_BREATHE_FROST:
    case ABIL_BREATHE_POISON:
    case ABIL_SPIT_ACID:
    case ABIL_BREATHE_LIGHTNING:
    case ABIL_BREATHE_POWER:
    case ABIL_BREATHE_STICKY_FLAME:
    case ABIL_BREATHE_MEPHITIC:
        failure = 30 - you.experience_level;

        if (you.form == TRAN_DRAGON)
            failure -= 20;
        break;

    case ABIL_BREATHE_STEAM:
        failure = 20 - you.experience_level;

        if (you.form == TRAN_DRAGON)
            failure -= 20;
        break;

    case ABIL_JUMP:
        failure = 25 - you.experience_level;
        break;

    case ABIL_FLY:
        failure = 45 - (3 * you.experience_level);
        break;

    case ABIL_TRAN_BAT:
        failure = 45 - (2 * you.experience_level);
        break;

    case ABIL_BOTTLE_BLOOD:
        failure = 0;
        break;

    case ABIL_RECHARGING:       // this is for deep dwarves {1KB}
        failure = 45 - (2 * you.experience_level);
        break;

    case ABIL_DIG:
    case ABIL_SHAFT_SELF:
        failure = 0;
        break;

    case ABIL_TRAN_MAGMA:
        failure = 45 - (2 * you.experience_level);
        // end species abilities (some mutagenic)

        // begin demonic powers {dlb}
    case ABIL_HELLFIRE:
        failure = 50 - you.experience_level;
        break;
        // end demonic powers {dlb}

    case ABIL_BLINK:
        failure = 48 - (12 * player_mutation_level(MUT_BLINK))
                  - you.experience_level / 2;
        break;

        // begin transformation abilities {dlb}
    case ABIL_END_TRANSFORMATION:
        failure = 0;
        break;
        // end transformation abilities {dlb}

        // begin item abilities - some possibly mutagenic {dlb}
    case ABIL_EVOKE_TURN_INVISIBLE:
    case ABIL_EVOKE_TELEPORTATION:
        failure = 60 - you.skill(SK_EVOCATIONS, 2);
        break;

    case ABIL_EVOKE_TURN_VISIBLE:
    case ABIL_STOP_FLYING:
        failure = 0;
        break;

    case ABIL_EVOKE_FLIGHT:
    case ABIL_EVOKE_BLINK:
        failure = 40 - you.skill(SK_EVOCATIONS, 2);
        break;
    case ABIL_EVOKE_JUMP:
        failure = 30 - you.skill(SK_EVOCATIONS, 2);
        break;
    case ABIL_EVOKE_BERSERK:
    case ABIL_EVOKE_FOG:
    case ABIL_EVOKE_TELEPORT_CONTROL:
        failure = 50 - you.skill(SK_EVOCATIONS, 2);
        break;
        // end item abilities - some possibly mutagenic {dlb}

        // begin invocations {dlb}
    // Abilities with no fail rate.
    case ABIL_ZIN_CURE_ALL_MUTATIONS:
    case ABIL_ELYVILON_LIFESAVING:
    case ABIL_TROG_BURN_SPELLBOOKS:
    case ABIL_ASHENZARI_TRANSFER_KNOWLEDGE:
    case ABIL_ASHENZARI_END_TRANSFER:
    case ABIL_ASHENZARI_SCRYING:
    case ABIL_BEOGH_GIFT_ITEM:
    case ABIL_JIYVA_CALL_JELLY:
    case ABIL_JIYVA_CURE_BAD_MUTATION:
    case ABIL_JIYVA_JELLY_PARALYSE:
    case ABIL_GOZAG_POTION_PETITION:
    case ABIL_GOZAG_CALL_MERCHANT:
    case ABIL_GOZAG_BRIBE_BRANCH:
    case ABIL_STOP_RECALL:
        invoc = true;
        failure = 0;
        break;

    case ABIL_YRED_ANIMATE_REMAINS_OR_DEAD: // Placeholder.
        invoc = true;
        break;

    // Trog and Jiyva abilities, only based on piety.
    case ABIL_TROG_BERSERK:    // piety >= 30
        invoc = true;
        failure = 0;
        break;

    case ABIL_TROG_REGEN_MR:            // piety >= 50
        invoc = true;
        failure = piety_breakpoint(2) - you.piety; // starts at 25%
        break;

    case ABIL_TROG_BROTHERS_IN_ARMS:    // piety >= 100
        invoc = true;
        failure = piety_breakpoint(5) - you.piety; // starts at 60%
        break;

    case ABIL_JIYVA_SLIMIFY:
        invoc = true;
        failure = 90 - you.piety / 2;
        break;

    // Other invocations, based on piety and Invocations skill.
    case ABIL_ELYVILON_PURIFICATION:
        invoc = true;
        failure = 20 - (you.piety / 20) - you.skill(SK_INVOCATIONS, 5);
        break;

    case ABIL_ZIN_RECITE:
    case ABIL_BEOGH_RECALL_ORCISH_FOLLOWERS:
    case ABIL_OKAWARU_HEROISM:
    case ABIL_ELYVILON_LESSER_HEALING_SELF:
    case ABIL_ELYVILON_LESSER_HEALING_OTHERS:
    case ABIL_LUGONU_ABYSS_EXIT:
    case ABIL_FEDHAS_SUNLIGHT:
    case ABIL_FEDHAS_EVOLUTION:
    case ABIL_DITHMENOS_SHADOW_STEP:
        invoc = true;
        failure = 30 - (you.piety / 20) - you.skill(SK_INVOCATIONS, 6);
        break;

    case ABIL_YRED_ANIMATE_REMAINS:
    case ABIL_YRED_ANIMATE_DEAD:
    case ABIL_YRED_INJURY_MIRROR:
    case ABIL_CHEIBRIADOS_TIME_BEND:
        invoc = true;
        failure = 40 - (you.piety / 20) - you.skill(SK_INVOCATIONS, 4);
        break;

    case ABIL_ZIN_VITALISATION:
    case ABIL_TSO_DIVINE_SHIELD:
    case ABIL_BEOGH_SMITING:
    case ABIL_SIF_MUNA_FORGET_SPELL:
    case ABIL_MAKHLEB_MINOR_DESTRUCTION:
    case ABIL_MAKHLEB_LESSER_SERVANT_OF_MAKHLEB:
    case ABIL_ELYVILON_GREATER_HEALING_SELF:
    case ABIL_ELYVILON_GREATER_HEALING_OTHERS:
    case ABIL_LUGONU_BEND_SPACE:
    case ABIL_FEDHAS_PLANT_RING:
    case ABIL_QAZLAL_UPHEAVAL:
        invoc = true;
        failure = 40 - (you.piety / 20) - you.skill(SK_INVOCATIONS, 5);
        break;

    case ABIL_KIKU_RECEIVE_CORPSES:
        invoc = true;
        failure = 40 - (you.piety / 20) - you.skill(SK_NECROMANCY, 5);
        break;

    case ABIL_SIF_MUNA_CHANNEL_ENERGY:
        invoc = true;
        failure = 40 - you.intel() - you.skill(SK_INVOCATIONS, 1);
        break;

    case ABIL_YRED_RECALL_UNDEAD_SLAVES:
        invoc = true;
        failure = 50 - (you.piety / 20) - you.skill(SK_INVOCATIONS, 4);
        break;

    case ABIL_ZIN_IMPRISON:
    case ABIL_LUGONU_BANISH:
    case ABIL_CHEIBRIADOS_DISTORTION:
    case ABIL_QAZLAL_ELEMENTAL_FORCE:
        invoc = true;
        failure = 60 - (you.piety / 20) - you.skill(SK_INVOCATIONS, 5);
        break;

    case ABIL_KIKU_TORMENT:
        invoc = true;
        failure = 60 - (you.piety / 20) - you.skill(SK_NECROMANCY, 5);
        break;

    case ABIL_MAKHLEB_MAJOR_DESTRUCTION:
    case ABIL_FEDHAS_SPAWN_SPORES:
    case ABIL_YRED_DRAIN_LIFE:
    case ABIL_CHEIBRIADOS_SLOUCH:
    case ABIL_OKAWARU_FINESSE:
        invoc = true;
        failure = 60 - (you.piety / 25) - you.skill(SK_INVOCATIONS, 4);
        break;

    case ABIL_TSO_CLEANSING_FLAME:
    case ABIL_MAKHLEB_GREATER_SERVANT_OF_MAKHLEB:
    case ABIL_LUGONU_CORRUPT:
    case ABIL_FEDHAS_RAIN:
    case ABIL_QAZLAL_DISASTER_AREA:
        invoc = true;
        failure = 70 - (you.piety / 25) - you.skill(SK_INVOCATIONS, 4);
        break;

    case ABIL_ZIN_SANCTUARY:
    case ABIL_TSO_SUMMON_DIVINE_WARRIOR:
    case ABIL_YRED_ENSLAVE_SOUL:
    case ABIL_ELYVILON_DIVINE_VIGOUR:
    case ABIL_LUGONU_ABYSS_ENTER:
    case ABIL_CHEIBRIADOS_TIME_STEP:
    case ABIL_DITHMENOS_SHADOW_FORM:
        invoc = true;
        failure = 80 - (you.piety / 25) - you.skill(SK_INVOCATIONS, 4);
        break;

    case ABIL_NEMELEX_STACK_FIVE:
        invoc = true;
        failure = 80 - (you.piety / 25) - you.skill(SK_EVOCATIONS, 4);
        break;

    case ABIL_NEMELEX_DEAL_FOUR:
        invoc = true;
        failure = 70 - (you.piety * 2 / 45) - you.skill(SK_EVOCATIONS, 9) / 2;
        break;

    case ABIL_NEMELEX_TRIPLE_DRAW:
        invoc = true;
        failure = 60 - (you.piety / 20) - you.skill(SK_EVOCATIONS, 5);
        break;

    case ABIL_NEMELEX_PEEK_TWO:
        invoc = true;
        failure = 40 - (you.piety / 20) - you.skill(SK_EVOCATIONS, 5);
        break;

    case ABIL_NEMELEX_DRAW_ONE:
        invoc = true;
        failure = 50 - (you.piety / 20) - you.skill(SK_EVOCATIONS, 5);
        break;

    case ABIL_RENOUNCE_RELIGION:
    case ABIL_CONVERT_TO_BEOGH:
        invoc = true;
        failure = 0;
        break;

        // end invocations {dlb}
    default:
        failure = -1;
        break;
    }

    if (failure < 0)
        failure = 0;

    if (failure > 100)
        failure = 100;

    result.fail = failure;
    result.is_invocation = invoc;
    result.is_zotdef = abil.flags & ABFLAG_ZOTDEF;

    return result;
}

const char* ability_name(ability_type ability)
{
    return get_ability_def(ability).name;
}

vector<const char*> get_ability_names()
{
    vector<talent> talents = your_talents(false);
    vector<const char*> result;
    for (unsigned int i = 0; i < talents.size(); ++i)
        result.push_back(ability_name(talents[i].which));
    return result;
}

// XXX: should this be in describe.cc?
string get_ability_desc(const ability_type ability)
{
    const string& name = ability_name(ability);

    string lookup = getLongDescription(name + " ability");

    if (lookup.empty()) // Nothing found?
        lookup = "No description found.\n";

    if (god_hates_ability(ability, you.religion))
    {
        lookup += uppercase_first(god_name(you.religion))
                  + " frowns upon the use of this ability.\n";
    }

    ostringstream res;
    res << name << "\n\n" << lookup << "\n"
        << _detailed_cost_description(ability);

    const string quote = getQuoteString(name + " ability");
    if (!quote.empty())
        res << "\n\n" << quote;

    return res.str();
}

static void _print_talent_description(const talent& tal)
{
    clrscr();

    print_description(get_ability_desc(tal.which));

    getchm();
    clrscr();
}

void no_ability_msg()
{
    // Give messages if the character cannot use innate talents right now.
    // * Vampires can't turn into bats when full of blood.
    // * Tengu can't start to fly if already flying.
    if (you.species == SP_VAMPIRE && you.experience_level >= 3)
        mpr("Sorry, you're too full to transform right now.");
    else if (you.species == SP_TENGU && you.experience_level >= 5
             || player_mutation_level(MUT_BIG_WINGS))
    {
        if (you.flight_mode())
            mpr("You're already flying!");
    }
    else if (silenced(you.pos()) && !you_worship(GOD_NO_GOD))
    {
        // At the very least the player has "Renounce Religion", but
        // cannot use it in silence.
        mprf("You cannot call out to %s while silenced.",
             god_name(you.religion).c_str());
    }
    else
        mpr("Sorry, you're not good enough to have a special ability.");
}

bool activate_ability()
{
    if (you.berserk())
    {
        canned_msg(MSG_TOO_BERSERK);
        crawl_state.zero_turns_taken();
        return false;
    }

    vector<talent> talents = your_talents(false);
    if (talents.empty())
    {
        no_ability_msg();
        crawl_state.zero_turns_taken();
        return false;
    }

    if (you.confused())
    {
        talents = your_talents(true);
        if (talents.empty())
        {
            canned_msg(MSG_TOO_CONFUSED);
            crawl_state.zero_turns_taken();
            return false;
        }
    }
#ifdef TOUCH_UI
    int selected = choose_ability_menu(talents);
    if (selected == -1)
    {
        canned_msg(MSG_OK);
        crawl_state.zero_turns_taken();
        return false;
    }
#else
    int selected = -1;
    while (selected < 0)
    {
        msg::streams(MSGCH_PROMPT) << "Use which ability? (? or * to list) "
                                   << endl;

        const int keyin = get_ch();

        if (keyin == '?' || keyin == '*')
        {
            selected = choose_ability_menu(talents);
            if (selected == -1)
            {
                canned_msg(MSG_OK);
                crawl_state.zero_turns_taken();
                return false;
            }
        }
        else if (key_is_escape(keyin) || keyin == ' ' || keyin == '\r'
                 || keyin == '\n')
        {
            canned_msg(MSG_OK);
            crawl_state.zero_turns_taken();
            return false;
        }
        else if (isaalpha(keyin))
        {
            // Try to find the hotkey.
            for (unsigned int i = 0; i < talents.size(); ++i)
            {
                if (talents[i].hotkey == keyin)
                {
                    selected = static_cast<int>(i);
                    break;
                }
            }

            // If we can't, cancel out.
            if (selected < 0)
            {
                mpr("You can't do that.");
                crawl_state.zero_turns_taken();
                return false;
            }
        }
    }
#endif
    return activate_talent(talents[selected]);
}

// Check prerequisites for a number of abilities.
// Abort any attempt if these cannot be met, without losing the turn.
// TODO: Many more cases need to be added!
static bool _check_ability_possible(const ability_def& abil,
                                    bool hungerCheck = true,
                                    bool quiet = false)
{
    if (you.berserk())
    {
        if (!quiet)
            canned_msg(MSG_TOO_BERSERK);
        return false;
    }

    if (you.confused() && !testbits(abil.flags, ABFLAG_CONF_OK))
    {
        if (!quiet)
            canned_msg(MSG_TOO_CONFUSED);
        return false;
    }

    if (silenced(you.pos()) && !you_worship(GOD_NEMELEX_XOBEH))
    {
        talent tal = get_talent(abil.ability, false);
        if (tal.is_invocation)
        {
            if (!quiet)
            {
                mprf("You cannot call out to %s while silenced.",
                     god_name(you.religion).c_str());
            }
            return false;
        }
    }
    // Don't insta-starve the player.
    // (Losing consciousness possible from 400 downward.)
    if (hungerCheck && !you.is_undead)
    {
        const int expected_hunger = you.hunger - abil.food_cost * 2;
        if (!quiet)
        {
            dprf("hunger: %d, max. food_cost: %d, expected hunger: %d",
                 you.hunger, abil.food_cost * 2, expected_hunger);
        }
        // Safety margin for natural hunger, mutations etc.
        if (expected_hunger <= 50)
        {
            if (!quiet)
                canned_msg(MSG_TOO_HUNGRY);
            return false;
        }
    }

    // in case of mp rot ability, check is the player have enough natural MP
    // (avoid use of ring/staf of magical power)
    if ((abil.flags & ABFLAG_PERMANENT_MP)
        && get_real_mp(false) < (int)abil.mp_cost)
    {
        if (!quiet)
            mpr("You don't have enough innate magic capacity to sacrifice.");
        return false;
    }

    switch (abil.ability)
    {
    case ABIL_ZIN_RECITE:
    {
        if (!zin_check_able_to_recite(quiet))
            return false;

        const int result = zin_check_recite_to_monsters();
        if (result == -1)
        {
            if (!quiet)
                mpr("There's no appreciative audience!");
            return false;
        }
        else if (result == 0)
        {
            if (!quiet)
                mpr("There's no-one here to preach to!");
            return false;
        }
        return true;
    }

    case ABIL_ZIN_CURE_ALL_MUTATIONS:
        return how_mutated();

    case ABIL_ZIN_SANCTUARY:
        if (env.sanctuary_time)
        {
            if (!quiet)
                mpr("There's already a sanctuary in place on this level.");
            return false;
        }
        return true;

    case ABIL_ELYVILON_PURIFICATION:
        if (!you.disease && !you.rotting && !you.duration[DUR_POISONING]
            && !you.duration[DUR_CONF] && !you.duration[DUR_SLOW]
            && !you.petrifying()
            && you.strength(false) == you.max_strength()
            && you.intel(false) == you.max_intel()
            && you.dex(false) == you.max_dex()
            && !player_rotted()
            && !you.duration[DUR_WEAK])
        {
            if (!quiet)
                mpr("Nothing ails you!");
            return false;
        }
        return true;

    case ABIL_MUMMY_RESTORATION:
        if (you.strength(false) == you.max_strength()
            && you.intel(false) == you.max_intel()
            && you.dex(false) == you.max_dex()
            && !player_rotted())
        {
            if (!quiet)
                mpr("You don't need to restore your stats or health!");
            return false;
        }
        return true;

    case ABIL_LUGONU_ABYSS_EXIT:
        if (!player_in_branch(BRANCH_ABYSS))
        {
            if (!quiet)
                mpr("You aren't in the Abyss!");
            return false;
        }
        return true;

    case ABIL_LUGONU_CORRUPT:
        return !is_level_incorruptible(quiet);

    case ABIL_LUGONU_ABYSS_ENTER:
        if (player_in_branch(BRANCH_ABYSS) || brdepth[BRANCH_ABYSS] == -1)
        {
            if (!quiet)
                mpr("You're already here!");
            return false;
        }
        return true;

    case ABIL_SIF_MUNA_FORGET_SPELL:
        if (you.spell_no == 0)
        {
            if (!quiet)
                canned_msg(MSG_NO_SPELLS);
            return false;
        }
        return true;

    case ABIL_ASHENZARI_TRANSFER_KNOWLEDGE:
        if (all_skills_maxed(true))
        {
            if (!quiet)
                mpr("You have nothing more to learn.");
            return false;
        }
        return true;

    case ABIL_OKAWARU_FINESSE:
        if (stasis_blocks_effect(false,
                                 quiet ? NULL : "%s makes your neck tingle."))
        {
            return false;
        }
        return true;

    case ABIL_FEDHAS_EVOLUTION:
        return fedhas_check_evolve_flora(quiet);

    case ABIL_FEDHAS_SPAWN_SPORES:
    {
        const int retval = fedhas_check_corpse_spores(quiet);
        if (retval <= 0)
        {
            if (!quiet)
            {
                if (retval == 0)
                    mpr("No corpses are in range.");
                else
                    canned_msg(MSG_OK);
            }
            return false;
        }
        return true;
    }

    case ABIL_SPIT_POISON:
    case ABIL_BREATHE_FIRE:
    case ABIL_BREATHE_FROST:
    case ABIL_BREATHE_POISON:
    case ABIL_BREATHE_LIGHTNING:
    case ABIL_SPIT_ACID:
    case ABIL_BREATHE_POWER:
    case ABIL_BREATHE_STICKY_FLAME:
    case ABIL_BREATHE_STEAM:
    case ABIL_BREATHE_MEPHITIC:
        if (you.duration[DUR_BREATH_WEAPON])
        {
            if (!quiet)
                canned_msg(MSG_CANNOT_DO_YET);
            return false;
        }
        return true;

    case ABIL_BLINK:
    case ABIL_EVOKE_BLINK:
        if (you.no_tele(false, false, true))
        {
            if (!quiet)
            {
                if (you.species == SP_FORMICID)
                    mpr("You cannot teleport.");
                else
                    mpr("You cannot teleport right now.");
            }
            return false;
        }
        return true;

    case ABIL_EVOKE_BERSERK:
    case ABIL_TROG_BERSERK:
        return you.can_go_berserk(true, false, true)
               && (quiet || berserk_check_wielded_weapon());

    case ABIL_EVOKE_FOG:
        if (env.cgrid(you.pos()) != EMPTY_CLOUD)
        {
            if (!quiet)
                mpr("It's too cloudy to do that here.");
            return false;
        }
        return true;

    case ABIL_GOZAG_POTION_PETITION:
        return gozag_setup_potion_petition(quiet);

    case ABIL_GOZAG_CALL_MERCHANT:
        return gozag_setup_call_merchant(quiet);

    case ABIL_GOZAG_BRIBE_BRANCH:
        return gozag_check_bribe_branch(quiet);

    case ABIL_ERUPTION:
        if (you.duration[DUR_DEATHS_DOOR])
        {
            if (!quiet)
                mpr("You can't errupt while in Death's Door");
            return false;
        }

    // intentional fall-through
    case ABIL_TRAN_MAGMA:
        if (you.duration[DUR_MAGMA_DEPLETED])
        {
            if (!quiet)
                mpr("Your magma is depleted.");
            return false;
        }
        return true;

    default:
        return true;
    }
}

bool check_ability_possible(const ability_type ability, bool hungerCheck,
                            bool quiet)
{
    return _check_ability_possible(get_ability_def(ability), hungerCheck,
                                   quiet);
}

bool activate_talent(const talent& tal)
{
    if (you.berserk())
    {
        canned_msg(MSG_TOO_BERSERK);
        crawl_state.zero_turns_taken();
        return false;
    }

    // Doing these would outright kill the player.
    if (tal.which == ABIL_STOP_FLYING)
    {
        if (is_feat_dangerous(grd(you.pos()), false, true))
        {
            mpr("Stopping flight right now would be fatal!");
            crawl_state.zero_turns_taken();
            return false;
        }
    }
    else if (tal.which == ABIL_TRAN_BAT)
    {
        if (you.strength() <= 5
            && !yesno("Turning into a bat will reduce your strength to zero. Continue?", false, 'n'))
        {
            canned_msg(MSG_OK);
            crawl_state.zero_turns_taken();
            return false;
        }
    }
    else if (tal.which == ABIL_END_TRANSFORMATION)
    {
        if (feat_dangerous_for_form(TRAN_NONE, env.grid(you.pos())))
        {
            mprf("Turning back right now would cause you to %s!",
                 env.grid(you.pos()) == DNGN_LAVA ? "burn" : "drown");

            crawl_state.zero_turns_taken();
            return false;
        }
        if (you.form == TRAN_BAT && you.dex() <= 5
            && !yesno("Turning back will reduce your dexterity to zero. Continue?", false, 'n'))
        {
            canned_msg(MSG_OK);
            crawl_state.zero_turns_taken();
            return false;
        }
    }

    if ((tal.which == ABIL_EVOKE_BERSERK || tal.which == ABIL_TROG_BERSERK)
        && !you.can_go_berserk(true))
    {
        crawl_state.zero_turns_taken();
        return false;
    }

    if ((tal.which == ABIL_EVOKE_JUMP || tal.which == ABIL_JUMP)
        && !you.can_jump())
    {
        crawl_state.zero_turns_taken();
        return false;
    }

    if ((tal.which == ABIL_EVOKE_FLIGHT || tal.which == ABIL_TRAN_BAT || tal.which == ABIL_FLY)
        && !flight_allowed())
    {
        crawl_state.zero_turns_taken();
        return false;
    }

    // Some abilities don't need a hunger check.
    bool hungerCheck = true;
    switch (tal.which)
    {
        case ABIL_RENOUNCE_RELIGION:
        case ABIL_CONVERT_TO_BEOGH:
        case ABIL_STOP_FLYING:
        case ABIL_EVOKE_TURN_VISIBLE:
        case ABIL_END_TRANSFORMATION:
        case ABIL_DELAYED_FIREBALL:
        case ABIL_STOP_SINGING:
        case ABIL_MUMMY_RESTORATION:
        case ABIL_TRAN_BAT:
        case ABIL_BOTTLE_BLOOD:
        case ABIL_ASHENZARI_END_TRANSFER:
        case ABIL_ZIN_VITALISATION:
        case ABIL_GOZAG_POTION_PETITION:
            hungerCheck = false;
            break;
        default:
            break;
    }

    if (hungerCheck && !you.is_undead && !you_foodless()
        && you.hunger_state == HS_STARVING)
    {
        canned_msg(MSG_TOO_HUNGRY);
        crawl_state.zero_turns_taken();
        return false;
    }

    const ability_def& abil = get_ability_def(tal.which);

    // Check that we can afford to pay the costs.

    // Check gold first because while MP and HP can vary wildly within a few
    // turns, gold cannot.
    if (abil.gold_cost > 0 && !enough_gold(abil.gold_cost, false))
    {
        crawl_state.zero_turns_taken();
        return false;
    }

    // Note that mutation shenanigans might leave us with negative MP,
    // so don't fail in that case if there's no MP cost.
    if (abil.mp_cost > 0 && !enough_mp(abil.mp_cost, false, true))
    {
        crawl_state.zero_turns_taken();
        return false;
    }

    const int hpcost = abil.hp_cost.cost(you.hp_max);
    if (hpcost > 0 && !enough_hp(hpcost, false))
    {
        crawl_state.zero_turns_taken();
        return false;
    }

    const int zpcost = _zp_cost(abil);
    if (zpcost)
    {
        if (!enough_zp(zpcost, false))
        {
            crawl_state.zero_turns_taken();
            return false;
        }
    }

    if (!_check_ability_possible(abil, hungerCheck))
    {
        crawl_state.zero_turns_taken();
        return false;
    }

    // No turning back now... {dlb}
    if (random2avg(100, 3) < tal.fail)
    {
        mpr("You fail to use your ability.");
        you.turn_is_over = true;
        return false;
    }

    const bool success = _do_ability(abil);
    if (success)
    {
        practise(EX_USED_ABIL, abil.ability);
        _pay_ability_costs(abil, zpcost);
        count_action(tal.is_invocation ? CACT_INVOKE : CACT_ABIL, abil.ability);
    }

    return success;
}

static int _calc_breath_ability_range(ability_type ability)
{
    // Following monster draconian abilities.
    switch (ability)
    {
    case ABIL_BREATHE_FIRE:         return 6;
    case ABIL_BREATHE_FROST:        return 6;
    case ABIL_BREATHE_MEPHITIC:     return 7;
    case ABIL_BREATHE_LIGHTNING:    return 8;
    case ABIL_SPIT_ACID:            return 8;
    case ABIL_BREATHE_POWER:        return 8;
    case ABIL_BREATHE_STICKY_FLAME: return 1;
    case ABIL_BREATHE_STEAM:        return 7;
    case ABIL_BREATHE_POISON:       return 7;
    default:
        die("Bad breath type!");
        break;
    }
    return -2;
}

static bool _sticky_flame_can_hit(const actor *act)
{
    if (act->is_monster())
    {
        const monster* mons = act->as_monster();
        bolt testbeam;
        testbeam.thrower = KILL_YOU;
        zappy(ZAP_BREATHE_STICKY_FLAME, 100, testbeam);

        return !testbeam.ignores_monster(mons);
    }
    else
        return false;
}

static bool _do_ability(const ability_def& abil)
{
    int power;
    dist abild;
    bolt beam;
    dist spd;

    direction_chooser_args args;
    args.restricts = DIR_TARGET;
    args.needs_path = false;
    args.may_target_monster = false;

    // Note: the costs will not be applied until after this switch
    // statement... it's assumed that only failures have returned! - bwr
    switch (abil.ability)
    {
    case ABIL_MAKE_FUNGUS:
        if (count_allies() > MAX_MONSTERS / 2)
        {
            mpr("Mushrooms don't grow well in such thickets.");
            return false;
        }
        args.top_prompt="Center fungus circle where?";
        direction(abild, args);
        if (!abild.isValid)
        {
            if (abild.isCancel)
            canned_msg(MSG_OK);
            return false;
        }
        for (adjacent_iterator ai(abild.target); ai; ++ai)
        {
            place_monster(mgen_data(MONS_FUNGUS, BEH_FRIENDLY, &you, 0, 0, *ai,
                          you.pet_target), true);
        }
        break;

    // Begin ZotDef allies
    case ABIL_MAKE_PLANT:
    case ABIL_MAKE_OKLOB_SAPLING:
    case ABIL_MAKE_OKLOB_PLANT:
    case ABIL_MAKE_BURNING_BUSH:
    case ABIL_MAKE_ICE_STATUE:
    case ABIL_MAKE_OCS:
    case ABIL_MAKE_SILVER_STATUE:
    case ABIL_MAKE_CURSE_SKULL:
    case ABIL_MAKE_LIGHTNING_SPIRE:
        if (!create_zotdef_ally(_monster_for_ability(abil),
            _zd_mons_description_for_ability(abil).c_str()))
        {
            return false;
        }
        break;
    // End ZotDef Allies

    case ABIL_MAKE_TELEPORT:
        you_teleport_now(true);
        break;

    // ZotDef traps
    case ABIL_MAKE_ARROW_TRAP:
    case ABIL_MAKE_BOLT_TRAP:
    case ABIL_MAKE_SPEAR_TRAP:
    case ABIL_MAKE_NEEDLE_TRAP:
    case ABIL_MAKE_NET_TRAP:
    case ABIL_MAKE_ALARM_TRAP:
    case ABIL_MAKE_BLADE_TRAP:
        if (!create_trap(_trap_for_ability(abil)))
            return false;
        break;
    // End ZotDef traps

    case ABIL_MAKE_OKLOB_CIRCLE:
        args.top_prompt = "Center oklob circle where?";
        direction(abild, args);
        if (!abild.isValid)
        {
            if (abild.isCancel)
            canned_msg(MSG_OK);
            return false;
        }
        for (adjacent_iterator ai(abild.target); ai; ++ai)
        {
            place_monster(mgen_data(MONS_OKLOB_PLANT, BEH_FRIENDLY, &you, 0, 0,
                          *ai, you.pet_target), true);
        }
        break;

    case ABIL_MAKE_ACQUIRE_GOLD:
        acquirement(OBJ_GOLD, AQ_SCROLL);
        break;

    case ABIL_MAKE_ACQUIREMENT:
        acquirement(OBJ_RANDOM, AQ_SCROLL);
        break;

    case ABIL_MAKE_WATER:
        zotdef_create_pond(you.pos(), 3);
        break;

    case ABIL_MAKE_BAZAAR:
    {
        // Early exit: don't clobber important features.
        if (is_critical_feature(grd(you.pos())))
        {
            mpr("The dungeon trembles momentarily.");
            return false;
        }

        // Generate a portal to something.
        const map_def *mapidx = random_map_for_tag("zotdef_bazaar", false);
        if (mapidx && dgn_safe_place_map(mapidx, false, true, you.pos()))
            mpr("A mystic portal forms.");
        else
        {
            mpr("A buggy portal flickers into view, then vanishes.");
            return false;
        }

        break;
    }

    case ABIL_MAKE_ALTAR:
        if (!zotdef_create_altar())
        {
            mpr("The dungeon dims for a moment.");
            return false;
        }
        break;

    case ABIL_MAKE_GRENADES:
        if (create_monster(
               mgen_data(MONS_GIANT_SPORE, BEH_FRIENDLY, &you, 6, 0,
                         you.pos(), you.pet_target,
                         0)))
        {
            mpr("You create a living grenade.");
        }
        if (create_monster(
               mgen_data(MONS_GIANT_SPORE, BEH_FRIENDLY, &you, 6, 0,
                         you.pos(), you.pet_target,
                         0)))
        {
            mpr("You create a living grenade.");
        }
        break;

    case ABIL_REMOVE_CURSE:
        remove_curse();
        lose_stat(STAT_RANDOM, 1, true, "zot ability");
        break;

    case ABIL_MUMMY_RESTORATION:
    {
        mpr("You infuse your body with magical energy.");
        bool did_restore = restore_stat(STAT_ALL, 0, false);

        const int oldhpmax = you.hp_max;
        unrot_hp(9999);
        if (you.hp_max > oldhpmax)
            did_restore = true;

        // If nothing happened, don't take one max MP, don't use a turn.
        if (!did_restore)
        {
            canned_msg(MSG_NOTHING_HAPPENS);
            return false;
        }

        break;
    }

    case ABIL_JUMP:
        if (!_jump_player(player_mutation_level(MUT_JUMP) + 2))
            return false;

        you.increase_duration(DUR_EXHAUSTED, 3 + random2(10)
                              + random2(30 - you.experience_level));
        break;

    case ABIL_RECHARGING:
        if (recharge_wand() <= 0)
            return false; // fail message is already given
        break;

    case ABIL_DIG:
        if (!you.digging)
        {
            you.digging = true;
            mpr("You extend your mandibles.");
        }
        else
        {
            mpr("You are already prepared to dig.");
            return false;
        }
        break;

    case ABIL_SHAFT_SELF:
        if (you.can_do_shaft_ability(false))
        {
            if (yesno("Are you sure you want to shaft yourself?", true, 'n'))
                start_delay(DELAY_SHAFT_SELF, 1);
            else
                return false;
        }
        else
            return false;
        break;

    case ABIL_DELAYED_FIREBALL:
    {
        // Note: Power level of ball calculated at release. - bwr
        power = calc_spell_power(SPELL_DELAYED_FIREBALL, true);
        beam.range = spell_range(SPELL_FIREBALL, power);

        targetter_beam tgt(&you, beam.range, ZAP_FIREBALL, power, 1, 1);

        if (!spell_direction(spd, beam, DIR_NONE, TARG_HOSTILE, beam.range,
                             true, true, false, NULL,
                             "Aiming: <white>Delayed Fireball</white>",
                             false, &tgt))
        {
            return false;
        }

        if (!zapping(ZAP_FIREBALL, power, beam, true, NULL, false))
            return false;

        // Only one allowed, since this is instantaneous. - bwr
        you.attribute[ATTR_DELAYED_FIREBALL] = 0;
        break;
    }

    case ABIL_SPIT_POISON:      // Naga + spit poison mutation
        power = you.experience_level
                + player_mutation_level(MUT_SPIT_POISON) * 5
                + (you.species == SP_NAGA) * 10;
        beam.range = 6;         // following Venom Bolt

        if (!spell_direction(abild, beam)
            || !player_tracer(ZAP_SPIT_POISON, power, beam))
        {
            return false;
        }
        else
        {
            zapping(ZAP_SPIT_POISON, power, beam);
            zin_recite_interrupt();
            you.set_duration(DUR_BREATH_WEAPON, 3 + random2(5));
        }
        break;

    case ABIL_EVOKE_TELEPORTATION:    // ring of teleportation
        you_teleport();
        break;

    case ABIL_BREATHE_STICKY_FLAME:
    {
        targetter_splash hitfunc(&you);
        beam.range = 1;
        if (!spell_direction(abild, beam,
                             DIR_NONE, TARG_HOSTILE, 0, true, true, false,
                             NULL, NULL, false,
                             &hitfunc))
        {
            return false;
        }

        if (stop_attack_prompt(hitfunc, "spit at", _sticky_flame_can_hit))
            return false;

        zapping(ZAP_BREATHE_STICKY_FLAME, (you.form == TRAN_DRAGON) ?
                2 * you.experience_level : you.experience_level,
            beam, false, "You spit a glob of burning liquid.");

        zin_recite_interrupt();
        you.increase_duration(DUR_BREATH_WEAPON,
                      3 + random2(10) + random2(30 - you.experience_level));
        break;
    }

    case ABIL_BREATHE_FIRE:
    case ABIL_BREATHE_FROST:
    case ABIL_BREATHE_POISON:
    case ABIL_SPIT_ACID:
    case ABIL_BREATHE_POWER:
    case ABIL_BREATHE_STEAM:
    case ABIL_BREATHE_MEPHITIC:
        beam.range = _calc_breath_ability_range(abil.ability);
        if (!spell_direction(abild, beam))
            return false;

    case ABIL_BREATHE_LIGHTNING: // not targeted
        switch (abil.ability)
        {
        case ABIL_BREATHE_FIRE:
            power = you.experience_level
                    + player_mutation_level(MUT_BREATHE_FLAMES) * 4;

            if (you.form == TRAN_DRAGON)
                power += 12;

            snprintf(info, INFO_SIZE, "You breathe a blast of fire%c",
                     (power < 15) ? '.':'!');

            if (!zapping(ZAP_BREATHE_FIRE, power, beam, true, info))
                return false;
            break;

        case ABIL_BREATHE_FROST:
            if (!zapping(ZAP_BREATHE_FROST,
                 (you.form == TRAN_DRAGON) ?
                     2 * you.experience_level : you.experience_level,
                 beam, true,
                         "You exhale a wave of freezing cold."))
            {
                return false;
            }
            break;

        case ABIL_BREATHE_POISON:
            if (!zapping(ZAP_BREATHE_POISON, you.experience_level, beam, true,
                         "You exhale a blast of poison gas."))
            {
                return false;
            }
            break;

        case ABIL_BREATHE_LIGHTNING:
            mpr("You breathe a wild blast of lightning!");
            disc_of_storms(true);
            break;

        case ABIL_SPIT_ACID:
            if (!zapping(ZAP_BREATHE_ACID,
                (you.form == TRAN_DRAGON) ?
                    2 * you.experience_level : you.experience_level,
                beam, true, "You spit a glob of acid."))
            {
                return false;
            }
            break;

        case ABIL_BREATHE_POWER:
            if (!zapping(ZAP_BREATHE_POWER,
                (you.form == TRAN_DRAGON) ?
                    2 * you.experience_level : you.experience_level,
                beam, true,
                         "You spit a bolt of dispelling energy."))
            {
                return false;
            }
            break;

        case ABIL_BREATHE_STICKY_FLAME:
            if (!zapping(ZAP_BREATHE_STICKY_FLAME,
                (you.form == TRAN_DRAGON) ?
                    2 * you.experience_level : you.experience_level,
                beam, true,
                         "You spit a glob of burning liquid."))
            {
                return false;
            }
            break;

        case ABIL_BREATHE_STEAM:
            if (!zapping(ZAP_BREATHE_STEAM,
                (you.form == TRAN_DRAGON) ?
                    2 * you.experience_level : you.experience_level,
                beam, true,
                         "You exhale a blast of scalding steam."))
            {
                return false;
            }
            break;

        case ABIL_BREATHE_MEPHITIC:
            if (!zapping(ZAP_BREATHE_MEPHITIC,
                (you.form == TRAN_DRAGON) ?
                    2 * you.experience_level : you.experience_level,
                beam, true,
                         "You exhale a blast of noxious fumes."))
            {
                return false;
            }
            break;

        default:
            break;
        }

        zin_recite_interrupt();
        you.increase_duration(DUR_BREATH_WEAPON,
                      3 + random2(10) + random2(30 - you.experience_level));

        if (abil.ability == ABIL_BREATHE_STEAM
            || abil.ability == ABIL_SPIT_ACID)
        {
            you.duration[DUR_BREATH_WEAPON] /= 2;
        }

        break;

    case ABIL_EVOKE_BLINK:      // randarts
    case ABIL_BLINK:            // mutation
        random_blink(true);
        break;

    case ABIL_EVOKE_BERSERK:    // amulet of rage, randarts
        you.go_berserk(true);
        break;

    // Fly (tengu/drac) - permanent at high XL
    case ABIL_FLY:
        if (you.racial_permanent_flight())
        {
            you.attribute[ATTR_PERM_FLIGHT] = 1;
            float_player();
            if (you.species == SP_TENGU)
                mpr("You feel very comfortable in the air.");
        }
        else
            cast_fly(you.experience_level * 4);
        break;

    // DEMONIC POWERS:
    case ABIL_HELLFIRE:
        if (your_spells(SPELL_HELLFIRE,
                        you.experience_level * 10, false) == SPRET_ABORT)
        {
            return false;
        }
        break;

    case ABIL_EVOKE_TURN_INVISIBLE:     // ring, randarts, darkness items
        potion_effect(POT_INVISIBILITY, you.skill(SK_EVOCATIONS, 2) + 5);
        contaminate_player(1000 + random2(2000), true);
        break;

    case ABIL_EVOKE_TURN_VISIBLE:
        ASSERT(!you.attribute[ATTR_INVIS_UNCANCELLABLE]);
        mpr("You feel less transparent.");
        you.duration[DUR_INVIS] = 1;
        break;

    case ABIL_EVOKE_FLIGHT:             // ring, boots, randarts
        ASSERT(you.form != TRAN_TREE);
        if (you.wearing_ego(EQ_ALL_ARMOUR, SPARM_FLYING))
        {
            bool standing = !you.airborne();
            you.attribute[ATTR_PERM_FLIGHT] = 1;
            if (standing)
                float_player();
            else
                mpr("You feel more buoyant.");
        }
        else
            fly_player(you.skill(SK_EVOCATIONS, 2) + 30);
        break;
    case ABIL_EVOKE_JUMP:
    {
        if (!_jump_player(4))
            return false;

        you.increase_duration(DUR_EXHAUSTED, 3 + random2(10)
                              + random2(30 - you.skill(SK_EVOCATIONS, 1)));
        break;
    }
    case ABIL_EVOKE_FOG:     // cloak of the Thief
        mpr("With a swish of your cloak, you release a cloud of fog.");
        big_cloud(random_smoke_type(), &you, you.pos(), 50, 8 + random2(8));
        break;

    case ABIL_EVOKE_TELEPORT_CONTROL:
        cast_teleport_control(30 + you.skill(SK_EVOCATIONS, 2), false);
        break;

    case ABIL_STOP_SINGING:
        you.duration[DUR_SONG_OF_SLAYING] = 0;
        mpr("You stop singing.");
        break;

    case ABIL_STOP_FLYING:
        you.duration[DUR_FLIGHT] = 0;
        you.attribute[ATTR_PERM_FLIGHT] = 0;
        land_player();
        break;

    case ABIL_END_TRANSFORMATION:
        you.time_taken = div_rand_round(you.time_taken * 3, 2);
        untransform();
        break;

    // INVOCATIONS:
    case ABIL_ZIN_RECITE:
    {
        if (zin_check_recite_to_monsters())
        {
            you.attribute[ATTR_RECITE_TYPE] = (recite_type) random2(NUM_RECITE_TYPES); // This is just flavor
            you.attribute[ATTR_RECITE_SEED] = random2(2187); // 3^7
            you.attribute[ATTR_RECITE_HP]   = you.hp;
            you.duration[DUR_RECITE] = 3 * BASELINE_DELAY;
            mprf("You clear your throat and prepare to recite.");
        }
        else
        {
            canned_msg(MSG_OK);
            return false;
        }
        break;
    }
    case ABIL_ZIN_VITALISATION:
        zin_recite_interrupt();
        zin_vitalisation();
        break;

    case ABIL_ZIN_IMPRISON:
    {
        beam.range = LOS_RADIUS;
        if (!spell_direction(spd, beam, DIR_TARGET, TARG_HOSTILE, 0, false))
            return false;

        if (beam.target == you.pos())
        {
            mpr("You cannot imprison yourself!");
            return false;
        }

        monster* mons = monster_at(beam.target);

        if (mons == NULL || !you.can_see(mons))
        {
            mpr("There is no monster there to imprison!");
            return false;
        }

        if (mons_is_firewood(mons) || mons_is_conjured(mons->type))
        {
            mpr("You cannot imprison that!");
            return false;
        }

        if (mons->friendly() || mons->good_neutral())
        {
            mpr("You cannot imprison a law-abiding creature!");
            return false;
        }

        zin_recite_interrupt();
        power = 3 + (roll_dice(5, you.skill(SK_INVOCATIONS, 5) + 12) / 26);

        if (!cast_imprison(power, mons, -GOD_ZIN))
            return false;
        break;
    }

    case ABIL_ZIN_SANCTUARY:
        zin_recite_interrupt();
        if (!zin_sanctuary())
            return false;
        break;

    case ABIL_ZIN_CURE_ALL_MUTATIONS:
        zin_recite_interrupt();
        zin_remove_all_mutations();
        break;

    case ABIL_TSO_DIVINE_SHIELD:
        tso_divine_shield();
        break;

    case ABIL_TSO_CLEANSING_FLAME:
        cleansing_flame(10 + you.skill_rdiv(SK_INVOCATIONS, 7, 6),
                        CLEANSING_FLAME_INVOCATION, you.pos(), &you);
        break;

    case ABIL_TSO_SUMMON_DIVINE_WARRIOR:
        summon_holy_warrior(you.skill(SK_INVOCATIONS, 4), false);
        break;

    case ABIL_KIKU_RECEIVE_CORPSES:
        kiku_receive_corpses(you.skill(SK_NECROMANCY, 4));
        break;

    case ABIL_KIKU_TORMENT:
        if (!kiku_take_corpse())
        {
            mpr("There are no corpses to sacrifice!");
            return false;
        }
        simple_god_message(" torments the living!");
        torment(&you, TORMENT_KIKUBAAQUDGHA, you.pos());
        break;

    case ABIL_YRED_INJURY_MIRROR:
        if (yred_injury_mirror())
            mpr("Another wave of unholy energy enters you.");
        else
        {
            mprf("You offer yourself to %s, and fill with unholy energy.",
                 god_name(you.religion).c_str());
        }
        you.duration[DUR_MIRROR_DAMAGE] = 9 * BASELINE_DELAY
                     + random2avg(you.piety * BASELINE_DELAY, 2) / 10;
        break;

    case ABIL_YRED_ANIMATE_REMAINS:
    case ABIL_YRED_ANIMATE_DEAD:
        yred_animate_remains_or_dead();
        break;

    case ABIL_YRED_RECALL_UNDEAD_SLAVES:
        start_recall(1);
        break;

    case ABIL_YRED_DRAIN_LIFE:
        cast_los_attack_spell(SPELL_DRAIN_LIFE, you.skill_rdiv(SK_INVOCATIONS),
                              &you, true);
        break;

    case ABIL_YRED_ENSLAVE_SOUL:
    {
        god_acting gdact;
        power = you.skill(SK_INVOCATIONS, 4);
        beam.range = LOS_RADIUS;

        if (!spell_direction(spd, beam))
            return false;


        if (beam.target == you.pos())
        {
            mpr("Your soul already belongs to Yredelemnul.");
            return false;
        }

        monster* mons = monster_at(beam.target);
        if (mons == NULL || !you.can_see(mons)
            || !ench_flavour_affects_monster(BEAM_ENSLAVE_SOUL, mons))
        {
            mpr("You see nothing there to enslave the soul of!");
            return false;
        }

        // The monster can be no more than lightly wounded/damaged.
        if (mons_get_damage_level(mons) > MDAM_LIGHTLY_DAMAGED)
        {
            simple_monster_message(mons, "'s soul is too badly injured.");
            return false;
        }

        if (!zapping(ZAP_ENSLAVE_SOUL, power, beam))
            return false;
        break;
    }

    case ABIL_SIF_MUNA_CHANNEL_ENERGY:
        mpr("You channel some magical energy.");

        inc_mp(1 + random2(you.skill_rdiv(SK_INVOCATIONS, 1, 4) + 2));
        break;

    case ABIL_OKAWARU_HEROISM:
        mprf(MSGCH_DURATION, you.duration[DUR_HEROISM]
             ? "You feel more confident with your borrowed prowess."
             : "You gain the combat prowess of a mighty hero.");

        you.increase_duration(DUR_HEROISM,
            35 + random2(you.skill(SK_INVOCATIONS, 8)), 80);
        you.redraw_evasion      = true;
        you.redraw_armour_class = true;
        break;

    case ABIL_OKAWARU_FINESSE:
        if (stasis_blocks_effect(true, "%s emits a piercing whistle.",
                                 20, "%s makes your neck tingle."))
        {
            // Identify the amulet and spend costs - finesse will be aborted
            // for free with an identified amulet.
            break;
        }

        mprf(MSGCH_DURATION, you.duration[DUR_FINESSE]
             ? "Your hands get new energy."
             : "You can now deal lightning-fast blows.");

        you.increase_duration(DUR_FINESSE,
            40 + random2(you.skill(SK_INVOCATIONS, 8)), 80);

        did_god_conduct(DID_HASTY, 8); // Currently irrelevant.
        break;

    case ABIL_MAKHLEB_MINOR_DESTRUCTION:
        beam.range = 8;

        if (!spell_direction(spd, beam))
            return false;

        power = you.skill(SK_INVOCATIONS, 1)
                + random2(1 + you.skill(SK_INVOCATIONS, 1))
                + random2(1 + you.skill(SK_INVOCATIONS, 1));

        // Since the actual beam is random, check with BEAM_MMISSILE and the
        // highest range possible.
        if (!player_tracer(ZAP_DEBUGGING_RAY, power, beam, 8))
            return false;

        switch (random2(5))
        {
        case 0: zapping(ZAP_THROW_FLAME, power, beam); break;
        case 1: zapping(ZAP_PAIN,  power, beam); break;
        case 2: zapping(ZAP_STONE_ARROW, power, beam); break;
        case 3: zapping(ZAP_SHOCK, power, beam); break;
        case 4: zapping(ZAP_BREATHE_ACID, power/2, beam); break;
        }
        break;

    case ABIL_MAKHLEB_LESSER_SERVANT_OF_MAKHLEB:
        summon_demon_type(random_choose(MONS_HELLWING, MONS_NEQOXEC,
                          MONS_ORANGE_DEMON, MONS_SMOKE_DEMON, MONS_YNOXINUL, -1),
                          20 + you.skill(SK_INVOCATIONS, 3), GOD_MAKHLEB);
        break;

    case ABIL_MAKHLEB_MAJOR_DESTRUCTION:
        beam.range = 6;

        if (!spell_direction(spd, beam))
            return false;

        power = you.skill(SK_INVOCATIONS, 3)
                + random2(1 + you.skill(SK_INVOCATIONS, 1))
                + random2(1 + you.skill(SK_INVOCATIONS, 1));

        // Since the actual beam is random, check with BEAM_MMISSILE and the
        // highest range possible.
        if (!player_tracer(ZAP_DEBUGGING_RAY, power, beam, 8))
            return false;

        {
            zap_type ztype =
                random_choose(ZAP_BOLT_OF_FIRE,
                              ZAP_FIREBALL,
                              ZAP_LIGHTNING_BOLT,
                              ZAP_STICKY_FLAME,
                              ZAP_IRON_SHOT,
                              ZAP_BOLT_OF_DRAINING,
                              ZAP_ORB_OF_ELECTRICITY,
                              -1);
            zapping(ztype, power, beam);
        }
        break;

    case ABIL_MAKHLEB_GREATER_SERVANT_OF_MAKHLEB:
        summon_demon_type(random_choose(MONS_EXECUTIONER, MONS_GREEN_DEATH,
                          MONS_BLIZZARD_DEMON, MONS_BALRUG, MONS_CACODEMON, -1),
                          20 + you.skill(SK_INVOCATIONS, 3), GOD_MAKHLEB);
        break;

    case ABIL_TROG_BURN_SPELLBOOKS:
        if (!trog_burn_spellbooks())
            return false;
        break;

    case ABIL_TROG_BERSERK:
        // Trog abilities don't use or train invocations.
        you.go_berserk(true);
        break;

    case ABIL_TROG_REGEN_MR:
        // Trog abilities don't use or train invocations.
        trog_do_trogs_hand(you.piety / 2);
        break;

    case ABIL_TROG_BROTHERS_IN_ARMS:
        // Trog abilities don't use or train invocations.
        summon_berserker(you.piety +
                         random2(you.piety/4) - random2(you.piety/4),
                         &you);
        break;

    case ABIL_SIF_MUNA_FORGET_SPELL:
        if (cast_selective_amnesia() <= 0)
            return false;
        break;

    case ABIL_ELYVILON_LIFESAVING:
        if (you.duration[DUR_LIFESAVING])
            mpr("You renew your call for help.");
        else
        {
            mprf("You beseech %s to protect your life.",
                 god_name(you.religion).c_str());
        }
        // Might be a decrease, this is intentional (like Yred).
        you.duration[DUR_LIFESAVING] = 9 * BASELINE_DELAY
                     + random2avg(you.piety * BASELINE_DELAY, 2) / 10;
        break;

    case ABIL_ELYVILON_LESSER_HEALING_SELF:
    case ABIL_ELYVILON_LESSER_HEALING_OTHERS:
    {
        const bool self = (abil.ability == ABIL_ELYVILON_LESSER_HEALING_SELF);
        int pow = 3 + (you.skill_rdiv(SK_INVOCATIONS, 1, 6));
#if TAG_MAJOR_VERSION == 34
        if (self && you.species == SP_DJINNI)
            pow /= 2;
#endif
        if (cast_healing(pow,
                         3 + (int) ceil(you.skill(SK_INVOCATIONS, 1) / 6.0),
                         true, self ? you.pos() : coord_def(0, 0), !self,
                         self ? TARG_NUM_MODES : TARG_INJURED_FRIEND) < 0)
        {
            return false;
        }

        break;
    }

    case ABIL_ELYVILON_PURIFICATION:
        elyvilon_purification();
        break;

    case ABIL_ELYVILON_GREATER_HEALING_SELF:
    case ABIL_ELYVILON_GREATER_HEALING_OTHERS:
    {
        const bool self = (abil.ability == ABIL_ELYVILON_GREATER_HEALING_SELF);

        int pow = 10 + (you.skill_rdiv(SK_INVOCATIONS, 1, 3));
#if TAG_MAJOR_VERSION == 34
        if (self && you.species == SP_DJINNI)
            pow /= 2;
#endif
        if (cast_healing(pow,
                         10 + (int) ceil(you.skill(SK_INVOCATIONS, 1) / 3.0),
                         true, self ? you.pos() : coord_def(0, 0), !self,
                         self ? TARG_NUM_MODES : TARG_INJURED_FRIEND) < 0)
        {
            return false;
        }
        break;
    }

    case ABIL_ELYVILON_DIVINE_VIGOUR:
        if (!elyvilon_divine_vigour())
            return false;
        break;

    case ABIL_LUGONU_ABYSS_EXIT:
        down_stairs(DNGN_EXIT_ABYSS);
        break;

    case ABIL_LUGONU_BEND_SPACE:
        lugonu_bend_space();
        break;

    case ABIL_LUGONU_BANISH:
        beam.range = LOS_RADIUS;

        if (!spell_direction(spd, beam))
            return false;

        if (beam.target == you.pos())
        {
            mpr("You cannot banish yourself!");
            return false;
        }

        if (!zapping(ZAP_BANISHMENT, 16 + you.skill(SK_INVOCATIONS, 8), beam,
                     true))
        {
            return false;
        }
        break;

    case ABIL_LUGONU_CORRUPT:
        if (!lugonu_corrupt_level(300 + you.skill(SK_INVOCATIONS, 15)))
            return false;
        break;

    case ABIL_LUGONU_ABYSS_ENTER:
    {
        // Deflate HP.
        dec_hp(random2avg(you.hp, 2), false);

        // Deflate MP.
        if (you.magic_points)
            dec_mp(random2avg(you.magic_points, 2));

        bool note_status = notes_are_active();
        activate_notes(false);  // This banishment shouldn't be noted.
        banished();
        activate_notes(note_status);
        break;
    }
    case ABIL_NEMELEX_DRAW_ONE:
        if (!choose_deck_and_draw())
            return false;
        break;

    case ABIL_NEMELEX_PEEK_TWO:
        if (!deck_peek())
            return false;
        break;

    case ABIL_NEMELEX_TRIPLE_DRAW:
        if (!deck_triple_draw())
            return false;
        break;

    case ABIL_NEMELEX_DEAL_FOUR:
        if (!deck_deal())
            return false;
        break;

    case ABIL_NEMELEX_STACK_FIVE:
        if (!deck_stack())
            return false;
        break;

    case ABIL_BEOGH_SMITING:
        if (your_spells(SPELL_SMITING, 12 + skill_bump(SK_INVOCATIONS, 6),
                        false) == SPRET_ABORT)
        {
            return false;
        }
        break;

    case ABIL_BEOGH_GIFT_ITEM:
        if (!beogh_gift_item())
            return false;
        break;

    case ABIL_BEOGH_RECALL_ORCISH_FOLLOWERS:
        start_recall(2);
        break;

    case ABIL_STOP_RECALL:
        mpr("You stop recalling your allies.");
        end_recall();
        break;

    case ABIL_FEDHAS_SUNLIGHT:
        if (!fedhas_sunlight())
        {
            canned_msg(MSG_OK);
            return false;
        }
        break;

    case ABIL_FEDHAS_PLANT_RING:
        if (!fedhas_plant_ring_from_fruit())
            return false;
        break;

    case ABIL_FEDHAS_RAIN:
        if (!fedhas_rain(you.pos()))
        {
            canned_msg(MSG_NOTHING_HAPPENS);
            return false;
        }
        break;

    case ABIL_FEDHAS_SPAWN_SPORES:
        ASSERT(fedhas_corpse_spores() > 0);
        break;

    case ABIL_FEDHAS_EVOLUTION:
        fedhas_evolve_flora();
        break;

    case ABIL_TRAN_BAT:
        if (!transform(100, TRAN_BAT))
        {
            crawl_state.zero_turns_taken();
            return false;
        }
        break;

    case ABIL_BOTTLE_BLOOD:
        if (!butchery(-1, true))
            return false;
        break;

    case ABIL_TRAN_MAGMA:
        if (!transform(100, TRAN_MAGMA))
        {
            crawl_state.zero_turns_taken();
            return false;
        }
        break;

    case ABIL_ERUPTION:
        magma_form_eruption();
        break;

    case ABIL_JIYVA_CALL_JELLY:
    {
        mgen_data mg(MONS_JELLY, BEH_STRICT_NEUTRAL, 0, 0, 0, you.pos(),
                     MHITNOT, 0, GOD_JIYVA);

        mg.non_actor_summoner = "Jiyva";

        if (!create_monster(mg))
            return false;
        break;
    }

    case ABIL_JIYVA_JELLY_PARALYSE:
        jiyva_paralyse_jellies();
        break;

    case ABIL_JIYVA_SLIMIFY:
    {
        const item_def* const weapon = you.weapon();
        const string msg = (weapon) ? weapon->name(DESC_YOUR)
                                    : ("your " + you.hand_name(true));
        mprf(MSGCH_DURATION, "A thick mucus forms on %s.", msg.c_str());
        you.increase_duration(DUR_SLIMIFY,
                              random2avg(you.piety / 4, 2) + 3, 100);
        break;
    }

    case ABIL_JIYVA_CURE_BAD_MUTATION:
        jiyva_remove_bad_mutation();
        break;

    case ABIL_CHEIBRIADOS_TIME_STEP:
        cheibriados_time_step(you.skill(SK_INVOCATIONS, 10) * you.piety / 100);
        break;

    case ABIL_CHEIBRIADOS_TIME_BEND:
        cheibriados_time_bend(16 + you.skill(SK_INVOCATIONS, 8));
        break;

    case ABIL_CHEIBRIADOS_DISTORTION:
        cheibriados_temporal_distortion();
        break;

    case ABIL_CHEIBRIADOS_SLOUCH:
        if (!cheibriados_slouch(0))
        {
            canned_msg(MSG_OK);
            return false;
        }
        break;

    case ABIL_ASHENZARI_SCRYING:
        if (you.duration[DUR_SCRYING])
            mpr("You extend your astral sight.");
        else
            mpr("You gain astral sight.");
        you.duration[DUR_SCRYING] = 100 + random2avg(you.piety * 2, 2);
        you.xray_vision = true;
        break;

    case ABIL_ASHENZARI_TRANSFER_KNOWLEDGE:
        if (!ashenzari_transfer_knowledge())
        {
            canned_msg(MSG_OK);
            return false;
        }
        break;

    case ABIL_ASHENZARI_END_TRANSFER:
        ashenzari_end_transfer();
        break;

    case ABIL_DITHMENOS_SHADOW_STEP:
        if (!dithmenos_shadow_step())
        {
            canned_msg(MSG_OK);
            return false;
        }
        break;

    case ABIL_DITHMENOS_SHADOW_FORM:
        if (!transform(you.skill(SK_INVOCATIONS, 2), TRAN_SHADOW))
        {
            crawl_state.zero_turns_taken();
            return false;
        }
        break;

    case ABIL_GOZAG_POTION_PETITION:
        run_uncancel(UNC_POTION_PETITION, 0);
        break;

    case ABIL_GOZAG_CALL_MERCHANT:
        run_uncancel(UNC_CALL_MERCHANT, 0);
        break;

    case ABIL_GOZAG_BRIBE_BRANCH:
        if (!gozag_bribe_branch())
            return false;
        break;

    case ABIL_QAZLAL_UPHEAVAL:
        if (!qazlal_upheaval(coord_def()))
            return false;
        break;

    case ABIL_QAZLAL_ELEMENTAL_FORCE:
        qazlal_elemental_force();
        break;

    case ABIL_QAZLAL_DISASTER_AREA:
        if (!qazlal_disaster_area())
            return false;

    case ABIL_IGNI_FIREBRAND_WEAPON:
    {
        beam.range = LOS_RADIUS;

        if (!spell_direction(spd, beam))
            return false;

        if (beam.target == you.pos())
        {
            if (!igni_firebrand_player_weapon())
                return false;
        }
        else
        {
            if (!igni_firebrand_monster_weapon(monster_at(beam.target)))
                return false;
        }
        break;
    }

    case ABIL_IGNI_FIRE_FORTRESS:
        if (!igni_fire_fortress())
        {
            canned_msg(MSG_NOTHING_HAPPENS);
            crawl_state.zero_turns_taken();
            return false;
        }
        break;

    case ABIL_IGNI_DIVINE_BELLOWS:
        igni_divine_bellows();
        break;

    case ABIL_IGNI_ARTEFACTIZE_WEAPON:
        if (!igni_artefactize_weapon())
        {
            crawl_state.zero_turns_taken();
            return false;
        }
        break;

    case ABIL_RENOUNCE_RELIGION:
        if (yesno("Really renounce your faith, foregoing its fabulous benefits?",
                  false, 'n')
            && yesno("Are you sure you won't change your mind later?",
                     false, 'n'))
        {
            excommunication();
        }
        else
        {
            canned_msg(MSG_OK);
            return false;
        }
        break;

    case ABIL_CONVERT_TO_BEOGH:
        god_pitch(GOD_BEOGH);
        if (you_worship(GOD_BEOGH))
        {
            spare_beogh_convert();
            break;
        }
        return false;

    case ABIL_NON_ABILITY:
        mpr("Sorry, you can't do that.");
        break;

    default:
        die("invalid ability");
    }

    return true;
}

// [ds] Increase piety cost for god abilities that are particularly
// overpowered in Sprint. Yes, this is a hack. No, I don't care.
static int _scale_piety_cost(ability_type abil, int original_cost)
{
    // Abilities that have aroused our ire earn 2.5x their classic
    // Crawl piety cost.
    return (crawl_state.game_is_sprint()
            && (abil == ABIL_TROG_BROTHERS_IN_ARMS
                || abil == ABIL_MAKHLEB_GREATER_SERVANT_OF_MAKHLEB))
           ? div_rand_round(original_cost * 5, 2)
           : original_cost;
}

// We pass in ability ZP cost as it may have changed during the exercise
// of the ability (if the cost is scaled, for example)
static void _pay_ability_costs(const ability_def& abil, int zpcost)
{
    if (abil.flags & ABFLAG_INSTANT)
    {
        you.turn_is_over = false;
        you.elapsed_time_at_last_input = you.elapsed_time;
        update_turn_count();
    }
    else
        you.turn_is_over = true;

    const int food_cost  = abil.food_cost + random2avg(abil.food_cost, 2);
    const int piety_cost =
        _scale_piety_cost(abil.ability, abil.piety_cost.cost());
    const int hp_cost    = abil.hp_cost.cost(you.hp_max);

    dprf("Cost: mp=%d; hp=%d; food=%d; piety=%d; gold=%d",
         abil.mp_cost, hp_cost, food_cost, piety_cost, abil.gold_cost);

    if (abil.mp_cost)
    {
        dec_mp(abil.mp_cost);
        if (abil.flags & ABFLAG_PERMANENT_MP)
            rot_mp(1);
    }

    if (abil.hp_cost)
    {
        dec_hp(hp_cost, false);
        if (abil.flags & ABFLAG_PERMANENT_HP)
            rot_hp(hp_cost);
    }

    if (zpcost)
    {
        you.zot_points -= zpcost;
        you.redraw_experience = true;
    }

    if (abil.gold_cost)
        you.gold -= abil.gold_cost;

    if (abil.flags & ABFLAG_HEX_MISCAST)
    {
        MiscastEffect(&you, NON_MONSTER, SPTYP_HEXES, 10, 90,
                      "power out of control", NH_DEFAULT);
    }
    if (abil.flags & ABFLAG_NECRO_MISCAST)
    {
        MiscastEffect(&you, NON_MONSTER, SPTYP_NECROMANCY, 10, 90,
                      "power out of control");
    }
    if (abil.flags & ABFLAG_NECRO_MISCAST_MINOR)
    {
        MiscastEffect(&you, NON_MONSTER, SPTYP_NECROMANCY, 5, 90,
                      "power out of control");
    }
    if (abil.flags & ABFLAG_TLOC_MISCAST)
    {
        MiscastEffect(&you, NON_MONSTER, SPTYP_TRANSLOCATION, 10, 90,
                      "power out of control");
    }
    if (abil.flags & ABFLAG_TRMT_MISCAST)
    {
        MiscastEffect(&you, NON_MONSTER, SPTYP_TRANSMUTATION, 10, 90,
                      "power out of control");
    }
    if (abil.flags & ABFLAG_LEVEL_DRAIN)
        adjust_level(-1);

    if (food_cost)
        make_hungry(food_cost, false, true);

    if (piety_cost)
        lose_piety(piety_cost);
}

int choose_ability_menu(const vector<talent>& talents)
{
#ifdef USE_TILE_LOCAL
    const bool text_only = false;
#else
    const bool text_only = true;
#endif

    ToggleableMenu abil_menu(MF_SINGLESELECT | MF_ANYPRINTABLE
                             | MF_TOGGLE_ACTION | MF_ALWAYS_SHOW_MORE,
                             text_only);

    abil_menu.set_highlighter(NULL);
#ifdef USE_TILE_LOCAL
    {
        // Hack like the one in spl-cast.cc:list_spells() to align the title.
        ToggleableMenuEntry* me =
            new ToggleableMenuEntry("  Ability - do what?                 "
                                    "Cost                         Failure",
                                    "  Ability - describe what?           "
                                    "Cost                         Failure",
                                    MEL_ITEM);
        me->colour = BLUE;
        abil_menu.add_entry(me);
    }
#else
    abil_menu.set_title(
        new ToggleableMenuEntry("  Ability - do what?                 "
                                "Cost                         Failure",
                                "  Ability - describe what?           "
                                "Cost                         Failure",
                                MEL_TITLE));
#endif
    abil_menu.set_tag("ability");
    abil_menu.add_toggle_key('!');
    abil_menu.add_toggle_key('?');
    abil_menu.menu_action = Menu::ACT_EXECUTE;

    if (crawl_state.game_is_hints())
    {
        // XXX: This could be buggy if you manage to pick up lots and
        // lots of abilities during hints mode.
        abil_menu.set_more(hints_abilities_info());
    }
    else
    {
        abil_menu.set_more(formatted_string::parse_string(
                           "Press '<w>!</w>' or '<w>?</w>' to toggle "
                           "between ability selection and description."));
    }

    int numbers[52];
    for (int i = 0; i < 52; ++i)
        numbers[i] = i;

    bool found_invocations = false;
    bool found_zotdef = false;

    // First add all non-invocation, non-zotdef abilities.
    for (unsigned int i = 0; i < talents.size(); ++i)
    {
        if (talents[i].is_invocation)
            found_invocations = true;
        else if (talents[i].is_zotdef)
            found_zotdef = true;
        else
        {
            ToggleableMenuEntry* me =
                new ToggleableMenuEntry(describe_talent(talents[i]),
                                        describe_talent(talents[i]),
                                        MEL_ITEM, 1, talents[i].hotkey);
            me->data = &numbers[i];
#ifdef USE_TILE
            me->add_tile(tile_def(tileidx_ability(talents[i].which), TEX_GUI));
#endif
            // Only check this here, since your god can't hate its own abilities
            if (god_hates_ability(talents[i].which, you.religion))
                me->colour = COL_FORBIDDEN;
            abil_menu.add_entry(me);
        }
    }

    if (found_zotdef)
    {
#ifdef USE_TILE_LOCAL
        ToggleableMenuEntry* subtitle =
            new ToggleableMenuEntry("    Zot Defence -",
                                    "    Zot Defence -", MEL_ITEM);
        subtitle->colour = BLUE;
        abil_menu.add_entry(subtitle);
#else
        abil_menu.add_entry(
            new ToggleableMenuEntry("    Zot Defence - ",
                                    "    Zot Defence - ", MEL_SUBTITLE));
#endif
        for (unsigned int i = 0; i < talents.size(); ++i)
        {
            if (talents[i].is_zotdef)
            {
                ToggleableMenuEntry* me =
                    new ToggleableMenuEntry(describe_talent(talents[i]),
                                            describe_talent(talents[i]),
                                            MEL_ITEM, 1, talents[i].hotkey);
                me->data = &numbers[i];
#ifdef USE_TILE
                me->add_tile(tile_def(tileidx_ability(talents[i].which),
                                      TEX_GUI));
#endif
                abil_menu.add_entry(me);
            }
        }
    }

    if (found_invocations)
    {
#ifdef USE_TILE_LOCAL
        ToggleableMenuEntry* subtitle =
            new ToggleableMenuEntry("    Invocations - ",
                                    "    Invocations - ", MEL_ITEM);
        subtitle->colour = BLUE;
        abil_menu.add_entry(subtitle);
#else
        abil_menu.add_entry(
            new ToggleableMenuEntry("    Invocations - ",
                                    "    Invocations - ", MEL_SUBTITLE));
#endif
        for (unsigned int i = 0; i < talents.size(); ++i)
        {
            if (talents[i].is_invocation)
            {
                ToggleableMenuEntry* me =
                    new ToggleableMenuEntry(describe_talent(talents[i]),
                                            describe_talent(talents[i]),
                                            MEL_ITEM, 1, talents[i].hotkey);
                me->data = &numbers[i];
#ifdef USE_TILE
                me->add_tile(tile_def(tileidx_ability(talents[i].which),
                                      TEX_GUI));
#endif
                abil_menu.add_entry(me);
            }
        }
    }

    while (true)
    {
        vector<MenuEntry*> sel = abil_menu.show(false);
        if (!crawl_state.doing_prev_cmd_again)
            redraw_screen();
        if (sel.empty())
            return -1;

        ASSERT(sel.size() == 1);
        ASSERT(sel[0]->hotkeys.size() == 1);
        int selected = *(static_cast<int*>(sel[0]->data));

        if (abil_menu.menu_action == Menu::ACT_EXAMINE)
            _print_talent_description(talents[selected]);
        else
            return *(static_cast<int*>(sel[0]->data));
    }
}

string describe_talent(const talent& tal)
{
    ASSERT(tal.which != ABIL_NON_ABILITY);

    char* failure = failure_rate_to_string(tal.fail);

    ostringstream desc;
    desc << left
         << chop_string(ability_name(tal.which), 32)
         << chop_string(make_cost_description(tal.which), 29)
         << chop_string(failure, 8);
    free(failure);
    return desc.str();
}

static void _add_talent(vector<talent>& vec, const ability_type ability,
                        bool check_confused)
{
    const talent t = get_talent(ability, check_confused);
    if (t.which != ABIL_NON_ABILITY)
        vec.push_back(t);
}

/**
 * Return all relevant talents that the player has.
 *
 * Currently the only abilities that are affected by include_unusable are god
 * abilities (affect by e.g. penance or silence).
 * @param check_confused If true, abilities that don't work when confused will
 *                       be excluded.
 * @param include_unusable If true, abilities that are currently unusable will
 *                         be excluded.
 * @return  A vector of talent structs.
 */
vector<talent> your_talents(bool check_confused, bool include_unusable)
{
    vector<talent> talents;

    // zot defence abilities; must also be updated in player.cc when these levels are changed
    if (crawl_state.game_is_zotdef())
    {
        if (you.experience_level >= 2)
            _add_talent(talents, ABIL_MAKE_OKLOB_SAPLING, check_confused);
        if (you.experience_level >= 3)
            _add_talent(talents, ABIL_MAKE_ARROW_TRAP, check_confused);
        if (you.experience_level >= 4)
            _add_talent(talents, ABIL_MAKE_PLANT, check_confused);
        if (you.experience_level >= 4)
            _add_talent(talents, ABIL_REMOVE_CURSE, check_confused);
        if (you.experience_level >= 5)
            _add_talent(talents, ABIL_MAKE_BURNING_BUSH, check_confused);
        if (you.experience_level >= 6)
            _add_talent(talents, ABIL_MAKE_ALTAR, check_confused);
        if (you.experience_level >= 6)
            _add_talent(talents, ABIL_MAKE_GRENADES, check_confused);
        if (you.experience_level >= 7)
            _add_talent(talents, ABIL_MAKE_OKLOB_PLANT, check_confused);
        if (you.experience_level >= 8)
            _add_talent(talents, ABIL_MAKE_NET_TRAP, check_confused);
        if (you.experience_level >= 9)
            _add_talent(talents, ABIL_MAKE_ICE_STATUE, check_confused);
        if (you.experience_level >= 10)
            _add_talent(talents, ABIL_MAKE_SPEAR_TRAP, check_confused);
        if (you.experience_level >= 11)
            _add_talent(talents, ABIL_MAKE_ALARM_TRAP, check_confused);
        if (you.experience_level >= 12)
            _add_talent(talents, ABIL_MAKE_FUNGUS, check_confused);
        if (you.experience_level >= 13)
            _add_talent(talents, ABIL_MAKE_BOLT_TRAP, check_confused);
        if (you.experience_level >= 14)
            _add_talent(talents, ABIL_MAKE_OCS, check_confused);
        if (you.experience_level >= 15)
            _add_talent(talents, ABIL_MAKE_NEEDLE_TRAP, check_confused);
        if (you.experience_level >= 16 && !player_has_orb())
            _add_talent(talents, ABIL_MAKE_TELEPORT, check_confused);
        if (you.experience_level >= 17)
            _add_talent(talents, ABIL_MAKE_WATER, check_confused);
        if (you.experience_level >= 19)
            _add_talent(talents, ABIL_MAKE_LIGHTNING_SPIRE, check_confused);
        if (you.experience_level >= 20)
            _add_talent(talents, ABIL_MAKE_SILVER_STATUE, check_confused);
        // gain bazaar and gold together
        if (you.experience_level >= 21)
            _add_talent(talents, ABIL_MAKE_BAZAAR, check_confused);
        if (you.experience_level >= 21)
            _add_talent(talents, ABIL_MAKE_ACQUIRE_GOLD, check_confused);
        if (you.experience_level >= 22)
            _add_talent(talents, ABIL_MAKE_OKLOB_CIRCLE, check_confused);
        if (you.experience_level >= 24)
            _add_talent(talents, ABIL_MAKE_ACQUIREMENT, check_confused);
        if (you.experience_level >= 25)
            _add_talent(talents, ABIL_MAKE_BLADE_TRAP, check_confused);
        if (you.experience_level >= 26)
            _add_talent(talents, ABIL_MAKE_CURSE_SKULL, check_confused);
        // 27 was: Make teleport trap
    }

    // Species-based abilities.
    if (you.species == SP_MUMMY && you.experience_level >= 13)
        _add_talent(talents, ABIL_MUMMY_RESTORATION, check_confused);

    if (you.species == SP_DEEP_DWARF)
        _add_talent(talents, ABIL_RECHARGING, check_confused);

    if (you.species == SP_FORMICID)
    {
        _add_talent(talents, ABIL_DIG, check_confused);
        if ((!crawl_state.game_is_sprint() || brdepth[you.where_are_you] > 1)
            && !crawl_state.game_is_zotdef())
        {
            _add_talent(talents, ABIL_SHAFT_SELF, check_confused);
        }
    }

    if (player_mutation_level(MUT_JUMP))
        _add_talent(talents, ABIL_JUMP, check_confused);

    // Spit Poison. Nagas can upgrade to Breathe Poison.
    if (you.species == SP_NAGA)
    {
        _add_talent(talents, player_mutation_level(MUT_BREATHE_POISON) ?
                    ABIL_BREATHE_POISON : ABIL_SPIT_POISON, check_confused);
    }
    else if (player_mutation_level(MUT_SPIT_POISON))
        _add_talent(talents, ABIL_SPIT_POISON, check_confused);

    if (player_genus(GENPC_DRACONIAN))
    {
        ability_type ability = ABIL_NON_ABILITY;
        switch (you.species)
        {
        case SP_GREEN_DRACONIAN:   ability = ABIL_BREATHE_MEPHITIC;     break;
        case SP_RED_DRACONIAN:     ability = ABIL_BREATHE_FIRE;         break;
        case SP_WHITE_DRACONIAN:   ability = ABIL_BREATHE_FROST;        break;
        case SP_YELLOW_DRACONIAN:  ability = ABIL_SPIT_ACID;            break;
        case SP_BLACK_DRACONIAN:   ability = ABIL_BREATHE_LIGHTNING;    break;
        case SP_PURPLE_DRACONIAN:  ability = ABIL_BREATHE_POWER;        break;
        case SP_PALE_DRACONIAN:    ability = ABIL_BREATHE_STEAM;        break;
        case SP_MOTTLED_DRACONIAN: ability = ABIL_BREATHE_STICKY_FLAME; break;
        default: break;
        }

        // Draconians don't maintain their original breath weapons
        // if shapechanged into a non-dragon form.
        if (form_changed_physiology() && you.form != TRAN_DRAGON)
            ability = ABIL_NON_ABILITY;

        if (ability != ABIL_NON_ABILITY)
            _add_talent(talents, ability, check_confused);
    }

    if (you.species == SP_VAMPIRE && you.experience_level >= 3
        && you.hunger_state <= HS_SATIATED
        && you.form != TRAN_BAT)
    {
        _add_talent(talents, ABIL_TRAN_BAT, check_confused);
    }

    if (you.species == SP_VAMPIRE && you.experience_level >= 6)
        _add_talent(talents, ABIL_BOTTLE_BLOOD, false);

    if ((you.species == SP_TENGU && you.experience_level >= 5
         || player_mutation_level(MUT_BIG_WINGS)) && !you.airborne()
        || you.racial_permanent_flight() && !you.attribute[ATTR_PERM_FLIGHT]
#if TAG_MAJOR_VERSION == 34
           && you.species != SP_DJINNI
#endif
           )
    {
        // Tengu can fly, but only from the ground
        // (until level 15, when it becomes permanent until revoked).
        // Black draconians and gargoyles get permaflight at XL 14, but they
        // don't get the tengu movement/evasion bonuses and they don't get
        // temporary flight before then.
        // Other dracs can mutate big wings whenever for temporary flight.
        _add_talent(talents, ABIL_FLY, check_confused);
    }

    if (you.species == SP_CHERUFE && you.experience_level >= 8
        && you.form != TRAN_MAGMA)
    {
        _add_talent(talents, ABIL_TRAN_MAGMA, check_confused);
    }

    if (you.form == TRAN_MAGMA)
        _add_talent(talents, ABIL_ERUPTION, check_confused);

    if (you.attribute[ATTR_PERM_FLIGHT] && you.racial_permanent_flight())
        _add_talent(talents, ABIL_STOP_FLYING, check_confused);

    // Mutations
    if (player_mutation_level(MUT_HURL_HELLFIRE))
        _add_talent(talents, ABIL_HELLFIRE, check_confused);

    if (you.duration[DUR_TRANSFORMATION] && !you.transform_uncancellable)
        _add_talent(talents, ABIL_END_TRANSFORMATION, check_confused);

    if (player_mutation_level(MUT_BLINK))
        _add_talent(talents, ABIL_BLINK, check_confused);

    // Religious abilities.
    vector<ability_type> abilities = get_god_abilities(include_unusable);
    for (unsigned int i = 0; i < abilities.size(); ++i)
        _add_talent(talents, abilities[i], check_confused);

    // And finally, the ability to opt-out of your faith {dlb}:
    if (!you_worship(GOD_NO_GOD)
        && (include_unusable || !silenced(you.pos())))
    {
        _add_talent(talents, ABIL_RENOUNCE_RELIGION, check_confused);
    }

    if (env.level_state & LSTATE_BEOGH && can_convert_to_beogh())
        _add_talent(talents, ABIL_CONVERT_TO_BEOGH, check_confused);

    //jmf: Check for breath weapons - they're exclusive of each other, I hope!
    //     Make better ones come first.
    if (you.species != SP_RED_DRACONIAN &&
        ((you.form == TRAN_DRAGON
         && dragon_form_dragon_type() == MONS_FIRE_DRAGON)
         || player_mutation_level(MUT_BREATHE_FLAMES)))
    {
        _add_talent(talents, ABIL_BREATHE_FIRE, check_confused);
    }

    // Checking for unreleased Delayed Fireball.
    if (you.attribute[ ATTR_DELAYED_FIREBALL ])
        _add_talent(talents, ABIL_DELAYED_FIREBALL, check_confused);

    if (you.duration[DUR_SONG_OF_SLAYING])
        _add_talent(talents, ABIL_STOP_SINGING, check_confused);

    // Evocations from items.
    if (you.scan_artefacts(ARTP_BLINK))
        _add_talent(talents, ABIL_EVOKE_BLINK, check_confused);

    if (you.scan_artefacts(ARTP_FOG))
        _add_talent(talents, ABIL_EVOKE_FOG, check_confused);

    if (you.evokable_berserk())
        _add_talent(talents, ABIL_EVOKE_BERSERK, check_confused);

    if (you.evokable_invis() && !you.attribute[ATTR_INVIS_UNCANCELLABLE])
    {
        // Now you can only turn invisibility off if you have an
        // activatable item.  Wands and potions will have to time
        // out. -- bwr
        if (you.duration[DUR_INVIS])
            _add_talent(talents, ABIL_EVOKE_TURN_VISIBLE, check_confused);
        else
            _add_talent(talents, ABIL_EVOKE_TURN_INVISIBLE, check_confused);
    }

    if (you.evokable_flight())
    {
        // Has no effect on permanently flying Tengu.
        if (!you.permanent_flight() || !you.racial_permanent_flight())
        {
            // You can still evoke perm flight if you have temporary one.
            if (!you.flight_mode()
                || !you.attribute[ATTR_PERM_FLIGHT]
                   && you.wearing_ego(EQ_ALL_ARMOUR, SPARM_FLYING))
            {
                _add_talent(talents, ABIL_EVOKE_FLIGHT, check_confused);
            }
            // Now you can only turn flight off if you have an
            // activatable item.  Potions and spells will have to time
            // out.
            if (you.flight_mode() && !you.attribute[ATTR_FLIGHT_UNCANCELLABLE])
                _add_talent(talents, ABIL_STOP_FLYING, check_confused);
        }
    }

    if (you.evokable_jump())
        _add_talent(talents, ABIL_EVOKE_JUMP, check_confused);

    if (you.wearing(EQ_RINGS, RING_TELEPORTATION)
        && !crawl_state.game_is_sprint())
    {
        _add_talent(talents, ABIL_EVOKE_TELEPORTATION, check_confused);
    }

    if (you.wearing(EQ_RINGS, RING_TELEPORT_CONTROL))
        _add_talent(talents, ABIL_EVOKE_TELEPORT_CONTROL, check_confused);

    // Find hotkeys for the non-hotkeyed talents.
    for (unsigned int i = 0; i < talents.size(); ++i)
    {
        // Skip preassigned hotkeys.
        if (talents[i].hotkey != 0)
            continue;

        // Try to find a free hotkey for i, starting from Z.
        for (int k = 51; k >= 0; ++k)
        {
            const int kkey = index_to_letter(k);
            bool good_key = true;

            // Check that it doesn't conflict with other hotkeys.
            for (unsigned int j = 0; j < talents.size(); ++j)
            {
                if (talents[j].hotkey == kkey)
                {
                    good_key = false;
                    break;
                }
            }

            if (good_key)
            {
                talents[i].hotkey = k;
                you.ability_letter_table[k] = talents[i].which;
                break;
            }
        }
        // In theory, we could be left with an unreachable ability
        // here (if you have 53 or more abilities simultaneously).
    }

    return talents;
}

// Note: we're trying for a behaviour where the player gets
// to keep their assigned invocation slots if they get excommunicated
// and then rejoin (but if they spend time with another god we consider
// the old invocation slots void and erase them).  We also try to
// protect any bindings the character might have made into the
// traditional invocation slots (A-E and X). -- bwr
static void _set_god_ability_helper(ability_type abil, char letter)
{
    int i;
    const int index = letter_to_index(letter);

    for (i = 0; i < 52; i++)
        if (you.ability_letter_table[i] == abil)
            break;

    if (i == 52)    // Ability is not already assigned.
    {
        // If slot is unoccupied, move in.
        if (you.ability_letter_table[index] == ABIL_NON_ABILITY)
            you.ability_letter_table[index] = abil;
    }
}

// Return GOD_NO_GOD if it isn't a god ability, otherwise return
// the index of the god.
static int _is_god_ability(ability_type abil)
{
    if (abil == ABIL_NON_ABILITY)
        return GOD_NO_GOD;

    for (int i = 0; i < NUM_GODS; ++i)
        for (int j = 0; j < MAX_GOD_ABILITIES; ++j)
        {
            if (god_abilities[i][j] == abil)
                return i;
        }

    return GOD_NO_GOD;
}

void set_god_ability_slots()
{
    ASSERT(!you_worship(GOD_NO_GOD));

    _set_god_ability_helper(ABIL_RENOUNCE_RELIGION, 'X');

    // Clear out other god invocations.
    for (int i = 0; i < 52; i++)
    {
        const int god = _is_god_ability(you.ability_letter_table[i]);
        if (god != GOD_NO_GOD && god != you.religion)
            you.ability_letter_table[i] = ABIL_NON_ABILITY;
    }

    // Finally, add in current god's invocations in traditional slots.
    int num = 0;
    if (you_worship(GOD_ELYVILON))
    {
        _set_god_ability_helper(ABIL_ELYVILON_LESSER_HEALING_OTHERS,
                                'a' + num++);
    }
    if (you_worship(GOD_CHEIBRIADOS))
    {
        _set_god_ability_helper(ABIL_CHEIBRIADOS_TIME_BEND,
                                'a' + num++);
    }

    for (int i = 0; i < MAX_GOD_ABILITIES; ++i)
    {
        if (god_abilities[you.religion][i] != ABIL_NON_ABILITY)
        {
            _set_god_ability_helper(god_abilities[you.religion][i],
                                    'a' + num++);

            if (you_worship(GOD_ELYVILON))
            {
                if (god_abilities[you.religion][i]
                        == ABIL_ELYVILON_LESSER_HEALING_SELF)
                {
                    _set_god_ability_helper(ABIL_ELYVILON_LIFESAVING, 'p');
                }
                else if (god_abilities[you.religion][i]
                            == ABIL_ELYVILON_GREATER_HEALING_OTHERS)
                {
                    _set_god_ability_helper(ABIL_ELYVILON_GREATER_HEALING_SELF,
                                            'a' + num++);
                }
            }
            else if (you_worship(GOD_YREDELEMNUL))
            {
                if (god_abilities[you.religion][i]
                        == ABIL_YRED_RECALL_UNDEAD_SLAVES)
                {
                    _set_god_ability_helper(ABIL_YRED_INJURY_MIRROR,
                                            'a' + num++);
                }
            }
        }
    }
}

// Returns an index (0-51) if successful, -1 if you should
// just use the next one.
static int _find_ability_slot(const ability_def &abil)
{
    for (int slot = 0; slot < 52; slot++)
        // Placeholder handling, part 2: The ability we have might
        // correspond to a placeholder, in which case the ability letter
        // table will contain that placeholder.  Convert the latter to
        // its corresponding ability before comparing the two, so that
        // we'll find the placeholder's index properly.
        if (_fixup_ability(you.ability_letter_table[slot]) == abil.ability)
            return slot;

    // No requested slot, find new one and make it preferred.

    // Skip over a-e (invocations), a-g for Elyvilon, a-E for ZotDef
    int first_slot = letter_to_index('f');
    if (you_worship(GOD_ELYVILON))
        first_slot = letter_to_index('h');
    if (abil.flags & ABFLAG_ZOTDEF)
        first_slot = letter_to_index('F'); // for *some* memory compat.

    if (abil.ability == ABIL_ZIN_CURE_ALL_MUTATIONS)
        first_slot = letter_to_index('W');
    if (abil.ability == ABIL_CONVERT_TO_BEOGH)
        first_slot = letter_to_index('Y');

    for (int slot = first_slot; slot < 52; ++slot)
    {
        if (you.ability_letter_table[slot] == ABIL_NON_ABILITY)
        {
            you.ability_letter_table[slot] = abil.ability;
            return slot;
        }
    }

    // If we can't find anything else, try a-e.
    for (int slot = first_slot - 1; slot >= 0; --slot)
    {
        if (you.ability_letter_table[slot] == ABIL_NON_ABILITY)
        {
            you.ability_letter_table[slot] = abil.ability;
            return slot;
        }
    }

    // All letters are assigned.
    return -1;
}

vector<ability_type> get_god_abilities(bool include_unusable, bool ignore_piety)
{
    vector<ability_type> abilities;
    if (you_worship(GOD_TROG) && (include_unusable || !silenced(you.pos())))
        abilities.push_back(ABIL_TROG_BURN_SPELLBOOKS);
    else if (you_worship(GOD_ELYVILON) && (include_unusable || !silenced(you.pos())))
        abilities.push_back(ABIL_ELYVILON_LESSER_HEALING_OTHERS);
    else if (you_worship(GOD_CHEIBRIADOS) && (include_unusable
                                              || !(silenced(you.pos())
                                                   || player_under_penance())))
    {
        abilities.push_back(ABIL_CHEIBRIADOS_TIME_BEND);
    }
    else if (you.transfer_skill_points > 0)
        abilities.push_back(ABIL_ASHENZARI_END_TRANSFER);

    // Remaining abilities are unusable if under penance, or if silenced if not
    // Nemelex abilities.
    if (!include_unusable && (player_under_penance()
                              || silenced(you.pos()) && !you_worship(GOD_NEMELEX_XOBEH)))
    {
        return abilities;
    }

    for (int i = 0; i < MAX_GOD_ABILITIES; ++i)
    {
        if (!you_worship(GOD_GOZAG) && you.piety < piety_breakpoint(i)
            && !ignore_piety)
        {
            continue;
        }

        const ability_type abil =
            _fixup_ability(god_abilities[you.religion][i]);
        if (abil == ABIL_NON_ABILITY
            || brdepth[BRANCH_ABYSS] == -1
               && (abil == ABIL_LUGONU_ABYSS_EXIT
                   || abil == ABIL_LUGONU_ABYSS_ENTER))
        {
            continue;
        }

        abilities.push_back(abil);
        if (abil == ABIL_ELYVILON_LESSER_HEALING_SELF)
            abilities.push_back(ABIL_ELYVILON_LIFESAVING);
        else if (abil == ABIL_ELYVILON_GREATER_HEALING_OTHERS)
            abilities.push_back(ABIL_ELYVILON_GREATER_HEALING_SELF);
        else if (abil == ABIL_YRED_RECALL_UNDEAD_SLAVES
                 || abil == ABIL_STOP_RECALL && you_worship(GOD_YREDELEMNUL))
        {
            abilities.push_back(ABIL_YRED_INJURY_MIRROR);
        }
    }

    if (you_worship(GOD_ZIN)
        && you.piety >= piety_breakpoint(5)
        && !you.one_time_ability_used[GOD_ZIN])
    {
        abilities.push_back(ABIL_ZIN_CURE_ALL_MUTATIONS);
    }

    return abilities;
}

////////////////////////////////////////////////////////////////////////
// generic_cost

int generic_cost::cost() const
{
    return base + (add > 0 ? random2avg(add, rolls) : 0);
}

int scaling_cost::cost(int max) const
{
    return (value < 0) ? (-value) : ((value * max + 500) / 1000);
}

bool _jump_player(int jump_range)
{
    coord_def landing;
    direction_chooser_args args;
    targetter_jump tgt(&you, dist_range(jump_range));
    dist jdirect;

    args.restricts = DIR_JUMP;
    args.mode = TARG_HOSTILE;
    args.just_looking = false;
    args.needs_path = true;
    args.may_target_monster = true;
    args.may_target_self = false;
    args.target_prefix = NULL;
    args.top_prompt = "Aiming: <white>Jump Attack</white>";
    args.behaviour = NULL;
    args.cancel_at_self = true;
    args.hitfunc = &tgt;
    args.range = jump_range;
    direction(jdirect, args);
    if (!jdirect.isValid)
    {
        // Check for user cancel.
        canned_msg(MSG_OK);
        return false;
    }
    return fight_jump(&you, actor_at(jdirect.target), jdirect.target,
                      tgt.landing_site, tgt.additional_sites,
                      tgt.jump_is_blocked);
}<|MERGE_RESOLUTION|>--- conflicted
+++ resolved
@@ -372,19 +372,11 @@
       9, 0, 500, generic_cost::fixed(35), 0, 0, ABFLAG_PAIN},
 
     // Nemelex
-<<<<<<< HEAD
     { ABIL_NEMELEX_DRAW_ONE, "Draw One", 2, 0, 0, 0, 0, 0, ABFLAG_NONE},
     { ABIL_NEMELEX_PEEK_TWO, "Peek at Two", 3, 0, 0, 1, 0, 0, ABFLAG_INSTANT},
     { ABIL_NEMELEX_TRIPLE_DRAW, "Triple Draw", 2, 0, 100, 2, 0, 0, ABFLAG_NONE},
-    { ABIL_NEMELEX_DEAL_FOUR, "Deal Four", 8, 0, 200, 10, 0, 0, ABFLAG_NONE},
+    { ABIL_NEMELEX_DEAL_FOUR, "Deal Four", 8, 0, 200, 8, 0, 0, ABFLAG_NONE},
     { ABIL_NEMELEX_STACK_FIVE, "Stack Five", 5, 0, 250, 10, 0, 0, ABFLAG_NONE},
-=======
-    { ABIL_NEMELEX_DRAW_ONE, "Draw One", 2, 0, 0, 0, 0, ABFLAG_NONE},
-    { ABIL_NEMELEX_PEEK_TWO, "Peek at Two", 3, 0, 0, 1, 0, ABFLAG_INSTANT},
-    { ABIL_NEMELEX_TRIPLE_DRAW, "Triple Draw", 2, 0, 100, 2, 0, ABFLAG_NONE},
-    { ABIL_NEMELEX_DEAL_FOUR, "Deal Four", 8, 0, 200, 8, 0, ABFLAG_NONE},
-    { ABIL_NEMELEX_STACK_FIVE, "Stack Five", 5, 0, 250, 10, 0, ABFLAG_NONE},
->>>>>>> c5dd9327
 
     // Beogh
     { ABIL_BEOGH_SMITING, "Smiting",

/**
 * @file
 * @brief Functions related to special abilities.
**/

#include "AppHdr.h"

#include "ability.h"

#include <cctype>
#include <cmath>
#include <cstdio>
#include <cstring>
#include <iomanip>
#include <sstream>

#include "abyss.h"
#include "acquire.h"
#include "areas.h"
#include "branch.h"
#include "butcher.h"
#include "chardump.h"
#include "cloud.h"
#include "coordit.h"
#include "database.h"
#include "decks.h"
#include "delay.h"
#include "describe.h"
#include "directn.h"
#include "dungeon.h"
#include "evoke.h"
#include "exercise.h"
#include "food.h"
#include "godabil.h"
#include "godcompanions.h"
#include "godconduct.h"
#include "godprayer.h"
#include "godwrath.h"
#include "hints.h"
#include "invent.h"
#include "itemprop.h"
#include "items.h"
#include "item_use.h"
#include "libutil.h"
#include "macro.h"
#include "maps.h"
#include "menu.h"
#include "message.h"
#include "misc.h"
#include "mon-place.h"
#include "mutation.h"
#include "notes.h"
#include "options.h"
#include "output.h"
#include "player-stats.h"
#include "potion.h"
#include "prompt.h"
#include "religion.h"
#include "skills.h"
#include "spl-cast.h"
#include "spl-clouds.h"
#include "spl-damage.h"
#include "spl-goditem.h"
#include "spl-miscast.h"
#include "spl-other.h"
#include "spl-selfench.h"
#include "spl-summoning.h"
#include "spl-transloc.h"
#include "stairs.h"
#include "state.h"
#include "stepdown.h"
#include "stringutil.h"
#include "target.h"
#include "terrain.h"
#include "tilepick.h"
#include "transform.h"
#include "traps.h"
#include "uncancel.h"
#include "unicode.h"
#include "view.h"

enum class abflag
{
    NONE                = 0x00000000,
    BREATH              = 0x00000001, // ability uses DUR_BREATH_WEAPON
    DELAY               = 0x00000002, // ability has its own delay
    PAIN                = 0x00000004, // ability must hurt player (ie torment)
    PIETY               = 0x00000008, // ability has its own piety cost
    EXHAUSTION          = 0x00000010, // fails if you.exhausted
    INSTANT             = 0x00000020, // doesn't take time to use
    PERMANENT_HP        = 0x00000040, // costs permanent HPs
    PERMANENT_MP        = 0x00000080, // costs permanent MPs
    CONF_OK             = 0x00000100, // can use even if confused
    FRUIT               = 0x00000200, // ability requires fruit
    VARIABLE_FRUIT      = 0x00000400, // ability requires fruit or piety
    VARIABLE_MP         = 0x00000800, // costs a variable amount of MP
                        //0x00001000,
                        //0x00002000,
                        //0x00004000,
                        //0x00008000,
                        //0x00010000,
                        //0x00020000,
    REMOVE_CURSE_SCROLL = 0x00040000, // Uses ?rc
    SKILL_DRAIN         = 0x00080000, // drains skill levels
    GOLD                = 0x00100000, // costs gold
    SACRIFICE           = 0x00200000, // sacrifice (Ru)
    HOSTILE             = 0x00400000, // failure summons a hostile (Makhleb)
};
DEF_BITFIELD(ability_flags, abflag);

struct generic_cost
{
    int base, add, rolls;

    generic_cost(int num)
        : base(num), add(num == 0 ? 0 : (num + 1) / 2 + 1), rolls(1)
    {
    }
    generic_cost(int num, int _add, int _rolls = 1)
        : base(num), add(_add), rolls(_rolls)
    {
    }
    static generic_cost fixed(int fixed)
    {
        return generic_cost(fixed, 0, 1);
    }
    static generic_cost range(int low, int high, int _rolls = 1)
    {
        return generic_cost(low, high - low + 1, _rolls);
    }

    int cost() const PURE;

    operator bool () const { return base > 0 || add > 0; }
};

struct scaling_cost
{
    int value;

    scaling_cost(int permille) : value(permille) {}

    static scaling_cost fixed(int fixed)
    {
        return scaling_cost(-fixed);
    }

    int cost(int max) const;

    operator bool () const { return value != 0; }
};

/// What affects the failure chance of the ability?
enum fail_basis
{
    FAIL_XL,
    FAIL_EVO,
    FAIL_INVO,
    NUM_FAILS
};

/**
 * What skill is used to determine the player's god's invocations' failure
 * chance?
 *
 * XXX: deduplicate this with the similar code for divine titles, etc
 * (skills.cc:skill_title_by_rank, describe-god.cc:_get_god_misc_invo)
 *
 * IMPORTANT NOTE: functions that depend on this will be wrong if you aren't
 * currently worshipping a god that grants the given ability (e.g. in ?/A)!
 *
 * @return      The appropriate skill type; e.g. SK_INVOCATIONS.
 */
static skill_type _invo_skill()
{
    switch (you.religion)
    {
        case GOD_KIKUBAAQUDGHA:
            return SK_NECROMANCY;
        case GOD_PAKELLAS:
            return SK_EVOCATIONS;
        case GOD_ASHENZARI:
        case GOD_JIYVA:
        case GOD_GOZAG:
        case GOD_RU:
        case GOD_TROG:
            return SK_NONE; // ugh
        default:
            return SK_INVOCATIONS;
    }
}

/// How to determine the odds of the ability failing?
struct failure_info
{
    /// what determines the variable portion of failure: e.g. xl, evo, invo
    fail_basis basis;
    /// base failure chance
    int base_chance;
    /// multiplier to skill/xl; subtracted from base fail chance
    int variable_fail_mult;
    /// denominator to piety; subtracted from base fail chance if invo
    int piety_fail_denom;

    /**
     * What's the chance of the ability failing if the player tries to use it
     * right now?
     *
     * See spl-cast.cc:_get_true_fail_rate() for details on what this 'chance'
     * actually means.
     *
     * @return  A failure chance; may be outside the 0-100 range.
     */
    int chance() const
    {
        switch (basis)
        {
        case FAIL_XL:
            return base_chance - you.experience_level * variable_fail_mult;
        case FAIL_EVO:
            return base_chance - you.skill(SK_EVOCATIONS, variable_fail_mult);
        case FAIL_INVO:
        {
            const int sk_mod = _invo_skill() == SK_NONE ? 0 :
                                 you.skill(_invo_skill(), variable_fail_mult);
            const int piety_mod
                = piety_fail_denom ? you.piety / piety_fail_denom : 0;
            return base_chance - sk_mod - piety_mod;
        }
        default:
            die("unknown failure basis %d!", basis);
        }
    }

    /// What skill governs the use of this ability, if any?
    skill_type skill() const
    {
        switch (basis)
        {
        case FAIL_EVO:
            return SK_EVOCATIONS;
        case FAIL_INVO:
            return _invo_skill();
        case FAIL_XL:
        default:
            return SK_NONE;
        }
    }
};

// Structure for representing an ability:
struct ability_def
{
    ability_type        ability;
    const char *        name;
    unsigned int        mp_cost;        // magic cost of ability
    scaling_cost        hp_cost;        // hit point cost of ability
    unsigned int        food_cost;      // + rand2avg(food_cost, 2)
    generic_cost        piety_cost;     // + random2((piety_cost + 1) / 2 + 1)
    failure_info        failure;        // calculator for failure odds
    ability_flags       flags;          // used for additional cost notices
};

static int _lookup_ability_slot(ability_type abil);
static spret_type _do_ability(const ability_def& abil, bool fail);
static void _pay_ability_costs(const ability_def& abil);
static int _scale_piety_cost(ability_type abil, int original_cost);

// The description screen was way out of date with the actual costs.
// This table puts all the information in one place... -- bwr
//
// The four numerical fields are: MP, HP, food, and piety.
// Note:  food_cost  = val + random2avg(val, 2)
//        piety_cost = val + random2((val + 1) / 2 + 1);
//        hp cost is in per-mil of maxhp (i.e. 20 = 2% of hp, rounded up)
static const ability_def Ability_List[] =
{
    // NON_ABILITY should always come first
    { ABIL_NON_ABILITY, "No ability", 0, 0, 0, 0, {}, abflag::NONE },
    { ABIL_SPIT_POISON, "Spit Poison",
        0, 0, 40, 0, {FAIL_XL, 40, 1}, abflag::BREATH },

    { ABIL_BLINK, "Blink", 0, 50, 50, 0, {FAIL_XL, -1}, abflag::NONE },
    // ^ failure special-cased

    { ABIL_BREATHE_FIRE, "Breathe Fire",
        0, 0, 125, 0, {FAIL_XL, 30, 1}, abflag::BREATH },
    { ABIL_BREATHE_FROST, "Breathe Frost",
        0, 0, 125, 0, {FAIL_XL, 30, 1}, abflag::BREATH },
    { ABIL_BREATHE_POISON, "Breathe Poison Gas",
      0, 0, 125, 0, {FAIL_XL, 30, 1}, abflag::BREATH },
    { ABIL_BREATHE_MEPHITIC, "Breathe Noxious Fumes",
      0, 0, 125, 0, {FAIL_XL, 30, 1}, abflag::BREATH },
    { ABIL_BREATHE_LIGHTNING, "Breathe Lightning",
      0, 0, 125, 0, {FAIL_XL, 30, 1}, abflag::BREATH },
    { ABIL_BREATHE_POWER, "Breathe Dispelling Energy",
        0, 0, 125, 0, {FAIL_XL, 30, 1}, abflag::BREATH },
    { ABIL_BREATHE_STICKY_FLAME, "Breathe Sticky Flame",
      0, 0, 125, 0, {FAIL_XL, 30, 1}, abflag::BREATH },
    { ABIL_BREATHE_STEAM, "Breathe Steam",
        0, 0, 75, 0, {FAIL_XL, 20, 1}, abflag::BREATH },
    { ABIL_TRAN_BAT, "Bat Form", 2, 0, 0, 0, {FAIL_XL, 45, 2}, abflag::NONE },

    { ABIL_SPIT_ACID, "Spit Acid",
        0, 0, 125, 0, {FAIL_XL, 30, 1}, abflag::BREATH },

    { ABIL_FLY, "Fly", 3, 0, 100, 0, {FAIL_XL, 42, 3}, abflag::NONE },
    { ABIL_STOP_FLYING, "Stop Flying", 0, 0, 0, 0, {}, abflag::NONE },
    { ABIL_DAMNATION, "Damnation",
        0, 150, 200, 0, {FAIL_XL, 50, 1}, abflag::NONE },

    { ABIL_DELAYED_FIREBALL, "Release Delayed Fireball",
      0, 0, 0, 0, {}, abflag::INSTANT },
    { ABIL_STOP_SINGING, "Stop Singing",
      0, 0, 0, 0, {}, abflag::NONE },
    { ABIL_MUMMY_RESTORATION, "Self-Restoration",
      1, 0, 0, 0, {}, abflag::PERMANENT_MP },

    { ABIL_DIG, "Dig", 0, 0, 0, 0, {}, abflag::INSTANT },
    { ABIL_SHAFT_SELF, "Shaft Self", 0, 0, 250, 0, {}, abflag::DELAY },

    // EVOKE abilities use Evocations and come from items.
    // Teleportation and Blink can also come from mutations
    // so we have to distinguish them (see above). The off items
    // below are labeled EVOKE because they only work now if the
    // player has an item with the evocable power (not just because
    // you used a wand, potion, or miscast effect). I didn't see
    // any reason to label them as "Evoke" in the text, they don't
    // use or train Evocations (the others do).  -- bwr
    { ABIL_EVOKE_BLINK, "Evoke Blink",
      1, 0, 50, 0, {FAIL_EVO, 40, 2}, abflag::NONE },
    { ABIL_RECHARGING, "Device Recharging",
      1, 0, 0, 0, {FAIL_XL, 45, 2}, abflag::PERMANENT_MP },

    { ABIL_EVOKE_BERSERK, "Evoke Berserk Rage",
      0, 0, 0, 0, {FAIL_EVO, 50, 2}, abflag::NONE },

    { ABIL_EVOKE_TURN_INVISIBLE, "Evoke Invisibility",
      2, 0, 250, 0, {FAIL_EVO, 60, 2}, abflag::NONE },
    { ABIL_EVOKE_TURN_VISIBLE, "Turn Visible", 0, 0, 0, 0, {}, abflag::NONE },
    { ABIL_EVOKE_FLIGHT, "Evoke Flight",
      1, 0, 100, 0, {FAIL_EVO, 40, 2}, abflag::NONE },
    { ABIL_EVOKE_FOG, "Evoke Fog",
      2, 0, 250, 0, {FAIL_EVO, 50, 2}, abflag::NONE },

    { ABIL_END_TRANSFORMATION, "End Transformation",
      0, 0, 0, 0, {}, abflag::NONE },

    // INVOCATIONS:
    // Zin
    { ABIL_ZIN_RECITE, "Recite",
      0, 0, 0, 0, {FAIL_INVO, 30, 6, 20}, abflag::BREATH },
    { ABIL_ZIN_VITALISATION, "Vitalisation",
      2, 0, 0, 1, {FAIL_INVO, 40, 5, 20}, abflag::NONE },
    { ABIL_ZIN_IMPRISON, "Imprison",
      5, 0, 0, 4, {FAIL_INVO, 60, 5, 20}, abflag::NONE },
    { ABIL_ZIN_SANCTUARY, "Sanctuary",
      7, 0, 0, 15, {FAIL_INVO, 80, 4, 25}, abflag::NONE },
    { ABIL_ZIN_CURE_ALL_MUTATIONS, "Cure All Mutations",
      0, 0, 0, 0, {FAIL_INVO}, abflag::NONE },
    { ABIL_ZIN_DONATE_GOLD, "Donate Gold",
      0, 0, 0, 0, {FAIL_INVO}, abflag::NONE },

    // The Shining One
    { ABIL_TSO_DIVINE_SHIELD, "Divine Shield",
      3, 0, 50, 2, {FAIL_INVO, 40, 5, 20}, abflag::NONE },
    { ABIL_TSO_CLEANSING_FLAME, "Cleansing Flame",
      5, 0, 100, 2, {FAIL_INVO, 70, 4, 25}, abflag::NONE },
    { ABIL_TSO_SUMMON_DIVINE_WARRIOR, "Summon Divine Warrior",
      8, 0, 150, 5, {FAIL_INVO, 80, 4, 25}, abflag::NONE },
    { ABIL_TSO_BLESS_WEAPON, "Brand Weapon With Holy Wrath", 0, 0, 0, 0,
      {FAIL_INVO}, abflag::NONE },

    // Kikubaaqudgha
    { ABIL_KIKU_RECEIVE_CORPSES, "Receive Corpses",
      3, 0, 200, 2, {FAIL_INVO, 40, 5, 20}, abflag::NONE },
    { ABIL_KIKU_TORMENT, "Torment",
      4, 0, 0, 8, {FAIL_INVO, 60, 5, 20}, abflag::NONE },
    { ABIL_KIKU_GIFT_NECRONOMICON, "Receive Necronomicon", 0, 0, 0, 0,
      {FAIL_INVO}, abflag::NONE },
    { ABIL_KIKU_BLESS_WEAPON, "Brand Weapon With Pain", 0, 0, 0, 0,
      {FAIL_INVO}, abflag::PAIN },

    // Yredelemnul
    { ABIL_YRED_INJURY_MIRROR, "Injury Mirror",
      0, 0, 0, 0, {FAIL_INVO, 40, 4, 20}, abflag::PIETY },
    { ABIL_YRED_ANIMATE_REMAINS, "Animate Remains",
      2, 0, 200, 0, {FAIL_INVO, 40, 4, 20}, abflag::NONE },
    { ABIL_YRED_RECALL_UNDEAD_SLAVES, "Recall Undead Slaves",
      2, 0, 0, 0, {FAIL_INVO, 50, 4, 20}, abflag::NONE },
    { ABIL_YRED_ANIMATE_DEAD, "Animate Dead",
      2, 0, 200, 0, {FAIL_INVO, 40, 4, 20}, abflag::NONE },
    { ABIL_YRED_DRAIN_LIFE, "Drain Life",
      6, 0, 200, 2, {FAIL_INVO, 60, 4, 25}, abflag::NONE },
    { ABIL_YRED_ENSLAVE_SOUL, "Enslave Soul",
      8, 0, 500, 4, {FAIL_INVO, 80, 4, 25}, abflag::NONE },

    // Okawaru
    { ABIL_OKAWARU_HEROISM, "Heroism",
      2, 0, 0, 1, {FAIL_INVO, 30, 6, 20}, abflag::NONE },
    { ABIL_OKAWARU_FINESSE, "Finesse",
      5, 0, 0, 3, {FAIL_INVO, 60, 4, 25}, abflag::NONE },

    // Makhleb
    { ABIL_MAKHLEB_MINOR_DESTRUCTION, "Minor Destruction",
      0, scaling_cost::fixed(1), 0, 0, {FAIL_INVO, 40, 5, 20}, abflag::NONE },
    { ABIL_MAKHLEB_LESSER_SERVANT_OF_MAKHLEB, "Lesser Servant of Makhleb",
      0, scaling_cost::fixed(4), 0, 2, {FAIL_INVO, 40, 5, 20}, abflag::HOSTILE },
    { ABIL_MAKHLEB_MAJOR_DESTRUCTION, "Major Destruction",
      0, scaling_cost::fixed(6), 0, generic_cost::range(0, 1),
      {FAIL_INVO, 60, 4, 25}, abflag::NONE },
    { ABIL_MAKHLEB_GREATER_SERVANT_OF_MAKHLEB, "Greater Servant of Makhleb",
      0, scaling_cost::fixed(10), 0, 5,
      {FAIL_INVO, 90, 2, 5}, abflag::HOSTILE },

    // Sif Muna
    { ABIL_SIF_MUNA_FORGET_SPELL, "Forget Spell",
      5, 0, 0, 8, {FAIL_INVO}, abflag::NONE },
    { ABIL_SIF_MUNA_CHANNEL_ENERGY, "Channel Magic",
      0, 0, 200, 2, {FAIL_INVO, 60, 4, 25}, abflag::NONE },

    // Trog
    { ABIL_TROG_BURN_SPELLBOOKS, "Burn Spellbooks",
      0, 0, 0, 0, {FAIL_INVO}, abflag::NONE },
    { ABIL_TROG_BERSERK, "Berserk", 0, 0, 200, 0, {FAIL_INVO}, abflag::NONE },
    { ABIL_TROG_REGEN_MR, "Trog's Hand",
      0, 0, 200, 2, {FAIL_INVO, piety_breakpoint(2), 0, 1}, abflag::NONE },
    { ABIL_TROG_BROTHERS_IN_ARMS, "Brothers in Arms",
      0, 0, 250, generic_cost::range(5, 6),
      {FAIL_INVO, piety_breakpoint(5), 0, 1}, abflag::NONE },

    // Elyvilon
    { ABIL_ELYVILON_LIFESAVING, "Divine Protection",
      0, 0, 0, 0, {FAIL_INVO}, abflag::PIETY },
    { ABIL_ELYVILON_LESSER_HEALING, "Lesser Healing", 1, 0, 100,
      generic_cost::range(0, 1), {FAIL_INVO, 30, 6, 20}, abflag::CONF_OK },
    { ABIL_ELYVILON_HEAL_OTHER, "Heal Other",
      2, 0, 250, 2, {FAIL_INVO, 40, 5, 20}, abflag::NONE },
    { ABIL_ELYVILON_PURIFICATION, "Purification",
      3, 0, 300, 3, {FAIL_INVO, 20, 5, 20}, abflag::CONF_OK },
    { ABIL_ELYVILON_GREATER_HEALING, "Greater Healing",
      2, 0, 250, 3, {FAIL_INVO, 40, 5, 20}, abflag::CONF_OK },
    { ABIL_ELYVILON_DIVINE_VIGOUR, "Divine Vigour",
      0, 0, 600, 6, {FAIL_INVO, 80, 4, 25}, abflag::CONF_OK },

    // Lugonu
    { ABIL_LUGONU_ABYSS_EXIT, "Depart the Abyss",
      1, 0, 0, 10, {FAIL_INVO, 30, 6, 20}, abflag::NONE },
    { ABIL_LUGONU_BEND_SPACE, "Bend Space",
      1, 0, 0, 0, {FAIL_INVO, 40, 5, 20}, abflag::PAIN },
    { ABIL_LUGONU_BANISH, "Banish", 4, 0, 200, generic_cost::range(3, 4),
      {FAIL_INVO, 85, 7, 20}, abflag::NONE },
    { ABIL_LUGONU_CORRUPT, "Corrupt", 7, scaling_cost::fixed(5), 500, 10,
      {FAIL_INVO, 70, 4, 25}, abflag::NONE },
    { ABIL_LUGONU_ABYSS_ENTER, "Enter the Abyss", 9, 0, 500,
      generic_cost::fixed(35), {FAIL_INVO, 80, 4, 25}, abflag::PAIN },
    { ABIL_LUGONU_BLESS_WEAPON, "Brand Weapon With Distortion", 0, 0, 0, 0,
      {FAIL_INVO}, abflag::NONE },

    // Nemelex
    { ABIL_NEMELEX_TRIPLE_DRAW, "Triple Draw",
      2, 0, 0, 2, {FAIL_INVO, 60, 5, 20}, abflag::NONE },
    { ABIL_NEMELEX_DEAL_FOUR, "Deal Four",
      8, 0, 0, 8, {FAIL_INVO, -1}, abflag::NONE }, // failure special-cased
    { ABIL_NEMELEX_STACK_FIVE, "Stack Five",
      5, 0, 0, 10, {FAIL_INVO, 80, 4, 25}, abflag::NONE },

    // Beogh
    { ABIL_BEOGH_SMITING, "Smiting",
      3, 0, 0, generic_cost::fixed(3), {FAIL_INVO, 40, 5, 20}, abflag::NONE },
    { ABIL_BEOGH_RECALL_ORCISH_FOLLOWERS, "Recall Orcish Followers",
      2, 0, 0, 0, {FAIL_INVO, 30, 6, 20}, abflag::NONE },
    { ABIL_BEOGH_GIFT_ITEM, "Give Item to Named Follower",
      0, 0, 0, 0, {FAIL_INVO}, abflag::NONE },
    { ABIL_BEOGH_RESURRECTION, "Resurrection",
      0, 0, 0, generic_cost::fixed(35), {FAIL_INVO}, abflag::NONE },

    // Jiyva
    { ABIL_JIYVA_CALL_JELLY, "Request Jelly",
      2, 0, 0, 1, {FAIL_INVO}, abflag::NONE },
    { ABIL_JIYVA_JELLY_PARALYSE, "Jelly Paralyse",
      3, 0, 0, 0, {FAIL_INVO}, abflag::PIETY },
    { ABIL_JIYVA_SLIMIFY, "Slimify",
      4, 0, 0, 8, {FAIL_INVO, 90, 0, 2}, abflag::NONE },
    { ABIL_JIYVA_CURE_BAD_MUTATION, "Cure Bad Mutation",
      0, 0, 0, 15, {FAIL_INVO}, abflag::NONE },

    // Fedhas
    { ABIL_FEDHAS_EVOLUTION, "Evolution",
      2, 0, 0, 0, {FAIL_INVO, 30, 6, 20}, abflag::VARIABLE_FRUIT },
    { ABIL_FEDHAS_SUNLIGHT, "Sunlight",
      2, 0, 50, 0, {FAIL_INVO, 30, 6, 20}, abflag::NONE },
    { ABIL_FEDHAS_PLANT_RING, "Growth",
      2, 0, 0, 0, {FAIL_INVO, 40, 5, 20}, abflag::FRUIT },
    { ABIL_FEDHAS_SPAWN_SPORES, "Reproduction",
      4, 0, 100, 1, {FAIL_INVO, 60, 4, 25}, abflag::NONE },
    { ABIL_FEDHAS_RAIN, "Rain",
      4, 0, 150, 4, {FAIL_INVO, 70, 4, 25}, abflag::NONE },

    // Cheibriados
    { ABIL_CHEIBRIADOS_TIME_BEND, "Bend Time",
      3, 0, 50, 1, {FAIL_INVO, 40, 4, 20}, abflag::NONE },
    { ABIL_CHEIBRIADOS_DISTORTION, "Temporal Distortion",
      4, 0, 200, 3, {FAIL_INVO, 60, 5, 20}, abflag::INSTANT },
    { ABIL_CHEIBRIADOS_SLOUCH, "Slouch",
      5, 0, 100, 8, {FAIL_INVO, 60, 4, 25}, abflag::NONE },
    { ABIL_CHEIBRIADOS_TIME_STEP, "Step From Time",
      10, 0, 200, 10, {FAIL_INVO, 80, 4, 25}, abflag::NONE },

    // Ashenzari
    { ABIL_ASHENZARI_CURSE, "Curse Item",
      0, 0, 0, 0, {FAIL_INVO}, abflag::REMOVE_CURSE_SCROLL },
    { ABIL_ASHENZARI_SCRYING, "Scrying",
      4, 0, 0, 2, {FAIL_INVO}, abflag::INSTANT },
    { ABIL_ASHENZARI_TRANSFER_KNOWLEDGE, "Transfer Knowledge",
      0, 0, 0, 10, {FAIL_INVO}, abflag::NONE },
    { ABIL_ASHENZARI_END_TRANSFER, "End Transfer Knowledge",
      0, 0, 0, 0, {FAIL_INVO}, abflag::NONE },

    // Dithmenos
    { ABIL_DITHMENOS_SHADOW_STEP, "Shadow Step",
      4, 0, 0, 4, {FAIL_INVO, 30, 6, 20}, abflag::NONE },
    { ABIL_DITHMENOS_SHADOW_FORM, "Shadow Form",
      9, 0, 0, 10, {FAIL_INVO, 80, 4, 25}, abflag::SKILL_DRAIN },

    // Ru
    { ABIL_RU_DRAW_OUT_POWER, "Draw Out Power", 0, 0, 0, 0,
      {FAIL_INVO}, abflag::EXHAUSTION|abflag::SKILL_DRAIN|abflag::CONF_OK },
    { ABIL_RU_POWER_LEAP, "Power Leap",
      5, 0, 0, 0, {FAIL_INVO}, abflag::EXHAUSTION },
    { ABIL_RU_APOCALYPSE, "Apocalypse",
      8, 0, 0, 0, {FAIL_INVO}, abflag::EXHAUSTION|abflag::SKILL_DRAIN },

    { ABIL_RU_SACRIFICE_PURITY, "Sacrifice Purity",
      0, 0, 0, 0, {FAIL_INVO}, abflag::SACRIFICE },
    { ABIL_RU_SACRIFICE_WORDS, "Sacrifice Words",
      0, 0, 0, 0, {FAIL_INVO}, abflag::SACRIFICE },
    { ABIL_RU_SACRIFICE_DRINK, "Sacrifice Drink",
      0, 0, 0, 0, {FAIL_INVO}, abflag::SACRIFICE },
    { ABIL_RU_SACRIFICE_ESSENCE, "Sacrifice Essence",
      0, 0, 0, 0, {FAIL_INVO}, abflag::SACRIFICE },
    { ABIL_RU_SACRIFICE_HEALTH, "Sacrifice Health",
      0, 0, 0, 0, {FAIL_INVO}, abflag::SACRIFICE },
    { ABIL_RU_SACRIFICE_STEALTH, "Sacrifice Stealth",
      0, 0, 0, 0, {FAIL_INVO}, abflag::SACRIFICE },
    { ABIL_RU_SACRIFICE_ARTIFICE, "Sacrifice Artifice",
      0, 0, 0, 0, {FAIL_INVO}, abflag::SACRIFICE },
    { ABIL_RU_SACRIFICE_LOVE, "Sacrifice Love",
      0, 0, 0, 0, {FAIL_INVO}, abflag::SACRIFICE },
    { ABIL_RU_SACRIFICE_COURAGE, "Sacrifice Courage",
      0, 0, 0, 0, {FAIL_INVO}, abflag::SACRIFICE },
    { ABIL_RU_SACRIFICE_ARCANA, "Sacrifice Arcana",
      0, 0, 0, 0, {FAIL_INVO}, abflag::SACRIFICE },
    { ABIL_RU_SACRIFICE_NIMBLENESS, "Sacrifice Nimbleness",
      0, 0, 0, 0, {FAIL_INVO}, abflag::SACRIFICE },
    { ABIL_RU_SACRIFICE_DURABILITY, "Sacrifice Durability",
      0, 0, 0, 0, {FAIL_INVO}, abflag::SACRIFICE },
    { ABIL_RU_SACRIFICE_HAND, "Sacrifice a Hand",
      0, 0, 0, 0, {FAIL_INVO}, abflag::SACRIFICE },
    { ABIL_RU_SACRIFICE_EXPERIENCE, "Sacrifice Experience",
      0, 0, 0, 0, {FAIL_INVO}, abflag::SACRIFICE },
    { ABIL_RU_SACRIFICE_SKILL, "Sacrifice Skill",
      0, 0, 0, 0, {FAIL_INVO}, abflag::SACRIFICE },
    { ABIL_RU_SACRIFICE_EYE, "Sacrifice an Eye",
      0, 0, 0, 0, {FAIL_INVO}, abflag::SACRIFICE },
    { ABIL_RU_SACRIFICE_RESISTANCE, "Sacrifice Resistance",
      0, 0, 0, 0, {FAIL_INVO}, abflag::SACRIFICE },
    { ABIL_RU_REJECT_SACRIFICES, "Reject Sacrifices",
      0, 0, 0, 0, {FAIL_INVO}, abflag::NONE },

    // Gozag
    { ABIL_GOZAG_POTION_PETITION, "Potion Petition",
      0, 0, 0, 0, {FAIL_INVO}, abflag::GOLD },
    { ABIL_GOZAG_CALL_MERCHANT, "Call Merchant",
      0, 0, 0, 0, {FAIL_INVO}, abflag::GOLD },
    { ABIL_GOZAG_BRIBE_BRANCH, "Bribe Branch",
      0, 0, 0, 0, {FAIL_INVO}, abflag::GOLD },

    // Qazlal
    { ABIL_QAZLAL_UPHEAVAL, "Upheaval",
      4, 0, 0, 3, {FAIL_INVO, 40, 5, 20}, abflag::NONE },
    { ABIL_QAZLAL_ELEMENTAL_FORCE, "Elemental Force",
      6, 0, 0, 6, {FAIL_INVO, 60, 5, 20}, abflag::NONE },
    { ABIL_QAZLAL_DISASTER_AREA, "Disaster Area",
      7, 0, 0, 10, {FAIL_INVO, 70, 4, 25}, abflag::NONE },

    // Pakellas
    { ABIL_PAKELLAS_DEVICE_SURGE, "Device Surge",
      0, 0, 0, generic_cost::fixed(1),
      {FAIL_INVO, 40, 5, 20}, abflag::VARIABLE_MP | abflag::INSTANT },
    { ABIL_PAKELLAS_QUICK_CHARGE, "Quick Charge",
      0, 0, 0, 2, {FAIL_INVO, 40, 5, 25}, abflag::NONE },
    { ABIL_PAKELLAS_SUPERCHARGE, "Supercharge",
      0, 0, 0, 0, {FAIL_INVO}, abflag::NONE },

    // Uskayaw
    { ABIL_USKAYAW_STOMP, "Stomp",
        3, 0, 100, generic_cost::fixed(20), {FAIL_INVO}, abflag::NONE },
    { ABIL_USKAYAW_LINE_PASS, "Line Pass",
        4, 0, 200, generic_cost::fixed(20), {FAIL_INVO}, abflag::NONE},
    { ABIL_USKAYAW_GRAND_FINALE, "Grand Finale",
        8, 0, 500, generic_cost::fixed(0),
        {FAIL_INVO, 120 + piety_breakpoint(4), 5, 1}, abflag::NONE},

    // Hepliaklqana
    { ABIL_HEPLIAKLQANA_RECALL, "Recall Ancestor",
        2, 0, 0, 0, {FAIL_INVO}, abflag::NONE },
    { ABIL_HEPLIAKLQANA_TRANSFERENCE, "Transference",
        2, 0, 0, generic_cost::range(3, 4), {FAIL_INVO, 40, 5, 20},
        abflag::NONE },
    { ABIL_HEPLIAKLQANA_IDEALISE, "Idealise",
        4, 0, 0, generic_cost::range(5, 6), {FAIL_INVO, 60, 4, 25},
        abflag::NONE },

    { ABIL_HEPLIAKLQANA_TYPE_KNIGHT,       "Ancestor Life: Knight",
        0, 0, 0, 0, {FAIL_INVO},abflag::NONE },
    { ABIL_HEPLIAKLQANA_TYPE_BATTLEMAGE,   "Ancestor Life: Battlemage",
        0, 0, 0, 0, {FAIL_INVO},abflag::NONE },
    { ABIL_HEPLIAKLQANA_TYPE_HEXER,        "Ancestor Life: Hexer",
        0, 0, 0, 0, {FAIL_INVO},abflag::NONE },

    { ABIL_HEPLIAKLQANA_IDENTITY,  "Ancestor Identity",
        0, 0, 0, 0, {FAIL_INVO}, abflag::INSTANT },

    { ABIL_STOP_RECALL, "Stop Recall", 0, 0, 0, 0, {FAIL_INVO}, abflag::NONE },
    { ABIL_RENOUNCE_RELIGION, "Renounce Religion",
      0, 0, 0, 0, {FAIL_INVO}, abflag::NONE },
    { ABIL_CONVERT_TO_BEOGH, "Convert to Beogh",
      0, 0, 0, 0, {FAIL_INVO}, abflag::NONE },
};

static const ability_def& get_ability_def(ability_type abil)
{
    for (const ability_def &ab_def : Ability_List)
        if (ab_def.ability == abil)
            return ab_def;

    return Ability_List[0];
}

unsigned int ability_mp_cost(ability_type abil)
{
    return get_ability_def(abil).mp_cost;
}

/**
 * Is there a valid ability with a name matching that given?
 *
 * @param key   The name in question. (Not case sensitive.)
 * @return      true if such an ability exists; false if not.
 */
bool string_matches_ability_name(const string& key)
{
    return ability_by_name(key) != ABIL_NON_ABILITY;
}

/**
 * Find an ability whose name matches the given key.
 *
 * @param name      The name in question. (Not case sensitive.)
 * @return          The enum of the relevant ability, if there was one; else
 *                  ABIL_NON_ABILITY.
 */
ability_type ability_by_name(const string &key)
{
    for (const auto &abil : Ability_List)
    {
        if (abil.ability == ABIL_NON_ABILITY)
            continue;

        const string name = lowercase_string(ability_name(abil.ability));
        if (name == lowercase_string(key))
            return abil.ability;
    }

    return ABIL_NON_ABILITY;
}

string print_abilities()
{
    string text = "\n<w>a:</w> ";

    const vector<talent> talents = your_talents(false);

    if (talents.empty())
        text += "no special abilities";
    else
    {
        for (unsigned int i = 0; i < talents.size(); ++i)
        {
            if (i)
                text += ", ";
            text += ability_name(talents[i].which);
        }
    }

    return text;
}

int get_gold_cost(ability_type ability)
{
    switch (ability)
    {
    case ABIL_GOZAG_CALL_MERCHANT:
        return gozag_price_for_shop(true);
    case ABIL_GOZAG_POTION_PETITION:
        return gozag_potion_price();
    case ABIL_GOZAG_BRIBE_BRANCH:
        return GOZAG_BRIBE_AMOUNT;
    default:
        return 0;
    }
}

static const int _pakellas_quick_charge_mp_cost()
{
    return max(1, you.magic_points * 2 / 3);
}

const string make_cost_description(ability_type ability)
{
    const ability_def& abil = get_ability_def(ability);
    string ret;
    if (abil.mp_cost)
    {
        ret += make_stringf(", %d %sMP", abil.mp_cost,
            abil.flags & abflag::PERMANENT_MP ? "Permanent " : "");
    }

    if (abil.flags & abflag::VARIABLE_MP)
        ret += ", MP";

    // TODO: make this less hard-coded
    if (ability == ABIL_PAKELLAS_QUICK_CHARGE)
        ret += make_stringf(", %d MP", _pakellas_quick_charge_mp_cost());

    if (abil.hp_cost)
    {
        ret += make_stringf(", %d %sHP", abil.hp_cost.cost(you.hp_max),
            abil.flags & abflag::PERMANENT_HP ? "Permanent " : "");
    }

    if (abil.food_cost && !you_foodless(true)
        && (you.undead_state() != US_SEMI_UNDEAD
            || you.hunger_state > HS_STARVING))
    {
        ret += ", Hunger"; // randomised and exact amount hidden from player
    }

    if (abil.piety_cost || abil.flags & abflag::PIETY)
        ret += ", Piety"; // randomised and exact amount hidden from player

    if (abil.flags & abflag::BREATH)
        ret += ", Breath";

    if (abil.flags & abflag::DELAY)
        ret += ", Delay";

    if (abil.flags & abflag::PAIN)
        ret += ", Pain";

    if (abil.flags & abflag::EXHAUSTION)
        ret += ", Exhaustion";

    if (abil.flags & abflag::INSTANT)
        ret += ", Instant"; // not really a cost, more of a bonus - bwr

    if (abil.flags & abflag::FRUIT)
        ret += ", Fruit";

    if (abil.flags & abflag::VARIABLE_FRUIT)
        ret += ", Fruit or Piety";

    if (abil.flags & abflag::SKILL_DRAIN)
        ret += ", Skill drain";

    if (abil.flags & abflag::REMOVE_CURSE_SCROLL)
        ret += ", Scroll of remove curse";

    if (abil.flags & abflag::GOLD)
    {
        const int amount = get_gold_cost(ability);
        if (amount)
            ret += make_stringf(", %d Gold", amount);
        else if (ability == ABIL_GOZAG_POTION_PETITION)
            ret += ", Free";
        else
            ret += ", Gold";
    }

    if (abil.flags & abflag::SACRIFICE)
    {
        ret += ", ";
        const string prefix = "Sacrifice ";
        ret += string(ability_name(ability)).substr(prefix.size());
        ret += ru_sac_text(ability);
    }

    // If we haven't output anything so far, then the effect has no cost
    if (ret.empty())
        return "None";

    ret.erase(0, 2);
    return ret;
}

static string _get_piety_amount_str(int value)
{
    return value > 15 ? "extremely large" :
           value > 10 ? "large" :
           value > 5  ? "moderate" :
                        "small";
}

static const string _detailed_cost_description(ability_type ability)
{
    const ability_def& abil = get_ability_def(ability);
    ostringstream ret;

    bool have_cost = false;
    ret << "This ability costs: ";

    if (abil.mp_cost > 0)
    {
        have_cost = true;
        if (abil.flags & abflag::PERMANENT_MP)
            ret << "\nMax MP : ";
        else
            ret << "\nMP     : ";
        ret << abil.mp_cost;
    }
    if (abil.hp_cost)
    {
        have_cost = true;
        if (abil.flags & abflag::PERMANENT_HP)
            ret << "\nMax HP : ";
        else
            ret << "\nHP     : ";
        ret << abil.hp_cost.cost(you.hp_max);
    }

    if (abil.food_cost && !you_foodless(true)
        && (you.undead_state() != US_SEMI_UNDEAD
            || you.hunger_state > HS_STARVING))
    {
        have_cost = true;
        ret << "\nHunger : ";
        ret << hunger_cost_string(abil.food_cost + abil.food_cost / 2);
    }

    if (abil.piety_cost || abil.flags & abflag::PIETY)
    {
        have_cost = true;
        ret << "\nPiety  : ";
        if (abil.flags & abflag::PIETY)
            ret << "variable";
        else
        {
            int avgcost = abil.piety_cost.base + abil.piety_cost.add / 2;
            ret << _get_piety_amount_str(avgcost);
        }
    }

    if (abil.flags & abflag::GOLD)
    {
        have_cost = true;
        ret << "\nGold   : ";
        int gold_amount = get_gold_cost(ability);
        if (gold_amount)
            ret << gold_amount;
        else if (ability == ABIL_GOZAG_POTION_PETITION)
            ret << "free";
        else
            ret << "variable";
    }

    if (abil.flags & abflag::REMOVE_CURSE_SCROLL)
    {
        have_cost = true;
        ret << "\nOne scroll of remove curse";
    }

    if (!have_cost)
        ret << "nothing.";

    if (abil.flags & abflag::BREATH)
        ret << "\nYou must catch your breath between uses of this ability.";

    if (abil.flags & abflag::DELAY)
        ret << "\nIt takes some time before being effective.";

    if (abil.flags & abflag::PAIN)
        ret << "\nUsing this ability will hurt you.";

    if (abil.flags & abflag::EXHAUSTION)
        ret << "\nIt cannot be used when exhausted.";

    if (abil.flags & abflag::INSTANT)
        ret << "\nIt is instantaneous.";

    if (abil.flags & abflag::CONF_OK)
        ret << "\nYou can use it even if confused.";

    if (abil.flags & abflag::SKILL_DRAIN)
        ret << "\nIt will temporarily drain your skills when used.";

    return ret.str();
}

ability_type fixup_ability(ability_type ability)
{
    switch (ability)
    {
    case ABIL_YRED_ANIMATE_REMAINS:
        // suppress animate remains once animate dead is unlocked (ugh)
        if (player_mutation_level(MUT_NO_LOVE)
            || in_good_standing(GOD_YREDELEMNUL, 2))
        {
            return ABIL_NON_ABILITY;
        }
        return ability;

    case ABIL_YRED_RECALL_UNDEAD_SLAVES:
    case ABIL_BEOGH_RECALL_ORCISH_FOLLOWERS:
        if (player_mutation_level(MUT_NO_LOVE))
            return ABIL_NON_ABILITY;
        else if (!you.recall_list.empty())
            return ABIL_STOP_RECALL;
        return ability;

    case ABIL_EVOKE_BERSERK:
    case ABIL_TROG_BERSERK:
        if (you.is_lifeless_undead(false)
            || you.species == SP_FORMICID)
        {
            return ABIL_NON_ABILITY;
        }
        return ability;

    case ABIL_BLINK:
    case ABIL_EVOKE_BLINK:
        if (you.species == SP_FORMICID)
            return ABIL_NON_ABILITY;
        else
            return ability;

    case ABIL_LUGONU_ABYSS_EXIT:
    case ABIL_LUGONU_ABYSS_ENTER:
        if (brdepth[BRANCH_ABYSS] == -1)
            return ABIL_NON_ABILITY;
        else
            return ability;

    case ABIL_TSO_BLESS_WEAPON:
    case ABIL_KIKU_BLESS_WEAPON:
    case ABIL_LUGONU_BLESS_WEAPON:
        if (you.species == SP_FELID)
            return ABIL_NON_ABILITY;
        else
            return ability;

    case ABIL_ELYVILON_HEAL_OTHER:
    case ABIL_YRED_ANIMATE_DEAD:
    case ABIL_YRED_ENSLAVE_SOUL:
    case ABIL_TSO_SUMMON_DIVINE_WARRIOR:
    case ABIL_MAKHLEB_LESSER_SERVANT_OF_MAKHLEB:
    case ABIL_MAKHLEB_GREATER_SERVANT_OF_MAKHLEB:
    case ABIL_TROG_BROTHERS_IN_ARMS:
    case ABIL_GOZAG_BRIBE_BRANCH:
    case ABIL_QAZLAL_ELEMENTAL_FORCE:
        if (player_mutation_level(MUT_NO_LOVE))
            return ABIL_NON_ABILITY;
        else
            return ability;

    default:
        return ability;
    }
}

/// Handle special cases for ability failure chances.
static int _adjusted_failure_chance(ability_type ability, int base_chance)
{
    switch (ability)
    {
    case ABIL_SPIT_POISON:
        return base_chance - 10 * player_mutation_level(MUT_SPIT_POISON);

    case ABIL_BREATHE_FIRE:
    case ABIL_BREATHE_FROST:
    case ABIL_BREATHE_POISON:
    case ABIL_SPIT_ACID:
    case ABIL_BREATHE_LIGHTNING:
    case ABIL_BREATHE_POWER:
    case ABIL_BREATHE_STICKY_FLAME:
    case ABIL_BREATHE_MEPHITIC:
    case ABIL_BREATHE_STEAM:
        if (you.form == TRAN_DRAGON)
            return base_chance - 20;
        return base_chance;

    case ABIL_BLINK:
        return 48 - (17 * player_mutation_level(MUT_BLINK))
                  - you.experience_level / 2;
        break;

    case ABIL_NEMELEX_DEAL_FOUR:
        return 70 - (you.piety * 2 / 45) - you.skill(SK_INVOCATIONS, 9) / 2;

    default:
        return base_chance;
    }
}

talent get_talent(ability_type ability, bool check_confused)
{
    ASSERT(ability != ABIL_NON_ABILITY);

    // Placeholder handling, part 1: The ability we have might be a
    // placeholder, so convert it into its corresponding ability before
    // doing anything else, so that we'll handle its flags properly.
    talent result { fixup_ability(ability), 0, 0, false };
    const ability_def &abil = get_ability_def(result.which);

    if (check_confused && you.confused()
        && !testbits(abil.flags, abflag::CONF_OK))
    {
        result.which = ABIL_NON_ABILITY;
        return result;
    }

    // Look through the table to see if there's a preference, else find
    // a new empty slot for this ability. - bwr
    const int index = find_ability_slot(abil.ability);
    result.hotkey = index >= 0 ? index_to_letter(index) : 0;

    const int base_chance = abil.failure.chance();
    const int failure = _adjusted_failure_chance(ability, base_chance);
    result.fail = max(0, min(100, failure));

    result.is_invocation = abil.failure.basis == FAIL_INVO;

    return result;
}

const char* ability_name(ability_type ability)
{
    return get_ability_def(ability).name;
}

vector<const char*> get_ability_names()
{
    vector<const char*> result;
    for (const talent &tal : your_talents(false))
        result.push_back(ability_name(tal.which));
    return result;
}

static string _desc_sac_mut(const CrawlStoreValue &mut_store)
{
    return mut_upgrade_summary(static_cast<mutation_type>(mut_store.get_int()));
}

static string _sacrifice_desc(const ability_type ability)
{
    const string boilerplate =
        "\nIf you make this sacrifice, your powers granted by Ru "
        "will become stronger in proportion to the value of the "
        "sacrifice, and you may gain new powers as well.\n\n"
        "Sacrifices cannot be taken back.\n";

    const string sac_vec_key = ru_sacrifice_vector(ability);
    if (sac_vec_key.empty())
        return boilerplate;

    ASSERT(you.props.exists(sac_vec_key));
    const CrawlVector &sacrifice_muts = you.props[sac_vec_key].get_vector();
    return "\nAfter this sacrifice, you will find that "
            + comma_separated_fn(sacrifice_muts.begin(), sacrifice_muts.end(),
                                 _desc_sac_mut)
            + ".\n" + boilerplate;
}

// XXX: should this be in describe.cc?
string get_ability_desc(const ability_type ability)
{
    const string& name = ability_name(ability);

    string lookup = getLongDescription(name + " ability");

    if (lookup.empty()) // Nothing found?
        lookup = "No description found.\n";

    if (testbits(get_ability_def(ability).flags, abflag::SACRIFICE))
        lookup += _sacrifice_desc(ability);

    if (god_hates_ability(ability, you.religion))
    {
        lookup += uppercase_first(god_name(you.religion))
                  + " frowns upon the use of this ability.\n";
    }

    ostringstream res;
    res << name << "\n\n" << lookup << "\n"
        << _detailed_cost_description(ability);

    const string quote = getQuoteString(name + " ability");
    if (!quote.empty())
        res << "\n\n" << quote;

    return res.str();
}

static void _print_talent_description(const talent& tal)
{
    clrscr();

    print_description(get_ability_desc(tal.which));

    getchm();
    clrscr();
}

void no_ability_msg()
{
    // Give messages if the character cannot use innate talents right now.
    // * Vampires can't turn into bats when full of blood.
    // * Tengu can't start to fly if already flying.
    if (you.species == SP_VAMPIRE && you.experience_level >= 3)
    {
        ASSERT(you.hunger_state > HS_SATIATED);
        mpr("Sorry, you're too full to transform right now.");
    }
    else if (player_mutation_level(MUT_TENGU_FLIGHT)
             || player_mutation_level(MUT_BIG_WINGS))
    {
        if (you.airborne())
            mpr("You're already flying!");
    }
    else
        mpr("Sorry, you're not good enough to have a special ability.");
}

bool activate_ability()
{
    if (you.berserk())
    {
        canned_msg(MSG_TOO_BERSERK);
        crawl_state.zero_turns_taken();
        return false;
    }

    const bool confused = you.confused();
    vector<talent> talents = your_talents(confused);
    if (talents.empty())
    {
        if (confused)
            canned_msg(MSG_TOO_CONFUSED);
        else
            no_ability_msg();
        crawl_state.zero_turns_taken();
        return false;
    }

    int selected = -1;
#ifndef TOUCH_UI
    if (Options.ability_menu)
#endif
    {
        selected = choose_ability_menu(talents);
        if (selected == -1)
        {
            canned_msg(MSG_OK);
            crawl_state.zero_turns_taken();
            return false;
        }
    }
#ifndef TOUCH_UI
    else
    {
        while (selected < 0)
        {
            msg::streams(MSGCH_PROMPT) << "Use which ability? (? or * to list) "
                                       << endl;

            const int keyin = get_ch();

            if (keyin == '?' || keyin == '*')
            {
                selected = choose_ability_menu(talents);
                if (selected == -1)
                {
                    canned_msg(MSG_OK);
                    crawl_state.zero_turns_taken();
                    return false;
                }
            }
            else if (key_is_escape(keyin) || keyin == ' ' || keyin == '\r'
                     || keyin == '\n')
            {
                canned_msg(MSG_OK);
                crawl_state.zero_turns_taken();
                return false;
            }
            else if (isaalpha(keyin))
            {
                // Try to find the hotkey.
                for (unsigned int i = 0; i < talents.size(); ++i)
                {
                    if (talents[i].hotkey == keyin)
                    {
                        selected = static_cast<int>(i);
                        break;
                    }
                }

                // If we can't, cancel out.
                if (selected < 0)
                {
                    mpr("You can't do that.");
                    crawl_state.zero_turns_taken();
                    return false;
                }
            }
        }
    }
#endif
    return activate_talent(talents[selected]);
}

// Check prerequisites for a number of abilities.
// Abort any attempt if these cannot be met, without losing the turn.
// TODO: Many more cases need to be added!
static bool _check_ability_possible(const ability_def& abil,
                                    bool hungerCheck = true,
                                    bool quiet = false)
{
    if (you.berserk())
    {
        if (!quiet)
            canned_msg(MSG_TOO_BERSERK);
        return false;
    }

    if (you.confused() && !testbits(abil.flags, abflag::CONF_OK))
    {
        if (!quiet)
            canned_msg(MSG_TOO_CONFUSED);
        return false;
    }

    if (silenced(you.pos()))
    {
        talent tal = get_talent(abil.ability, false);
        if (tal.is_invocation)
        {
            if (!quiet)
            {
                mprf("You cannot call out to %s while silenced.",
                     god_name(you.religion).c_str());
            }
            return false;
        }
    }
    // Don't insta-starve the player.
    // (Losing consciousness possible from 400 downward.)
    if (hungerCheck && !you.undead_state())
    {
        const int expected_hunger = you.hunger - abil.food_cost * 2;
        if (!quiet)
        {
            dprf("hunger: %d, max. food_cost: %d, expected hunger: %d",
                 you.hunger, abil.food_cost * 2, expected_hunger);
        }
        // Safety margin for natural hunger, mutations etc.
        if (expected_hunger <= 50)
        {
            if (!quiet)
                canned_msg(MSG_TOO_HUNGRY);
            return false;
        }
    }

    // in case of mp rot ability, check is the player have enough natural MP
    // (avoid use of ring/staf of magical power)
    if ((abil.flags & abflag::PERMANENT_MP)
        && get_real_mp(false) < (int)abil.mp_cost)
    {
        if (!quiet)
            mpr("You don't have enough innate magic capacity to sacrifice.");
        return false;
    }

    vector<text_pattern> &actions = Options.confirm_action;
    if (!actions.empty())
    {
        const char* name = ability_name(abil.ability);
        for (const text_pattern &action : actions)
        {
            if (action.matches(name))
            {
                string prompt = "Really use " + string(name) + "?";
                if (!yesno(prompt.c_str(), false, 'n'))
                {
                    canned_msg(MSG_OK);
                    return false;
                }
                break;
            }
        }
    }

    switch (abil.ability)
    {
    case ABIL_ZIN_RECITE:
    {
        if (!zin_check_able_to_recite(quiet))
            return false;

        if (zin_check_recite_to_monsters(quiet) != 1)
        {
            if (!quiet)
                mpr("There's no appreciative audience!");
            return false;
        }
        return true;
    }

    case ABIL_ZIN_CURE_ALL_MUTATIONS:
        if (!how_mutated())
        {
            if (!quiet)
                mpr("You have no mutations to be cured!");
            return false;
        }
        return true;

    case ABIL_ZIN_SANCTUARY:
        if (env.sanctuary_time)
        {
            if (!quiet)
                mpr("There's already a sanctuary in place on this level.");
            return false;
        }
        return true;

    case ABIL_ZIN_DONATE_GOLD:
        if (!you.gold)
        {
            if (!quiet)
                mpr("You have nothing to donate!");
            return false;
        }
        return true;

    case ABIL_ELYVILON_PURIFICATION:
        if (!you.disease && !you.duration[DUR_POISONING]
            && !you.duration[DUR_CONF] && !you.duration[DUR_SLOW]
            && !you.petrifying()
            && you.strength(false) == you.max_strength()
            && you.intel(false) == you.max_intel()
            && you.dex(false) == you.max_dex()
            && !player_rotted()
            && !you.duration[DUR_WEAK])
        {
            if (!quiet)
                mpr("Nothing ails you!");
            return false;
        }
        return true;

    case ABIL_MUMMY_RESTORATION:
        if (you.strength(false) == you.max_strength()
            && you.intel(false) == you.max_intel()
            && you.dex(false) == you.max_dex()
            && !player_rotted())
        {
            if (!quiet)
                mpr("You don't need to restore your attributes or health!");
            return false;
        }
        return true;

    case ABIL_LUGONU_ABYSS_EXIT:
        if (!player_in_branch(BRANCH_ABYSS))
        {
            if (!quiet)
                mpr("You aren't in the Abyss!");
            return false;
        }
        return true;

    case ABIL_LUGONU_CORRUPT:
        return !is_level_incorruptible(quiet);

    case ABIL_LUGONU_ABYSS_ENTER:
        if (player_in_branch(BRANCH_ABYSS))
        {
            if (!quiet)
                mpr("You're already here!");
            return false;
        }
        return true;

    case ABIL_SIF_MUNA_FORGET_SPELL:
        if (you.spell_no == 0)
        {
            if (!quiet)
                canned_msg(MSG_NO_SPELLS);
            return false;
        }
        return true;

    case ABIL_ASHENZARI_TRANSFER_KNOWLEDGE:
        if (all_skills_maxed(true))
        {
            if (!quiet)
                mpr("You have nothing more to learn.");
            return false;
        }
        return true;

    case ABIL_FEDHAS_EVOLUTION:
        return fedhas_check_evolve_flora(quiet);

    case ABIL_FEDHAS_SPAWN_SPORES:
    {
        const int retval = fedhas_check_corpse_spores(quiet);
        if (retval <= 0)
        {
            if (!quiet)
            {
                if (retval == 0)
                    mpr("No corpses are in range.");
                else
                    canned_msg(MSG_OK);
            }
            return false;
        }
        return true;
    }

    case ABIL_SPIT_POISON:
    case ABIL_BREATHE_FIRE:
    case ABIL_BREATHE_FROST:
    case ABIL_BREATHE_POISON:
    case ABIL_BREATHE_LIGHTNING:
    case ABIL_SPIT_ACID:
    case ABIL_BREATHE_POWER:
    case ABIL_BREATHE_STICKY_FLAME:
    case ABIL_BREATHE_STEAM:
    case ABIL_BREATHE_MEPHITIC:
        if (you.duration[DUR_BREATH_WEAPON])
        {
            if (!quiet)
                canned_msg(MSG_CANNOT_DO_YET);
            return false;
        }
        return true;

    case ABIL_BLINK:
    case ABIL_EVOKE_BLINK:
    {
        const string no_tele_reason = you.no_tele_reason(false, true);
        if (no_tele_reason.empty())
            return true;

        if (!quiet)
             mpr(no_tele_reason);
        return false;
    }

    case ABIL_EVOKE_BERSERK:
    case ABIL_TROG_BERSERK:
        return you.can_go_berserk(true, false, true)
               && (quiet || berserk_check_wielded_weapon());

    case ABIL_EVOKE_FOG:
        if (cloud_at(you.pos()))
        {
            if (!quiet)
                mpr("It's too cloudy to do that here.");
            return false;
        }
        return true;

    case ABIL_GOZAG_POTION_PETITION:
        return gozag_setup_potion_petition(quiet);

    case ABIL_GOZAG_CALL_MERCHANT:
        return gozag_setup_call_merchant(quiet);

    case ABIL_GOZAG_BRIBE_BRANCH:
        return gozag_check_bribe_branch(quiet);

    case ABIL_RU_SACRIFICE_EXPERIENCE:
        if (you.experience_level <= RU_SAC_XP_LEVELS)
        {
            if (!quiet)
                mpr("You don't have enough experience to sacrifice.");
            return false;
        }
        return true;

    case ABIL_PAKELLAS_DEVICE_SURGE:
        if (you.magic_points == 0)
        {
            if (!quiet)
                mpr("You have no magic power.");
            return false;
        }
        return true;

    case ABIL_PAKELLAS_QUICK_CHARGE:
        return pakellas_check_quick_charge(quiet);

        // only available while your ancestor is alive.
    case ABIL_HEPLIAKLQANA_IDEALISE:
    case ABIL_HEPLIAKLQANA_RECALL:
    case ABIL_HEPLIAKLQANA_TRANSFERENCE:
        if (hepliaklqana_ancestor() == MID_NOBODY)
        {
            if (!quiet)
                mpr("Your ancestor is still trapped in memory!");
            return false;
        }
        return true;

    default:
        return true;
    }
}

bool check_ability_possible(const ability_type ability, bool hungerCheck,
                            bool quiet)
{
    return _check_ability_possible(get_ability_def(ability), hungerCheck,
                                   quiet);
}

bool activate_talent(const talent& tal)
{
    if (you.berserk())
    {
        canned_msg(MSG_TOO_BERSERK);
        crawl_state.zero_turns_taken();
        return false;
    }

    // Doing these would outright kill the player.
    // (or, in the case of the stat-zeros, they'd at least be extremely
    // dangerous.)
    if (tal.which == ABIL_STOP_FLYING)
    {
        if (is_feat_dangerous(grd(you.pos()), false, true))
        {
            mpr("Stopping flight right now would be fatal!");
            crawl_state.zero_turns_taken();
            return false;
        }
    }
    else if (tal.which == ABIL_TRAN_BAT)
    {
        if (!check_form_stat_safety(TRAN_BAT))
        {
            crawl_state.zero_turns_taken();
            return false;
        }
    }
    else if (tal.which == ABIL_END_TRANSFORMATION)
    {
        if (feat_dangerous_for_form(TRAN_NONE, env.grid(you.pos())))
        {
            mprf("Turning back right now would cause you to %s!",
                 env.grid(you.pos()) == DNGN_LAVA ? "burn" : "drown");

            crawl_state.zero_turns_taken();
            return false;
        }

        if (!check_form_stat_safety(TRAN_NONE))
        {
            crawl_state.zero_turns_taken();
            return false;
        }
    }

    if ((tal.which == ABIL_EVOKE_BERSERK || tal.which == ABIL_TROG_BERSERK)
        && !you.can_go_berserk(true))
    {
        crawl_state.zero_turns_taken();
        return false;
    }

    if ((tal.which == ABIL_EVOKE_FLIGHT || tal.which == ABIL_TRAN_BAT || tal.which == ABIL_FLY)
        && !flight_allowed())
    {
        crawl_state.zero_turns_taken();
        return false;
    }

    // Some abilities don't need a hunger check.
    bool hungerCheck = true;
    switch (tal.which)
    {
        case ABIL_RENOUNCE_RELIGION:
        case ABIL_CONVERT_TO_BEOGH:
        case ABIL_STOP_FLYING:
        case ABIL_EVOKE_TURN_VISIBLE:
        case ABIL_END_TRANSFORMATION:
        case ABIL_DELAYED_FIREBALL:
        case ABIL_STOP_SINGING:
        case ABIL_STOP_RECALL:
        case ABIL_MUMMY_RESTORATION:
        case ABIL_TRAN_BAT:
        case ABIL_ASHENZARI_END_TRANSFER:
        case ABIL_HEPLIAKLQANA_IDENTITY:
        case ABIL_HEPLIAKLQANA_TYPE_KNIGHT:
        case ABIL_HEPLIAKLQANA_TYPE_BATTLEMAGE:
        case ABIL_HEPLIAKLQANA_TYPE_HEXER:
            hungerCheck = false;
            break;
        default:
            break;
    }

    if (hungerCheck && !you.undead_state() && !you_foodless()
        && you.hunger_state <= HS_STARVING)
    {
        canned_msg(MSG_TOO_HUNGRY);
        crawl_state.zero_turns_taken();
        return false;
    }

    const ability_def& abil = get_ability_def(tal.which);

    // Check that we can afford to pay the costs.
    // Note that mutation shenanigans might leave us with negative MP,
    // so don't fail in that case if there's no MP cost.
    if (abil.mp_cost > 0 && !enough_mp(abil.mp_cost, false, true))
    {
        crawl_state.zero_turns_taken();
        return false;
    }

    const int hpcost = abil.hp_cost.cost(you.hp_max);
    if (hpcost > 0 && !enough_hp(hpcost, false))
    {
        crawl_state.zero_turns_taken();
        return false;
    }

    if (!_check_ability_possible(abil, hungerCheck))
    {
        crawl_state.zero_turns_taken();
        return false;
    }

    bool fail = random2avg(100, 3) < tal.fail;

    const spret_type ability_result = _do_ability(abil, fail);
    switch (ability_result)
    {
        case SPRET_SUCCESS:
            ASSERT(!fail || testbits(abil.flags, abflag::HOSTILE));
            practise(EX_USED_ABIL, abil.ability);
            _pay_ability_costs(abil);
            count_action(tal.is_invocation ? CACT_INVOKE : CACT_ABIL, abil.ability);
            return true;
        case SPRET_FAIL:
            mpr("You fail to use your ability.");
            you.turn_is_over = true;
            return false;
        case SPRET_ABORT:
            crawl_state.zero_turns_taken();
            return false;
        case SPRET_NONE:
        default:
            die("Weird ability return type");
            return false;
    }
}

static int _calc_breath_ability_range(ability_type ability)
{
    switch (ability)
    {
    case ABIL_BREATHE_FIRE:         return 5;
    case ABIL_BREATHE_FROST:        return 5;
    case ABIL_BREATHE_MEPHITIC:     return 6;
    case ABIL_BREATHE_LIGHTNING:    return 7;
    case ABIL_SPIT_ACID:            return 7;
    case ABIL_BREATHE_POWER:        return 7;
    case ABIL_BREATHE_STICKY_FLAME: return 1;
    case ABIL_BREATHE_STEAM:        return 6;
    case ABIL_BREATHE_POISON:       return 6;
    default:
        die("Bad breath type!");
        break;
    }
    return -2;
}

static bool _sticky_flame_can_hit(const actor *act)
{
    if (act->is_monster())
    {
        const monster* mons = act->as_monster();
        bolt testbeam;
        testbeam.thrower = KILL_YOU;
        zappy(ZAP_BREATHE_STICKY_FLAME, 100, false, testbeam);

        return !testbeam.ignores_monster(mons);
    }
    else
        return false;
}

/*
 * Use an ability.
 *
 * @param abil The actual ability used.
 * @param fail If true, the ability is doomed to fail, and SPRET_FAIL will
 * be returned if the ability is not SPRET_ABORTed.
 * @returns Whether the spell succeeded (SPRET_SUCCESS), failed (SPRET_FAIL),
 *  or was canceled (SPRET_ABORT). Never returns SPRET_NONE.
 */
static spret_type _do_ability(const ability_def& abil, bool fail)
{
    dist abild;
    bolt beam;
    dist spd;

    // Note: the costs will not be applied until after this switch
    // statement... it's assumed that only failures have returned! - bwr
    switch (abil.ability)
    {
    case ABIL_MUMMY_RESTORATION:
    {
        fail_check();
        mpr("You infuse your body with magical energy.");
        bool did_restore = restore_stat(STAT_ALL, 0, false);

        const int oldhpmax = you.hp_max;
        unrot_hp(9999);
        if (you.hp_max > oldhpmax)
            did_restore = true;

        // If nothing happened, don't take one max MP, don't use a turn.
        if (!did_restore)
        {
            canned_msg(MSG_NOTHING_HAPPENS);
            return SPRET_ABORT;
        }

        break;
    }

    case ABIL_RECHARGING:
        fail_check();
        if (recharge_wand() <= 0)
            return SPRET_ABORT; // fail message is already given
        break;

    case ABIL_DIG:
        fail_check();
        if (!you.digging)
        {
            you.digging = true;
            mpr("You extend your mandibles.");
        }
        else
        {
            mpr("You are already prepared to dig.");
            return SPRET_ABORT;
        }
        break;

    case ABIL_SHAFT_SELF:
        fail_check();
        if (you.can_do_shaft_ability(false))
        {
            if (yesno("Are you sure you want to shaft yourself?", true, 'n'))
                start_delay<ShaftSelfDelay>(1);
            else
                return SPRET_ABORT;
        }
        else
            return SPRET_ABORT;
        break;

    case ABIL_DELAYED_FIREBALL:
    {
        fail_check();
        // Note: Power level of ball calculated at release. - bwr
        int power = calc_spell_power(SPELL_DELAYED_FIREBALL, true);
        beam.range = spell_range(SPELL_FIREBALL, power);

        targetter_beam tgt(&you, beam.range, ZAP_FIREBALL, power, 1, 1);

        direction_chooser_args args;
        args.mode = TARG_HOSTILE;
        args.top_prompt = "Aiming: <white>Delayed Fireball</white>";
        args.hitfunc = &tgt;
        if (!spell_direction(spd, beam, &args))
            return SPRET_ABORT;

        if (!zapping(ZAP_FIREBALL, power, beam, true, nullptr, false))
            return SPRET_ABORT;

        // Only one allowed, since this is instantaneous. - bwr
        you.attribute[ATTR_DELAYED_FIREBALL] = 0;
        break;
    }

    case ABIL_SPIT_POISON:      // Spit poison mutation
    {
        int power = you.experience_level
                + player_mutation_level(MUT_SPIT_POISON) * 5;
        beam.range = 5;         // following Venom Bolt

        if (!spell_direction(abild, beam)
            || !player_tracer(ZAP_SPIT_POISON, power, beam))
        {
            return SPRET_ABORT;
        }
        else
        {
            fail_check();
            zapping(ZAP_SPIT_POISON, power, beam);
            you.set_duration(DUR_BREATH_WEAPON, 3 + random2(5));
        }
        break;
    }

    case ABIL_BREATHE_STICKY_FLAME:
    {
        targetter_splash hitfunc(&you);
        beam.range = 1;
        direction_chooser_args args;
        args.mode = TARG_HOSTILE;
        args.hitfunc = &hitfunc;
        if (!spell_direction(abild, beam, &args))
            return SPRET_ABORT;

        if (stop_attack_prompt(hitfunc, "spit at", _sticky_flame_can_hit))
            return SPRET_ABORT;

        fail_check();
        zapping(ZAP_BREATHE_STICKY_FLAME, (you.form == TRAN_DRAGON) ?
                2 * you.experience_level : you.experience_level,
            beam, false, "You spit a glob of burning liquid.");

        you.increase_duration(DUR_BREATH_WEAPON,
                      3 + random2(10) + random2(30 - you.experience_level));
        break;
    }

    case ABIL_BREATHE_FIRE:
    case ABIL_BREATHE_FROST:
    case ABIL_BREATHE_POISON:
    case ABIL_SPIT_ACID:
    case ABIL_BREATHE_POWER:
    case ABIL_BREATHE_STEAM:
    case ABIL_BREATHE_MEPHITIC:
        beam.range = _calc_breath_ability_range(abil.ability);
        if (!spell_direction(abild, beam))
            return SPRET_ABORT;

        // fallthrough to ABIL_BREATHE_LIGHTNING

    case ABIL_BREATHE_LIGHTNING: // not targeted
        fail_check();

        // TODO: refactor this to use only one call to zapping(), don't
        // duplicate its fail_check(), split out breathe_lightning, etc

        switch (abil.ability)
        {
        case ABIL_BREATHE_FIRE:
        {
            int power = you.experience_level;

            if (you.form == TRAN_DRAGON)
                power += 12;

            string msg = "You breathe a blast of fire";
            msg += (power < 15) ? '.' : '!';

            if (!zapping(ZAP_BREATHE_FIRE, power, beam, true, msg.c_str()))
                return SPRET_ABORT;
            break;
        }

        case ABIL_BREATHE_FROST:
            if (!zapping(ZAP_BREATHE_FROST,
                 (you.form == TRAN_DRAGON) ?
                     2 * you.experience_level : you.experience_level,
                 beam, true,
                         "You exhale a wave of freezing cold."))
            {
                return SPRET_ABORT;
            }
            break;

        case ABIL_BREATHE_POISON:
            if (!zapping(ZAP_BREATHE_POISON, you.experience_level, beam, true,
                         "You exhale a blast of poison gas."))
            {
                return SPRET_ABORT;
            }
            break;

        case ABIL_BREATHE_LIGHTNING:
            mpr("You breathe a wild blast of lightning!");
            black_drac_breath();
            break;

        case ABIL_SPIT_ACID:
            if (!zapping(ZAP_BREATHE_ACID,
                (you.form == TRAN_DRAGON) ?
                    2 * you.experience_level : you.experience_level,
                beam, true, "You spit a glob of acid."))
            {
                return SPRET_ABORT;
            }
            break;

        case ABIL_BREATHE_POWER:
            if (!zapping(ZAP_BREATHE_POWER,
                (you.form == TRAN_DRAGON) ?
                    2 * you.experience_level : you.experience_level,
                beam, true,
                         "You breathe a bolt of dispelling energy."))
            {
                return SPRET_ABORT;
            }
            break;

        case ABIL_BREATHE_STICKY_FLAME:
            if (!zapping(ZAP_BREATHE_STICKY_FLAME,
                (you.form == TRAN_DRAGON) ?
                    2 * you.experience_level : you.experience_level,
                beam, true,
                         "You spit a glob of burning liquid."))
            {
                return SPRET_ABORT;
            }
            break;

        case ABIL_BREATHE_STEAM:
            if (!zapping(ZAP_BREATHE_STEAM,
                (you.form == TRAN_DRAGON) ?
                    2 * you.experience_level : you.experience_level,
                beam, true,
                         "You exhale a blast of scalding steam."))
            {
                return SPRET_ABORT;
            }
            break;

        case ABIL_BREATHE_MEPHITIC:
            if (!zapping(ZAP_BREATHE_MEPHITIC,
                (you.form == TRAN_DRAGON) ?
                    2 * you.experience_level : you.experience_level,
                beam, true,
                         "You exhale a blast of noxious fumes."))
            {
                return SPRET_ABORT;
            }
            break;

        default:
            break;
        }

        you.increase_duration(DUR_BREATH_WEAPON,
                      3 + random2(10) + random2(30 - you.experience_level));

        if (abil.ability == ABIL_BREATHE_STEAM
            || abil.ability == ABIL_SPIT_ACID)
        {
            you.duration[DUR_BREATH_WEAPON] /= 2;
        }

        break;

    case ABIL_EVOKE_BLINK:      // randarts
        fail_check();
        // deliberate fall-through
    case ABIL_BLINK:            // mutation
        return cast_blink(fail);
        break;

    case ABIL_EVOKE_BERSERK:    // amulet of rage, randarts
        fail_check();
        you.go_berserk(true);
        break;

    case ABIL_FLY:
        fail_check();
        // high level Te or Dr/Gr wings
        if (you.racial_permanent_flight())
        {
            you.attribute[ATTR_PERM_FLIGHT] = 1;
            float_player();
        }
        // low level Te
        else
        {
            int power = you.experience_level * 4;
            const int dur_change = 25 + random2(power) + random2(power);

            you.increase_duration(DUR_FLIGHT, dur_change, 100);
            you.attribute[ATTR_FLIGHT_UNCANCELLABLE] = 1;

            float_player();
        }
        if (you.species == SP_TENGU)
            mpr("You feel very comfortable in the air.");
        break;

    // DEMONIC POWERS:
    case ABIL_DAMNATION:
        fail_check();
        if (your_spells(SPELL_HURL_DAMNATION,
                        you.experience_level * 10,
                        false, false, true) == SPRET_ABORT)
        {
            return SPRET_ABORT;
        }
        break;

    case ABIL_EVOKE_TURN_INVISIBLE:     // ring, cloaks, randarts
        if (!invis_allowed())
            return SPRET_ABORT;
        fail_check();
        surge_power(you.spec_evoke());
        potionlike_effect(POT_INVISIBILITY,
                          player_adjust_evoc_power(
                              you.skill(SK_EVOCATIONS, 2) + 5));
        contaminate_player(1000 + random2(2000), true);
        break;

    case ABIL_EVOKE_TURN_VISIBLE:
        fail_check();
        ASSERT(!you.attribute[ATTR_INVIS_UNCANCELLABLE]);
        mpr("You feel less transparent.");
        you.duration[DUR_INVIS] = 1;
        break;

    case ABIL_EVOKE_FLIGHT:             // ring, boots, randarts
        fail_check();
        ASSERT(!get_form()->forbids_flight());
        if (you.wearing_ego(EQ_ALL_ARMOUR, SPARM_FLYING))
        {
            bool standing = !you.airborne();
            you.attribute[ATTR_PERM_FLIGHT] = 1;
            if (standing)
                float_player();
            else
                mpr("You feel more buoyant.");
        }
        else
        {
            surge_power(you.spec_evoke());
            fly_player(
                player_adjust_evoc_power(you.skill(SK_EVOCATIONS, 2) + 30));
        }
        break;
    case ABIL_EVOKE_FOG:     // cloak of the Thief
        fail_check();
        mpr("With a swish of your cloak, you release a cloud of fog.");
        big_cloud(random_smoke_type(), &you, you.pos(), 50, 8 + random2(8));
        break;

    case ABIL_STOP_SINGING:
        fail_check();
        you.duration[DUR_SONG_OF_SLAYING] = 0;
        mpr("You stop singing.");
        break;

    case ABIL_STOP_FLYING:
        fail_check();
        you.duration[DUR_FLIGHT] = 0;
        you.attribute[ATTR_PERM_FLIGHT] = 0;
        land_player();
        break;

    case ABIL_END_TRANSFORMATION:
        fail_check();
        untransform();
        break;

    // INVOCATIONS:
    case ABIL_ZIN_RECITE:
    {
        fail_check();
        if (zin_check_recite_to_monsters() == 1)
        {
            you.attribute[ATTR_RECITE_TYPE] = (recite_type) random2(NUM_RECITE_TYPES); // This is just flavor
            you.attribute[ATTR_RECITE_SEED] = random2(2187); // 3^7
            you.duration[DUR_RECITE] = 3 * BASELINE_DELAY;
            mprf("You clear your throat and prepare to recite.");
            you.increase_duration(DUR_BREATH_WEAPON,
                                  3 + random2(10) + random2(30));
        }
        else
        {
            canned_msg(MSG_OK);
            return SPRET_ABORT;
        }
        break;
    }
    case ABIL_ZIN_VITALISATION:
        fail_check();
        zin_vitalisation();
        break;

    case ABIL_ZIN_IMPRISON:
    {
        beam.range = LOS_RADIUS;
        direction_chooser_args args;
        args.restricts = DIR_TARGET;
        args.mode = TARG_HOSTILE;
        args.needs_path = false;
        if (!spell_direction(spd, beam, &args))
            return SPRET_ABORT;

        if (beam.target == you.pos())
        {
            mpr("You cannot imprison yourself!");
            return SPRET_ABORT;
        }

        monster* mons = monster_at(beam.target);

        if (mons == nullptr || !you.can_see(*mons))
        {
            mpr("There is no monster there to imprison!");
            return SPRET_ABORT;
        }

        if (mons_is_firewood(mons) || mons_is_conjured(mons->type))
        {
            mpr("You cannot imprison that!");
            return SPRET_ABORT;
        }

        if (mons->friendly() || mons->good_neutral())
        {
            mpr("You cannot imprison a law-abiding creature!");
            return SPRET_ABORT;
        }

        fail_check();

        int power = 3 + (roll_dice(5, you.skill(SK_INVOCATIONS, 5) + 12) / 26);

        if (!cast_imprison(power, mons, -GOD_ZIN))
            return SPRET_ABORT;
        break;
    }

    case ABIL_ZIN_SANCTUARY:
        fail_check();
        zin_sanctuary();
        break;

    case ABIL_ZIN_CURE_ALL_MUTATIONS:
        fail_check();
        if (!zin_remove_all_mutations())
            return SPRET_ABORT;
        break;

    case ABIL_ZIN_DONATE_GOLD:
        fail_check();
        zin_donate_gold();
        break;

    case ABIL_TSO_DIVINE_SHIELD:
        fail_check();
        tso_divine_shield();
        break;

    case ABIL_TSO_CLEANSING_FLAME:
        fail_check();
        cleansing_flame(10 + you.skill_rdiv(SK_INVOCATIONS, 7, 6),
                        CLEANSING_FLAME_INVOCATION, you.pos(), &you);
        break;

    case ABIL_TSO_SUMMON_DIVINE_WARRIOR:
        fail_check();
        summon_holy_warrior(you.skill(SK_INVOCATIONS, 4), false);
        break;

    case ABIL_TSO_BLESS_WEAPON:
        fail_check();
        simple_god_message(" will bless one of your weapons.");
        // included in default force_more_message
        if (!bless_weapon(GOD_SHINING_ONE, SPWPN_HOLY_WRATH, YELLOW))
            return SPRET_ABORT;
        break;

    case ABIL_KIKU_RECEIVE_CORPSES:
        fail_check();
        kiku_receive_corpses(you.skill(SK_NECROMANCY, 4));
        break;

    case ABIL_KIKU_TORMENT:
        fail_check();
        if (!kiku_take_corpse())
        {
            mpr("There are no corpses to sacrifice!");
            return SPRET_ABORT;
        }
        simple_god_message(" torments the living!");
        torment(&you, TORMENT_KIKUBAAQUDGHA, you.pos());
        break;

    case ABIL_KIKU_BLESS_WEAPON:
        fail_check();
        simple_god_message(" will bloody one of your weapons with pain.");
        // included in default force_more_message
        if (!bless_weapon(GOD_KIKUBAAQUDGHA, SPWPN_PAIN, RED))
            return SPRET_ABORT;
        break;

    case ABIL_KIKU_GIFT_NECRONOMICON:
    {
        fail_check();
        if (!kiku_gift_necronomicon())
            return SPRET_ABORT;
        break;
    }

    case ABIL_YRED_INJURY_MIRROR:
        fail_check();
        if (yred_injury_mirror())
            mpr("Another wave of unholy energy enters you.");
        else
        {
            mprf("You offer yourself to %s, and are filled with unholy energy.",
                 god_name(you.religion).c_str());
        }
        you.duration[DUR_MIRROR_DAMAGE] = 9 * BASELINE_DELAY
                     + random2avg(you.piety * BASELINE_DELAY, 2) / 10;
        break;

    case ABIL_YRED_ANIMATE_REMAINS:
        fail_check();
        canned_msg(MSG_ANIMATE_REMAINS);
        if (animate_remains(you.pos(), CORPSE_BODY, BEH_FRIENDLY,
                            MHITYOU, &you, "", GOD_YREDELEMNUL) < 0)
        {
            mpr("There are no remains here to animate!");
            return SPRET_ABORT;
        }
        break;

    case ABIL_YRED_ANIMATE_DEAD:
        fail_check();
        canned_msg(MSG_CALL_DEAD);
        animate_dead(&you, you.skill_rdiv(SK_INVOCATIONS) + 1,
                     BEH_FRIENDLY, MHITYOU, &you, "", GOD_YREDELEMNUL);
        break;

    case ABIL_YRED_RECALL_UNDEAD_SLAVES:
        fail_check();
        start_recall(RECALL_YRED);
        break;

    case ABIL_YRED_DRAIN_LIFE:
        fail_check();
        cast_los_attack_spell(SPELL_DRAIN_LIFE,
                              you.skill_rdiv(SK_INVOCATIONS),
                              &you, true);
        break;

    case ABIL_YRED_ENSLAVE_SOUL:
    {
        god_acting gdact;
        int power = you.skill(SK_INVOCATIONS, 4);
        beam.range = LOS_RADIUS;

        if (!spell_direction(spd, beam))
            return SPRET_ABORT;

        if (beam.target == you.pos())
        {
            mpr("Your soul already belongs to Yredelemnul.");
            return SPRET_ABORT;
        }

        monster* mons = monster_at(beam.target);
        if (mons == nullptr || !you.can_see(*mons)
            || !ench_flavour_affects_monster(BEAM_ENSLAVE_SOUL, mons))
        {
            mpr("You see nothing there you can enslave the soul of!");
            return SPRET_ABORT;
        }

        // The monster can be no more than lightly wounded/damaged.
        if (mons_get_damage_level(mons) > MDAM_LIGHTLY_DAMAGED)
        {
            simple_monster_message(mons, "'s soul is too badly injured.");
            return SPRET_ABORT;
        }
        fail_check();
        return zapping(ZAP_ENSLAVE_SOUL, power, beam, false, nullptr, fail);
    }

<<<<<<< HEAD
=======
    case ABIL_SIF_MUNA_CHANNEL_ENERGY:
        if (you.magic_points >= you.max_magic_points)
        {
            mpr("Your reserves of magic are already full.");
            return SPRET_ABORT;
        }
        fail_check();
        mpr("You channel some magical energy.");

        inc_mp(1 + random2(you.skill_rdiv(SK_INVOCATIONS, 1, 4) + 2));
        break;

>>>>>>> a8d832ca
    case ABIL_OKAWARU_HEROISM:
        fail_check();
        mprf(MSGCH_DURATION, you.duration[DUR_HEROISM]
             ? "You feel more confident with your borrowed prowess."
             : "You gain the combat prowess of a mighty hero.");

        you.increase_duration(DUR_HEROISM,
                              10 + random2avg(you.skill(SK_INVOCATIONS, 6), 2),
                              100);
        you.redraw_evasion      = true;
        you.redraw_armour_class = true;
        break;

    case ABIL_OKAWARU_FINESSE:
        fail_check();
        if (you.duration[DUR_FINESSE])
        {
            // "Your [hand(s)] get{s} new energy."
            mprf(MSGCH_DURATION, "%s",
                 you.hands_act("get", "new energy.").c_str());
        }
        else
            mprf(MSGCH_DURATION, "You can now deal lightning-fast blows.");

        you.increase_duration(DUR_FINESSE,
                              10 + random2avg(you.skill(SK_INVOCATIONS, 6), 2),
                              100);

        did_god_conduct(DID_HASTY, 8); // Currently irrelevant.
        break;

    case ABIL_MAKHLEB_MINOR_DESTRUCTION:
    {
        beam.range = LOS_RADIUS;

        if (!spell_direction(spd, beam))
            return SPRET_ABORT;

        int power = you.skill(SK_INVOCATIONS, 1)
                    + random2(1 + you.skill(SK_INVOCATIONS, 1))
                    + random2(1 + you.skill(SK_INVOCATIONS, 1));

        // Since the actual beam is random, check with BEAM_MMISSILE and the
        // highest range possible.
        if (!player_tracer(ZAP_DEBUGGING_RAY, power, beam, LOS_RADIUS))
            return SPRET_ABORT;

        fail_check();

        switch (random2(5))
        {
        case 0: zapping(ZAP_THROW_FLAME, power, beam); break;
        case 1: zapping(ZAP_PAIN,  power, beam); break;
        case 2: zapping(ZAP_STONE_ARROW, power, beam); break;
        case 3: zapping(ZAP_SHOCK, power, beam); break;
        case 4: zapping(ZAP_BREATHE_ACID, power/2, beam); break;
        }
        break;
    }

    case ABIL_MAKHLEB_LESSER_SERVANT_OF_MAKHLEB:
        summon_demon_type(random_choose(MONS_HELLWING, MONS_NEQOXEC,
                                        MONS_ORANGE_DEMON, MONS_SMOKE_DEMON,
                                        MONS_YNOXINUL),
                          20 + you.skill(SK_INVOCATIONS, 3),
                          GOD_MAKHLEB, 0, !fail);
        break;

    case ABIL_MAKHLEB_MAJOR_DESTRUCTION:
    {
        beam.range = 6;

        if (!spell_direction(spd, beam))
            return SPRET_ABORT;

        int power = you.skill(SK_INVOCATIONS, 1)
                    + random2(1 + you.skill(SK_INVOCATIONS, 1))
                    + random2(1 + you.skill(SK_INVOCATIONS, 1));

        // Since the actual beam is random, check with BEAM_MMISSILE and the
        // highest range possible.
        if (!player_tracer(ZAP_DEBUGGING_RAY, power, beam, LOS_RADIUS))
            return SPRET_ABORT;

        fail_check();
        {
            zap_type ztype =
                random_choose(ZAP_BOLT_OF_FIRE,
                              ZAP_FIREBALL,
                              ZAP_LIGHTNING_BOLT,
                              ZAP_STICKY_FLAME,
                              ZAP_IRON_SHOT,
                              ZAP_BOLT_OF_DRAINING,
                              ZAP_ORB_OF_ELECTRICITY);
            zapping(ztype, power, beam);
        }
        break;
    }

    case ABIL_MAKHLEB_GREATER_SERVANT_OF_MAKHLEB:
        summon_demon_type(random_choose(MONS_EXECUTIONER, MONS_GREEN_DEATH,
                                        MONS_BLIZZARD_DEMON, MONS_BALRUG,
                                        MONS_CACODEMON),
                          20 + you.skill(SK_INVOCATIONS, 3),
                          GOD_MAKHLEB, 0, !fail);
        break;

    case ABIL_TROG_BURN_SPELLBOOKS:
        fail_check();
        if (!trog_burn_spellbooks())
            return SPRET_ABORT;
        break;

    case ABIL_TROG_BERSERK:
        fail_check();
        // Trog abilities don't use or train invocations.
        you.go_berserk(true);
        break;

    case ABIL_TROG_REGEN_MR:
        fail_check();
        // Trog abilities don't use or train invocations.
        trog_do_trogs_hand(you.piety / 2);
        break;

    case ABIL_TROG_BROTHERS_IN_ARMS:
        fail_check();
        // Trog abilities don't use or train invocations.
        summon_berserker(you.piety +
                         random2(you.piety/4) - random2(you.piety/4),
                         &you);
        break;

    case ABIL_SIF_MUNA_FORGET_SPELL:
        fail_check();
        if (cast_selective_amnesia() <= 0)
            return SPRET_ABORT;
        break;

    case ABIL_SIF_MUNA_CHANNEL_ENERGY:
    {
        fail_check();
        you.increase_duration(DUR_CHANNEL_ENERGY,
                              player_adjust_invoc_power(
                                  4 + random2avg(you.skill_rdiv(SK_INVOCATIONS,
                                                                2, 3), 2)),
                              100);
        break;
    }
    case ABIL_ELYVILON_LIFESAVING:
        fail_check();
        if (you.duration[DUR_LIFESAVING])
            mpr("You renew your call for help.");
        else
        {
            mprf("You beseech %s to protect your life.",
                 god_name(you.religion).c_str());
        }
        // Might be a decrease, this is intentional (like Yred).
        you.duration[DUR_LIFESAVING] = 9 * BASELINE_DELAY
                     + random2avg(you.piety * BASELINE_DELAY, 2) / 10;
        break;

    case ABIL_ELYVILON_LESSER_HEALING:
    case ABIL_ELYVILON_GREATER_HEALING:
    {
        fail_check();
        int pow = 0;
        if (abil.ability == ABIL_ELYVILON_LESSER_HEALING)
            pow = 3 + you.skill_rdiv(SK_INVOCATIONS, 1, 6);
        else
            pow = 10 + you.skill_rdiv(SK_INVOCATIONS, 1, 3);
#if TAG_MAJOR_VERSION == 34
        if (you.species == SP_DJINNI)
            pow /= 2;
#endif
        pow = min(50, pow);
        const int healed = pow + roll_dice(2, pow) - 2;
        mpr("You are healed.");
        inc_hp(healed);
        break;
    }

    case ABIL_ELYVILON_PURIFICATION:
        fail_check();
        elyvilon_purification();
        break;

    case ABIL_ELYVILON_HEAL_OTHER:
    {
        int pow = 10 + you.skill_rdiv(SK_INVOCATIONS, 1, 3);
        pow = min(50, pow);
        int max_pow = 10 + (int) ceil(you.skill(SK_INVOCATIONS, 1) / 3.0);
        max_pow = min(50, max_pow);
        return cast_healing(pow, max_pow, fail);
    }

    case ABIL_ELYVILON_DIVINE_VIGOUR:
        fail_check();
        if (!elyvilon_divine_vigour())
            return SPRET_ABORT;
        break;

    case ABIL_LUGONU_ABYSS_EXIT:
        fail_check();
        down_stairs(DNGN_EXIT_ABYSS);
        break;

    case ABIL_LUGONU_BEND_SPACE:
        fail_check();
        lugonu_bend_space();
        break;

    case ABIL_LUGONU_BANISH:
    {
        beam.range = LOS_RADIUS;
        const int pow = 68 + you.skill(SK_INVOCATIONS, 3);

        direction_chooser_args args;
        args.mode = TARG_HOSTILE;
        args.get_desc_func = bind(desc_success_chance, placeholders::_1,
                                  zap_ench_power(ZAP_BANISHMENT, pow, false),
                                  false, nullptr);
        if (!spell_direction(spd, beam, &args))
            return SPRET_ABORT;

        if (beam.target == you.pos())
        {
            mpr("You cannot banish yourself!");
            return SPRET_ABORT;
        }

        fail_check();

        return zapping(ZAP_BANISHMENT, pow, beam, true, nullptr, fail);
    }

    case ABIL_LUGONU_CORRUPT:
        fail_check();
        if (!lugonu_corrupt_level(300 + you.skill(SK_INVOCATIONS, 15)))
            return SPRET_ABORT;
        break;

    case ABIL_LUGONU_ABYSS_ENTER:
    {
        fail_check();
        // Deflate HP.
        dec_hp(random2avg(you.hp, 2), false);

        // Deflate MP.
        if (you.magic_points)
            dec_mp(random2avg(you.magic_points, 2));

        no_notes nx; // This banishment shouldn't be noted.
        banished();
        break;
    }

    case ABIL_LUGONU_BLESS_WEAPON:
        fail_check();
        simple_god_message(" will brand one of your weapons with the "
                           "corruption of the Abyss.");
        // included in default force_more_message
        if (!bless_weapon(GOD_LUGONU, SPWPN_DISTORTION, MAGENTA))
            return SPRET_ABORT;
        break;

    case ABIL_NEMELEX_TRIPLE_DRAW:
        fail_check();
        if (!deck_triple_draw())
            return SPRET_ABORT;
        break;

    case ABIL_NEMELEX_DEAL_FOUR:
        fail_check();
        if (!deck_deal())
            return SPRET_ABORT;
        break;

    case ABIL_NEMELEX_STACK_FIVE:
        fail_check();
        if (!deck_stack())
            return SPRET_ABORT;
        break;

    case ABIL_BEOGH_SMITING:
        fail_check();
        if (your_spells(SPELL_SMITING,
                        12 + skill_bump(SK_INVOCATIONS, 6),
                        false, false, true) == SPRET_ABORT)
        {
            return SPRET_ABORT;
        }
        break;

    case ABIL_BEOGH_GIFT_ITEM:
        if (!beogh_gift_item())
            return SPRET_ABORT;
        break;

    case ABIL_BEOGH_RESURRECTION:
        if (!beogh_resurrect())
            return SPRET_ABORT;
        break;

    case ABIL_BEOGH_RECALL_ORCISH_FOLLOWERS:
        fail_check();
        start_recall(RECALL_BEOGH);
        break;

    case ABIL_STOP_RECALL:
        fail_check();
        mpr("You stop recalling your allies.");
        end_recall();
        break;

    case ABIL_FEDHAS_SUNLIGHT:
        return fedhas_sunlight(fail);

    case ABIL_FEDHAS_PLANT_RING:
        fail_check();
        if (!fedhas_plant_ring_from_fruit())
            return SPRET_ABORT;
        break;

    case ABIL_FEDHAS_RAIN:
        fail_check();
        if (!fedhas_rain(you.pos()))
        {
            canned_msg(MSG_NOTHING_HAPPENS);
            return SPRET_ABORT;
        }
        break;

    case ABIL_FEDHAS_SPAWN_SPORES:
    {
        fail_check();
        const int num = fedhas_corpse_spores();
        ASSERT(num > 0);
        break;
    }

    case ABIL_FEDHAS_EVOLUTION:
        return fedhas_evolve_flora(fail);

    case ABIL_TRAN_BAT:
        fail_check();
        if (!transform(100, TRAN_BAT))
        {
            crawl_state.zero_turns_taken();
            return SPRET_ABORT;
        }
        break;

    case ABIL_JIYVA_CALL_JELLY:
    {
        fail_check();
        mgen_data mg(MONS_JELLY, BEH_STRICT_NEUTRAL, 0, 0, 0, you.pos(),
                     MHITNOT, MG_NONE, GOD_JIYVA);

        mg.non_actor_summoner = "Jiyva";

        if (!create_monster(mg))
            return SPRET_ABORT;
        break;
    }

    case ABIL_JIYVA_JELLY_PARALYSE:
        fail_check();
        jiyva_paralyse_jellies();
        break;

    case ABIL_JIYVA_SLIMIFY:
    {
        fail_check();
        const item_def* const weapon = you.weapon();
        const string msg = (weapon) ? weapon->name(DESC_YOUR)
                                    : ("your " + you.hand_name(true));
        mprf(MSGCH_DURATION, "A thick mucus forms on %s.", msg.c_str());
        you.increase_duration(DUR_SLIMIFY,
                              random2avg(you.piety / 4, 2) + 3, 100);
        break;
    }

    case ABIL_JIYVA_CURE_BAD_MUTATION:
        fail_check();
        jiyva_remove_bad_mutation();
        break;

    case ABIL_CHEIBRIADOS_TIME_STEP:
        fail_check();
        cheibriados_time_step(you.skill(SK_INVOCATIONS, 10) * you.piety / 100);
        break;

    case ABIL_CHEIBRIADOS_TIME_BEND:
        fail_check();
        cheibriados_time_bend(16 + you.skill(SK_INVOCATIONS, 8));
        break;

    case ABIL_CHEIBRIADOS_DISTORTION:
        fail_check();
        cheibriados_temporal_distortion();
        break;

    case ABIL_CHEIBRIADOS_SLOUCH:
        fail_check();
        if (!cheibriados_slouch())
            return SPRET_ABORT;
        break;

    case ABIL_ASHENZARI_CURSE:
    {
        fail_check();
        auto iter = find_if(begin(you.inv), end(you.inv),
                [] (const item_def &it) -> bool
                {
                    return it.defined()
                           && it.is_type(OBJ_SCROLLS, SCR_REMOVE_CURSE)
                           && check_warning_inscriptions(it, OPER_DESTROY);
                });
        if (iter != end(you.inv))
        {
            if (ashenzari_curse_item(iter->quantity))
                dec_inv_item_quantity(iter - begin(you.inv), 1);
            else
                return SPRET_ABORT;
        }
        else
        {
            mpr("You need a scroll of remove curse to do this.");
            return SPRET_ABORT;
        }
        break;
    }

    case ABIL_ASHENZARI_SCRYING:
        fail_check();
        if (you.duration[DUR_SCRYING])
            mpr("You extend your astral sight.");
        else
            mpr("You gain astral sight.");
        you.duration[DUR_SCRYING] = 100 + random2avg(you.piety * 2, 2);
        you.xray_vision = true;
        viewwindow(true);
        break;

    case ABIL_ASHENZARI_TRANSFER_KNOWLEDGE:
        fail_check();
        if (!ashenzari_transfer_knowledge())
        {
            canned_msg(MSG_OK);
            return SPRET_ABORT;
        }
        break;

    case ABIL_ASHENZARI_END_TRANSFER:
        fail_check();
        if (!ashenzari_end_transfer())
        {
            canned_msg(MSG_OK);
            return SPRET_ABORT;
        }
        break;

    case ABIL_DITHMENOS_SHADOW_STEP:
        fail_check();
        if (!dithmenos_shadow_step())
        {
            canned_msg(MSG_OK);
            return SPRET_ABORT;
        }
        break;

    case ABIL_DITHMENOS_SHADOW_FORM:
        fail_check();
        if (!transform(you.skill(SK_INVOCATIONS, 2), TRAN_SHADOW))
        {
            crawl_state.zero_turns_taken();
            return SPRET_ABORT;
        }
        break;

    case ABIL_GOZAG_POTION_PETITION:
        fail_check();
        run_uncancel(UNC_POTION_PETITION, 0);
        break;

    case ABIL_GOZAG_CALL_MERCHANT:
        fail_check();
        run_uncancel(UNC_CALL_MERCHANT, 0);
        break;

    case ABIL_GOZAG_BRIBE_BRANCH:
        fail_check();
        if (!gozag_bribe_branch())
            return SPRET_ABORT;
        break;

    case ABIL_QAZLAL_UPHEAVAL:
        return qazlal_upheaval(coord_def(), false, fail);

    case ABIL_QAZLAL_ELEMENTAL_FORCE:
        return qazlal_elemental_force(fail);

    case ABIL_QAZLAL_DISASTER_AREA:
        fail_check();
        if (!qazlal_disaster_area())
            return SPRET_ABORT;
        break;

    case ABIL_RU_SACRIFICE_PURITY:
    case ABIL_RU_SACRIFICE_WORDS:
    case ABIL_RU_SACRIFICE_DRINK:
    case ABIL_RU_SACRIFICE_ESSENCE:
    case ABIL_RU_SACRIFICE_HEALTH:
    case ABIL_RU_SACRIFICE_STEALTH:
    case ABIL_RU_SACRIFICE_ARTIFICE:
    case ABIL_RU_SACRIFICE_LOVE:
    case ABIL_RU_SACRIFICE_COURAGE:
    case ABIL_RU_SACRIFICE_ARCANA:
    case ABIL_RU_SACRIFICE_NIMBLENESS:
    case ABIL_RU_SACRIFICE_DURABILITY:
    case ABIL_RU_SACRIFICE_HAND:
    case ABIL_RU_SACRIFICE_EXPERIENCE:
    case ABIL_RU_SACRIFICE_SKILL:
    case ABIL_RU_SACRIFICE_EYE:
    case ABIL_RU_SACRIFICE_RESISTANCE:
        fail_check();
        if (!ru_do_sacrifice(abil.ability))
            return SPRET_ABORT;
        break;

    case ABIL_RU_REJECT_SACRIFICES:
        fail_check();
        if (!ru_reject_sacrifices())
            return SPRET_ABORT;
        break;

    case ABIL_RU_DRAW_OUT_POWER:
        fail_check();
        if (you.duration[DUR_EXHAUSTED])
        {
            mpr("You're too exhausted to draw out your power.");
            return SPRET_ABORT;
        }
        if (you.hp == you.hp_max && you.magic_points == you.max_magic_points
            && !you.duration[DUR_CONF]
            && !you.duration[DUR_SLOW]
            && !you.attribute[ATTR_HELD]
            && !you.petrifying()
            && !you.is_constricted())
        {
            mpr("You have no need to draw out power.");
            return SPRET_ABORT;
        }
        ru_draw_out_power();
        you.increase_duration(DUR_EXHAUSTED, 12 + random2(5));
        break;

    case ABIL_RU_POWER_LEAP:
        fail_check();
        if (you.duration[DUR_EXHAUSTED])
        {
            mpr("You're too exhausted to power leap.");
            return SPRET_ABORT;
        }
        if (!ru_power_leap())
        {
            canned_msg(MSG_OK);
            return SPRET_ABORT;
        }
        you.increase_duration(DUR_EXHAUSTED, 18 + random2(8));
        break;

    case ABIL_RU_APOCALYPSE:
        fail_check();
        if (you.duration[DUR_EXHAUSTED])
        {
            mpr("You're too exhausted to unleash your apocalyptic power.");
            return SPRET_ABORT;
        }
        if (!ru_apocalypse())
            return SPRET_ABORT;
        you.increase_duration(DUR_EXHAUSTED, 30 + random2(20));
        break;

    case ABIL_PAKELLAS_DEVICE_SURGE:
    {
        fail_check();

        mprf(MSGCH_DURATION, "You feel a buildup of energy.");
        you.increase_duration(DUR_DEVICE_SURGE,
                              random2avg(you.piety / 4, 2) + 3, 100);
        break;
    }

    case ABIL_PAKELLAS_QUICK_CHARGE:
    {
        fail_check();

        const int mp_to_use = _pakellas_quick_charge_mp_cost();
        ASSERT(mp_to_use > 0);

        const int den = 100 * (get_real_mp(false) - you.mp_max_adj);
        const int num =
            stepdown(random2avg(you.skill(SK_EVOCATIONS, 10), 2) * mp_to_use,
                     den / 3);

        if (recharge_wand(true, "", num, den) <= 0)
        {
            canned_msg(MSG_OK);
            return SPRET_ABORT;
        }

        dec_mp(mp_to_use);

        break;
    }

    case ABIL_PAKELLAS_SUPERCHARGE:
    {
        fail_check();
        simple_god_message(" will supercharge a wand or rod.");
        // included in default force_more_message

        int item_slot = prompt_invent_item("Supercharge what?", MT_INVLIST,
                                           OSEL_SUPERCHARGE, true, true, false);

        if (item_slot == PROMPT_NOTHING || item_slot == PROMPT_ABORT)
            return SPRET_ABORT;

        item_def& wand(you.inv[item_slot]);

        if (!item_is_rechargeable(wand))
        {
            mpr("You cannot supercharge that!");
            return SPRET_ABORT;
        }

        string prompt = "Do you wish to have " + wand.name(DESC_YOUR)
                           + " supercharged?";

        if (!yesno(prompt.c_str(), true, 'n'))
        {
            canned_msg(MSG_OK);
            return SPRET_ABORT;
        }

        if (wand.base_type == OBJ_RODS)
        {
            wand.charge_cap = wand.charges =
                (MAX_ROD_CHARGE + 1) * ROD_CHARGE_MULT;
            wand.rod_plus = MAX_WPN_ENCHANT + 1;
        }
        else
        {
            set_ident_flags(wand, ISFLAG_KNOW_PLUSES);
            wand.charges = 9 * wand_charge_value(wand.sub_type) / 2;
            wand.used_count = ZAPCOUNT_RECHARGED;
        }

        wand.props[PAKELLAS_SUPERCHARGE_KEY].get_bool() = true;
        you.wield_change = true;
        you.one_time_ability_used.set(GOD_PAKELLAS);

        take_note(Note(NOTE_ID_ITEM, 0, 0, wand.name(DESC_A).c_str(),
                  "supercharged by Pakellas"));

        mprf(MSGCH_GOD, "Your %s glows brightly!",
             wand.name(DESC_QUALNAME).c_str());

        flash_view(UA_PLAYER, LIGHTGREEN);

        simple_god_message(" booms: Use this gift wisely!");

#ifndef USE_TILE_LOCAL
        // Allow extra time for the flash to linger.
        delay(1000);
#endif
        break;
    }

    case ABIL_USKAYAW_STOMP:
        fail_check();
        if (!uskayaw_stomp())
            return SPRET_ABORT;
        break;

    case ABIL_USKAYAW_LINE_PASS:
        fail_check();
        if (!uskayaw_line_pass())
            return SPRET_ABORT;
        break;

    case ABIL_USKAYAW_GRAND_FINALE:
        fail_check();
        if (!uskayaw_grand_finale())
            return SPRET_ABORT;
        break;

    case ABIL_HEPLIAKLQANA_IDEALISE:
        return hepliaklqana_idealise(fail);

    case ABIL_HEPLIAKLQANA_RECALL:
        fail_check();
        if (try_recall(hepliaklqana_ancestor()))
            upgrade_hepliaklqana_ancestor(true);
        break;

    case ABIL_HEPLIAKLQANA_TRANSFERENCE:
        return hepliaklqana_transference(fail);

    case ABIL_HEPLIAKLQANA_TYPE_KNIGHT:
    case ABIL_HEPLIAKLQANA_TYPE_BATTLEMAGE:
    case ABIL_HEPLIAKLQANA_TYPE_HEXER:
        if (!hepliaklqana_choose_ancestor_type(abil.ability))
            return SPRET_ABORT;
        break;

    case ABIL_HEPLIAKLQANA_IDENTITY:
        hepliaklqana_choose_identity();
        break;

    case ABIL_RENOUNCE_RELIGION:
        fail_check();
        if (yesno("Really renounce your faith, foregoing its fabulous benefits?",
                  false, 'n')
            && yesno("Are you sure you won't change your mind later?",
                     false, 'n'))
        {
            excommunication(true);
        }
        else
        {
            canned_msg(MSG_OK);
            return SPRET_ABORT;
        }
        break;

    case ABIL_CONVERT_TO_BEOGH:
        fail_check();
        god_pitch(GOD_BEOGH);
        if (you_worship(GOD_BEOGH))
        {
            spare_beogh_convert();
            break;
        }
        return SPRET_ABORT;

    case ABIL_NON_ABILITY:
        fail_check();
        mpr("Sorry, you can't do that.");
        break;

    default:
        die("invalid ability");
    }

    return SPRET_SUCCESS;
}

// [ds] Increase piety cost for god abilities that are particularly
// overpowered in Sprint. Yes, this is a hack. No, I don't care.
static int _scale_piety_cost(ability_type abil, int original_cost)
{
    // Abilities that have aroused our ire earn 2.5x their classic
    // Crawl piety cost.
    return (crawl_state.game_is_sprint()
            && (abil == ABIL_TROG_BROTHERS_IN_ARMS
                || abil == ABIL_MAKHLEB_GREATER_SERVANT_OF_MAKHLEB))
           ? div_rand_round(original_cost * 5, 2)
           : original_cost;
}

static void _pay_ability_costs(const ability_def& abil)
{
    if (abil.flags & abflag::INSTANT)
    {
        you.turn_is_over = false;
        you.elapsed_time_at_last_input = you.elapsed_time;
        update_turn_count();
    }
    else
        you.turn_is_over = true;

    const int food_cost  = abil.food_cost + random2avg(abil.food_cost, 2);
    const int piety_cost =
        _scale_piety_cost(abil.ability, abil.piety_cost.cost());
    const int hp_cost    = abil.hp_cost.cost(you.hp_max);

    dprf("Cost: mp=%d; hp=%d; food=%d; piety=%d",
         abil.mp_cost, hp_cost, food_cost, piety_cost);

    if (abil.mp_cost)
    {
        dec_mp(abil.mp_cost);
        if (abil.flags & abflag::PERMANENT_MP)
            rot_mp(1);
    }

    if (abil.hp_cost)
    {
        dec_hp(hp_cost, false);
        if (abil.flags & abflag::PERMANENT_HP)
            rot_hp(hp_cost);
    }

    if (food_cost)
        make_hungry(food_cost, false, true);

    if (piety_cost)
        lose_piety(piety_cost);
}

int choose_ability_menu(const vector<talent>& talents)
{
#ifdef USE_TILE_LOCAL
    const bool text_only = false;
#else
    const bool text_only = true;
#endif

    ToggleableMenu abil_menu(MF_SINGLESELECT | MF_ANYPRINTABLE
                             | MF_TOGGLE_ACTION | MF_ALWAYS_SHOW_MORE,
                             text_only);

    abil_menu.set_highlighter(nullptr);
#ifdef USE_TILE_LOCAL
    {
        // Hack like the one in spl-cast.cc:list_spells() to align the title.
        ToggleableMenuEntry* me =
            new ToggleableMenuEntry("  Ability - do what?                 "
                                    "Cost                          Failure",
                                    "  Ability - describe what?           "
                                    "Cost                          Failure",
                                    MEL_ITEM);
        me->colour = BLUE;
        abil_menu.add_entry(me);
    }
#else
    abil_menu.set_title(
        new ToggleableMenuEntry("  Ability - do what?                 "
                                "Cost                          Failure",
                                "  Ability - describe what?           "
                                "Cost                          Failure",
                                MEL_TITLE));
#endif
    abil_menu.set_tag("ability");
    abil_menu.add_toggle_key('!');
    abil_menu.add_toggle_key('?');
    abil_menu.menu_action = Menu::ACT_EXECUTE;

    if (crawl_state.game_is_hints())
    {
        // XXX: This could be buggy if you manage to pick up lots and
        // lots of abilities during hints mode.
        abil_menu.set_more(hints_abilities_info());
    }
    else
    {
        abil_menu.set_more(formatted_string::parse_string(
                           "Press '<w>!</w>' or '<w>?</w>' to toggle "
                           "between ability selection and description."));
    }

    int numbers[52];
    for (int i = 0; i < 52; ++i)
        numbers[i] = i;

    bool found_invocations = false;

    // First add all non-invocation abilities.
    for (unsigned int i = 0; i < talents.size(); ++i)
    {
        if (talents[i].is_invocation)
            found_invocations = true;
        else
        {
            ToggleableMenuEntry* me =
                new ToggleableMenuEntry(describe_talent(talents[i]),
                                        describe_talent(talents[i]),
                                        MEL_ITEM, 1, talents[i].hotkey);
            me->data = &numbers[i];
#ifdef USE_TILE
            me->add_tile(tile_def(tileidx_ability(talents[i].which), TEX_GUI));
#endif
            // Only check this here, since your god can't hate its own abilities
            if (god_hates_ability(talents[i].which, you.religion))
                me->colour = COL_FORBIDDEN;
            abil_menu.add_entry(me);
        }
    }

    if (found_invocations)
    {
#ifdef USE_TILE_LOCAL
        ToggleableMenuEntry* subtitle =
            new ToggleableMenuEntry("    Invocations - ",
                                    "    Invocations - ", MEL_ITEM);
        subtitle->colour = BLUE;
        abil_menu.add_entry(subtitle);
#else
        abil_menu.add_entry(
            new ToggleableMenuEntry("    Invocations - ",
                                    "    Invocations - ", MEL_SUBTITLE));
#endif
        for (unsigned int i = 0; i < talents.size(); ++i)
        {
            if (talents[i].is_invocation)
            {
                ToggleableMenuEntry* me =
                    new ToggleableMenuEntry(describe_talent(talents[i]),
                                            describe_talent(talents[i]),
                                            MEL_ITEM, 1, talents[i].hotkey);
                me->data = &numbers[i];
#ifdef USE_TILE
                me->add_tile(tile_def(tileidx_ability(talents[i].which),
                                      TEX_GUI));
#endif
                abil_menu.add_entry(me);
            }
        }
    }

    while (true)
    {
        vector<MenuEntry*> sel = abil_menu.show(false);
        if (!crawl_state.doing_prev_cmd_again)
            redraw_screen();
        if (sel.empty())
            return -1;

        ASSERT(sel.size() == 1);
        ASSERT(sel[0]->hotkeys.size() == 1);
        int selected = *(static_cast<int*>(sel[0]->data));

        if (abil_menu.menu_action == Menu::ACT_EXAMINE)
            _print_talent_description(talents[selected]);
        else
            return *(static_cast<int*>(sel[0]->data));
    }
}

string describe_talent(const talent& tal)
{
    ASSERT(tal.which != ABIL_NON_ABILITY);

    const string failure = failure_rate_to_string(tal.fail)
        + (testbits(get_ability_def(tal.which).flags, abflag::HOSTILE)
           ? " hostile" : "");

    ostringstream desc;
    desc << left
         << chop_string(ability_name(tal.which), 32)
         << chop_string(make_cost_description(tal.which), 30)
         << chop_string(failure, 12);
    return desc.str();
}

static void _add_talent(vector<talent>& vec, const ability_type ability,
                        bool check_confused)
{
    const talent t = get_talent(ability, check_confused);
    if (t.which != ABIL_NON_ABILITY)
        vec.push_back(t);
}

/**
 * Return all relevant talents that the player has.
 *
 * Currently the only abilities that are affected by include_unusable are god
 * abilities (affect by e.g. penance or silence).
 * @param check_confused If true, abilities that don't work when confused will
 *                       be excluded.
 * @param include_unusable If true, abilities that are currently unusable will
 *                         be excluded.
 * @return  A vector of talent structs.
 */
vector<talent> your_talents(bool check_confused, bool include_unusable)
{
    vector<talent> talents;

    // Species-based abilities.
    if (player_mutation_level(MUT_MUMMY_RESTORATION))
        _add_talent(talents, ABIL_MUMMY_RESTORATION, check_confused);

    if (you.species == SP_DEEP_DWARF)
        _add_talent(talents, ABIL_RECHARGING, check_confused);

    if (you.species == SP_FORMICID
        && (form_keeps_mutations() || include_unusable))
    {
        _add_talent(talents, ABIL_DIG, check_confused);
        if (!crawl_state.game_is_sprint() || brdepth[you.where_are_you] > 1)
            _add_talent(talents, ABIL_SHAFT_SELF, check_confused);
    }

    // Spit Poison, possibly upgraded to Breathe Poison.
    if (player_mutation_level(MUT_SPIT_POISON) == 3)
        _add_talent(talents, ABIL_BREATHE_POISON, check_confused);
    else if (player_mutation_level(MUT_SPIT_POISON))
        _add_talent(talents, ABIL_SPIT_POISON, check_confused);

    if (species_is_draconian(you.species)
        // Draconians don't maintain their original breath weapons
        // if shapechanged into a non-dragon form.
        && (!form_changed_physiology() || you.form == TRAN_DRAGON)
        && draconian_breath(you.species) != ABIL_NON_ABILITY)
    {
        _add_talent(talents, draconian_breath(you.species), check_confused);
    }

    if (you.species == SP_VAMPIRE && you.experience_level >= 3
        && you.hunger_state <= HS_SATIATED
        && you.form != TRAN_BAT)
    {
        _add_talent(talents, ABIL_TRAN_BAT, check_confused);
    }

    if (player_mutation_level(MUT_TENGU_FLIGHT) && !you.airborne()
        || you.racial_permanent_flight() && !you.attribute[ATTR_PERM_FLIGHT]
#if TAG_MAJOR_VERSION == 34
           && you.species != SP_DJINNI
#endif
           )
    {
        // Tengu can fly, but only from the ground
        // (until level 14, when it becomes permanent until revoked).
        // Black draconians and gargoyles get permaflight at XL 14, but they
        // don't get the tengu movement/evasion bonuses and they don't get
        // temporary flight before then.
        // Other dracs can mutate big wings whenever as well.
        _add_talent(talents, ABIL_FLY, check_confused);
    }

    if (you.attribute[ATTR_PERM_FLIGHT] && you.racial_permanent_flight())
        _add_talent(talents, ABIL_STOP_FLYING, check_confused);

    // Mutations
    if (player_mutation_level(MUT_HURL_DAMNATION))
        _add_talent(talents, ABIL_DAMNATION, check_confused);

    if (you.duration[DUR_TRANSFORMATION] && !you.transform_uncancellable)
        _add_talent(talents, ABIL_END_TRANSFORMATION, check_confused);

    if (player_mutation_level(MUT_BLINK))
        _add_talent(talents, ABIL_BLINK, check_confused);

    // Religious abilities.
    for (ability_type abil : get_god_abilities(include_unusable, false,
                                               include_unusable))
    {
        _add_talent(talents, abil, check_confused);
    }

    // And finally, the ability to opt-out of your faith {dlb}:
    if (!you_worship(GOD_NO_GOD))
        _add_talent(talents, ABIL_RENOUNCE_RELIGION, check_confused);

    if (env.level_state & LSTATE_BEOGH && can_convert_to_beogh())
        _add_talent(talents, ABIL_CONVERT_TO_BEOGH, check_confused);

    //jmf: Check for breath weapons - they're exclusive of each other, I hope!
    //     Make better ones come first.
    if (you.species != SP_RED_DRACONIAN && you.form == TRAN_DRAGON
         && dragon_form_dragon_type() == MONS_FIRE_DRAGON)
    {
        _add_talent(talents, ABIL_BREATHE_FIRE, check_confused);
    }

    // Checking for unreleased Delayed Fireball.
    if (you.attribute[ ATTR_DELAYED_FIREBALL ])
        _add_talent(talents, ABIL_DELAYED_FIREBALL, check_confused);

    if (you.duration[DUR_SONG_OF_SLAYING])
        _add_talent(talents, ABIL_STOP_SINGING, check_confused);

    // Evocations from items.
    if (you.scan_artefacts(ARTP_BLINK)
        && !player_mutation_level(MUT_NO_ARTIFICE))
    {
        _add_talent(talents, ABIL_EVOKE_BLINK, check_confused);
    }

    if (you.scan_artefacts(ARTP_FOG)
        && !player_mutation_level(MUT_NO_ARTIFICE))
    {
        _add_talent(talents, ABIL_EVOKE_FOG, check_confused);
    }

    if (you.evokable_berserk() && !player_mutation_level(MUT_NO_ARTIFICE))
        _add_talent(talents, ABIL_EVOKE_BERSERK, check_confused);

    if (you.evokable_invis() && !you.attribute[ATTR_INVIS_UNCANCELLABLE]
        && !player_mutation_level(MUT_NO_ARTIFICE))
    {
        // Now you can only turn invisibility off if you have an
        // activatable item. Wands and potions will have to time
        // out. -- bwr
        if (you.duration[DUR_INVIS])
            _add_talent(talents, ABIL_EVOKE_TURN_VISIBLE, check_confused);
        else
            _add_talent(talents, ABIL_EVOKE_TURN_INVISIBLE, check_confused);
    }

    if (you.evokable_flight() && !player_mutation_level(MUT_NO_ARTIFICE))
    {
        // Has no effect on permanently flying Tengu.
        if (!you.permanent_flight() || !you.racial_permanent_flight())
        {
            // You can still evoke perm flight if you have temporary one.
            if (!you.airborne()
                || !you.attribute[ATTR_PERM_FLIGHT]
                   && you.wearing_ego(EQ_ALL_ARMOUR, SPARM_FLYING))
            {
                _add_talent(talents, ABIL_EVOKE_FLIGHT, check_confused);
            }
            // Now you can only turn flight off if you have an
            // activatable item. Potions and spells will have to time
            // out.
            if (you.airborne() && !you.attribute[ATTR_FLIGHT_UNCANCELLABLE])
                _add_talent(talents, ABIL_STOP_FLYING, check_confused);
        }
    }

    // Find hotkeys for the non-hotkeyed talents.
    for (talent &tal : talents)
    {
        const int index = _lookup_ability_slot(tal.which);
        if (index > -1)
        {
            tal.hotkey = index_to_letter(index);
            continue;
        }

        // Try to find a free hotkey for i, starting from Z.
        for (int k = 51; k >= 0; ++k)
        {
            const int kkey = index_to_letter(k);
            bool good_key = true;

            // Check that it doesn't conflict with other hotkeys.
            for (const talent &other : talents)
                if (other.hotkey == kkey)
                {
                    good_key = false;
                    break;
                }

            if (good_key)
            {
                tal.hotkey = k;
                you.ability_letter_table[k] = tal.which;
                break;
            }
        }
        // In theory, we could be left with an unreachable ability
        // here (if you have 53 or more abilities simultaneously).
    }

    return talents;
}

/**
 * Maybe move an ability to the slot given by the ability_slot option.
 *
 * @param[in] slot current slot of the ability
 * @returns the new slot of the ability; may still be slot, if the ability
 *          was not reassigned.
 */
int auto_assign_ability_slot(int slot)
{
    const ability_type abil_type = you.ability_letter_table[slot];
    const string abilname = lowercase_string(ability_name(abil_type));
    bool overwrite = false;
    // check to see whether we've chosen an automatic label:
    for (auto& mapping : Options.auto_ability_letters)
    {
        if (!mapping.first.matches(abilname))
            continue;
        for (char i : mapping.second)
        {
            if (i == '+')
                overwrite = true;
            else if (i == '-')
                overwrite = false;
            else if (isaalpha(i))
            {
                const int index = letter_to_index(i);
                ability_type existing_ability = you.ability_letter_table[index];

                if (existing_ability == ABIL_NON_ABILITY
                    || existing_ability == abil_type)
                {
                    // Unassigned or already assigned to this ability.
                    you.ability_letter_table[index] = abil_type;
                    if (slot != index)
                        you.ability_letter_table[slot] = ABIL_NON_ABILITY;
                    return index;
                }
                else if (overwrite)
                {
                    const string str = lowercase_string(ability_name(existing_ability));
                    // Don't overwrite an ability matched by the same rule.
                    if (mapping.first.matches(str))
                        continue;
                    you.ability_letter_table[slot] = abil_type;
                    swap_ability_slots(slot, index, true);
                    return index;
                }
                // else occupied, continue to the next mapping.
            }
        }
    }
    return slot;
}

// Returns an index (0-51) if already assigned, -1 if not.
static int _lookup_ability_slot(const ability_type abil)
{
    // Placeholder handling, part 2: The ability we have might
    // correspond to a placeholder, in which case the ability letter
    // table will contain that placeholder. Convert the latter to
    // its corresponding ability before comparing the two, so that
    // we'll find the placeholder's index properly.
    for (int slot = 0; slot < 52; slot++)
        if (fixup_ability(you.ability_letter_table[slot]) == abil)
            return slot;
    return -1;
}

// Assign a new ability slot if necessary. Returns an index (0-51) if
// successful, -1 if you should just use the next one.
int find_ability_slot(const ability_type abil, char firstletter)
{
    // If we were already assigned a slot, use it.
    int had_slot = _lookup_ability_slot(abil);
    if (had_slot > -1)
        return had_slot;

    // No requested slot, find new one and make it preferred.

    // firstletter defaults to 'f', because a-e is for invocations
    int first_slot = letter_to_index(firstletter);

    // Reserve the first non-god ability slot (f) for Draconian breath
    if (you.species == SP_BASE_DRACONIAN && first_slot >= letter_to_index('f'))
        first_slot += 1;

    ASSERT(first_slot < 52);

    switch (abil)
    {
    case ABIL_ELYVILON_LIFESAVING:
        first_slot = letter_to_index('p');
        break;
    case ABIL_KIKU_GIFT_NECRONOMICON:
        first_slot = letter_to_index('N');
        break;
    case ABIL_ZIN_CURE_ALL_MUTATIONS:
    case ABIL_TSO_BLESS_WEAPON:
    case ABIL_KIKU_BLESS_WEAPON:
    case ABIL_LUGONU_BLESS_WEAPON:
    case ABIL_PAKELLAS_SUPERCHARGE:
        first_slot = letter_to_index('W');
        break;
    case ABIL_CONVERT_TO_BEOGH:
        first_slot = letter_to_index('Y');
        break;
    case ABIL_RU_SACRIFICE_PURITY:
    case ABIL_RU_SACRIFICE_WORDS:
    case ABIL_RU_SACRIFICE_DRINK:
    case ABIL_RU_SACRIFICE_ESSENCE:
    case ABIL_RU_SACRIFICE_HEALTH:
    case ABIL_RU_SACRIFICE_STEALTH:
    case ABIL_RU_SACRIFICE_ARTIFICE:
    case ABIL_RU_SACRIFICE_LOVE:
    case ABIL_RU_SACRIFICE_COURAGE:
    case ABIL_RU_SACRIFICE_ARCANA:
    case ABIL_RU_SACRIFICE_NIMBLENESS:
    case ABIL_RU_SACRIFICE_DURABILITY:
    case ABIL_RU_SACRIFICE_HAND:
    case ABIL_RU_SACRIFICE_EXPERIENCE:
    case ABIL_RU_SACRIFICE_SKILL:
    case ABIL_RU_SACRIFICE_EYE:
    case ABIL_RU_SACRIFICE_RESISTANCE:
    case ABIL_RU_REJECT_SACRIFICES:
    case ABIL_HEPLIAKLQANA_TYPE_KNIGHT:
    case ABIL_HEPLIAKLQANA_TYPE_BATTLEMAGE:
    case ABIL_HEPLIAKLQANA_TYPE_HEXER:
    case ABIL_HEPLIAKLQANA_IDENTITY: // move this?
        first_slot = letter_to_index('G');
        break;
    default:
        break;
    }

    for (int slot = first_slot; slot < 52; ++slot)
    {
        if (you.ability_letter_table[slot] == ABIL_NON_ABILITY)
        {
            you.ability_letter_table[slot] = abil;
            return auto_assign_ability_slot(slot);
        }
    }

    // If we can't find anything else, try a-e.
    for (int slot = first_slot - 1; slot >= 0; --slot)
    {
        if (you.ability_letter_table[slot] == ABIL_NON_ABILITY)
        {
            you.ability_letter_table[slot] = abil;
            return auto_assign_ability_slot(slot);
        }
    }

    // All letters are assigned.
    return -1;
}


vector<ability_type> get_god_abilities(bool ignore_silence, bool ignore_piety,
                                       bool ignore_penance)
{
    vector<ability_type> abilities;
    if (you_worship(GOD_RU))
    {
        ASSERT(you.props.exists(AVAILABLE_SAC_KEY));
        bool any_sacrifices = false;
        for (const auto& store : you.props[AVAILABLE_SAC_KEY].get_vector())
        {
            any_sacrifices = true;
            abilities.push_back(static_cast<ability_type>(store.get_int()));
        }
        if (any_sacrifices)
            abilities.push_back(ABIL_RU_REJECT_SACRIFICES);
    }
    // XXX: should we check ignore_piety?
    if (you_worship(GOD_HEPLIAKLQANA)
        && piety_rank() >= 2 && !you.props.exists(HEPLIAKLQANA_ALLY_TYPE_KEY))
    {
        for (int anc_type = ABIL_HEPLIAKLQANA_FIRST_TYPE;
             anc_type <= ABIL_HEPLIAKLQANA_LAST_TYPE;
             ++anc_type)
        {
            abilities.push_back(static_cast<ability_type>(anc_type));
        }
    }
    if (you.transfer_skill_points > 0)
        abilities.push_back(ABIL_ASHENZARI_END_TRANSFER);
    if (!ignore_silence && silenced(you.pos()))
        return abilities;
    // Remaining abilities are unusable if silenced.

    for (const auto& power : get_god_powers(you.religion))
    {
        // not an activated power
        if (power.abil == ABIL_NON_ABILITY)
            continue;
        const ability_type abil = fixup_ability(power.abil);
        ASSERT(abil != ABIL_NON_ABILITY);
        if ((power.rank <= 0
             || power.rank == 7 && can_do_capstone_ability(you.religion)
             || piety_rank() >= power.rank
             || ignore_piety)
            && (!player_under_penance()
                || power.rank == -1
                || ignore_penance))
        {
            abilities.push_back(abil);
        }
    }

    return abilities;
}

void swap_ability_slots(int index1, int index2, bool silent)
{
    // Swap references in the letter table.
    ability_type tmp = you.ability_letter_table[index2];
    you.ability_letter_table[index2] = you.ability_letter_table[index1];
    you.ability_letter_table[index1] = tmp;

    if (!silent)
    {
        mprf_nocap("%c - %s", index_to_letter(index2),
                   ability_name(you.ability_letter_table[index2]));
    }

}

/**
 * What skill affects the success chance/power of a given skill, if any?
 *
 * @param ability       The ability in question.
 * @return              The skill that governs the ability, or SK_NONE.
 */
skill_type abil_skill(ability_type ability)
{
    ASSERT(ability != ABIL_NON_ABILITY);
    return get_ability_def(ability).failure.skill();
}

/**
 * How valuable is it to train the skill that governs this ability? (What
 * 'magnitude' does the ability have?)
 *
 * @param ability       The ability in question.
 * @return              A 'magnitude' for the ability, probably < 10.
 */
int abil_skill_weight(ability_type ability)
{
    ASSERT(ability != ABIL_NON_ABILITY);
    // This is very loosely modelled on a legacy model; fairly arbitrary.
    const int base_fail = get_ability_def(ability).failure.base_chance;
    const int floor = base_fail ? 1 : 0;
    return max(floor, div_rand_round(base_fail, 8) - 3);
}


////////////////////////////////////////////////////////////////////////
// generic_cost

int generic_cost::cost() const
{
    return base + (add > 0 ? random2avg(add, rolls) : 0);
}

int scaling_cost::cost(int max) const
{
    return (value < 0) ? (-value) : ((value * max + 500) / 1000);
}<|MERGE_RESOLUTION|>--- conflicted
+++ resolved
@@ -2310,21 +2310,6 @@
         return zapping(ZAP_ENSLAVE_SOUL, power, beam, false, nullptr, fail);
     }
 
-<<<<<<< HEAD
-=======
-    case ABIL_SIF_MUNA_CHANNEL_ENERGY:
-        if (you.magic_points >= you.max_magic_points)
-        {
-            mpr("Your reserves of magic are already full.");
-            return SPRET_ABORT;
-        }
-        fail_check();
-        mpr("You channel some magical energy.");
-
-        inc_mp(1 + random2(you.skill_rdiv(SK_INVOCATIONS, 1, 4) + 2));
-        break;
-
->>>>>>> a8d832ca
     case ABIL_OKAWARU_HEROISM:
         fail_check();
         mprf(MSGCH_DURATION, you.duration[DUR_HEROISM]
@@ -2468,10 +2453,7 @@
     {
         fail_check();
         you.increase_duration(DUR_CHANNEL_ENERGY,
-                              player_adjust_invoc_power(
-                                  4 + random2avg(you.skill_rdiv(SK_INVOCATIONS,
-                                                                2, 3), 2)),
-                              100);
+            4 + random2avg(you.skill_rdiv(SK_INVOCATIONS, 2, 3), 2), 100);
         break;
     }
     case ABIL_ELYVILON_LIFESAVING:

--- conflicted
+++ resolved
@@ -678,13 +678,9 @@
                      + stringize_glyph(g.ch)
                      + "</" + col_string + ">) ";
 #endif
-<<<<<<< HEAD
-            std::string str = get_monster_equipment_desc(mi->mon(), true,
+
+            std::string str = get_monster_equipment_desc(mi->mon(), DESC_FULL,
                                                          DESC_A, true);
-=======
-            std::string str = get_monster_equipment_desc(mi->mon(), DESC_FULL,
-                                                         DESC_CAP_A, true);
->>>>>>> 96f00b85
 
             if (mi->is(MB_MESMERIZING))
                 str += ", keeping you mesmerised";
@@ -2865,8 +2861,8 @@
         /* Since we're removing caps, this shouldn't be needed,
            but we'll keep it in case, for now.
         if (dtype == DESC_PLAIN
-            || dtype == DESC_NOCAP_THE
-            || dtype == DESC_NOCAP_A)
+            || dtype == DESC_THE
+            || dtype == DESC_A)
         {
             desc[0] = tolower(desc[0]);
         }*/
@@ -3686,7 +3682,7 @@
         weap = _describe_monster_weapon(mi, level == DESC_IDENTIFIED);
     }
     else if (level == DESC_IDENTIFIED)
-        return " " + mi.full_name(DESC_NOCAP_A);
+        return " " + mi.full_name(DESC_A);
 
     if (!weap.empty())
     {
@@ -3727,81 +3723,47 @@
 
         if (mon_arm)
         {
-<<<<<<< HEAD
-            desc += ", ";
-            if (found_sth && !mon_shd && !mon_qvr && !mon_alt)
-            {
-                desc += "and ";
-            }
-            desc += "wearing ";
-            desc += mon_arm->name(DESC_A);
-            if (!found_sth)
-=======
             if (found_sth)
                 desc += (!mon_shd && !mon_qvr && !mon_carry) ? " and" : ",";
             else
->>>>>>> 96f00b85
                 found_sth = true;
 
             desc += " wearing ";
-            desc += mon_arm->name(DESC_NOCAP_A);
+            desc += mon_arm->name(DESC_A);
         }
 
         if (mon_shd)
         {
-<<<<<<< HEAD
-            desc += ", ";
-            if (found_sth && !mon_qvr && !mon_alt)
-                desc += "and ";
-            desc += "wearing ";
-            desc += mon_shd->name(DESC_A);
-            if (!found_sth)
-=======
             if (found_sth)
                 desc += (!mon_qvr && !mon_carry) ? " and" : ",";
             else
->>>>>>> 96f00b85
                 found_sth = true;
 
             desc += " wearing ";
-            desc += mon_shd->name(DESC_NOCAP_A);
+            desc += mon_shd->name(DESC_A);
         }
 
         if (mon_qvr)
         {
-<<<<<<< HEAD
-            desc += ", ";
-            if (found_sth && !mon_alt)
-                desc += "and ";
-            desc += "quivering ";
-            desc += mon_qvr->name(DESC_A);
-            if (!found_sth)
-=======
             if (found_sth)
                 desc += !mon_carry ? " and" : ",";
             else
->>>>>>> 96f00b85
                 found_sth = true;
 
             desc += " quivering ";
-            desc += mon_qvr->name(DESC_NOCAP_A);
+            desc += mon_qvr->name(DESC_A);
         }
 
         if (mon_carry)
         {
             if (found_sth)
-<<<<<<< HEAD
-                desc += "and ";
-            desc += "carrying ";
-            desc += mon_alt->name(DESC_A);
-=======
                 desc += " and";
 
             desc += " carrying ";
 
             if (mon_alt)
             {
-                desc += mon_alt->name(DESC_NOCAP_A);
+                desc += mon_alt->name(DESC_A);
                 if (mon_has_wand)
                     desc += " and ";
             }
@@ -3809,11 +3771,10 @@
             if (mon_has_wand)
             {
                 if (mi.props["wand_known"])
-                    desc += mon_wnd->name(DESC_NOCAP_A);
+                    desc += mon_wnd->name(DESC_A);
                 else
                     desc += "a wand";
             }
->>>>>>> 96f00b85
         }
     }
 

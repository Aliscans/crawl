--- conflicted
+++ resolved
@@ -1791,15 +1791,8 @@
         moves.isCancel = true;
         break;
 
-<<<<<<< HEAD
-        if (loop_done)
-        {
-            // Confirm that the loop is really done. If it is,
-            // break out. If not, just continue looping.
-=======
     case CMD_TARGET_DESCRIBE: describe_target(); break;
     case CMD_TARGET_HELP:     show_help();       break;
->>>>>>> a9242111
 
     default:
         // Some blocks of keys with similar handling.
@@ -1835,16 +1828,9 @@
     moves.choseRay = have_beam;
     moves.ray = beam;
 
-<<<<<<< HEAD
-            bool in_range = (range < 0
-                             || grid_distance(moves.target,you.pos()) <= range);
-            terse_describe_square(moves.target, in_range);
-        }
-=======
     // We need this for directional explosions, otherwise they'll explode one
     // square away from the player.
     _extend_move_to_edge(moves);
->>>>>>> a9242111
 
 #ifdef USE_TILE
     tiles.place_cursor(CURSOR_MOUSE, Region::NO_CURSOR);

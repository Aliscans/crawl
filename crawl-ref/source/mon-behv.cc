/**
 * @file
 * @brief Monster behaviour functions.
**/

#include "AppHdr.h"
#include "mon-behv.h"

#include "externs.h"

#include "areas.h"
#include "coord.h"
#include "coordit.h"
#include "database.h"
#include "dungeon.h"
#include "env.h"
#include "fprop.h"
#include "exclude.h"
#include "losglobal.h"
#include "mon-act.h"
#include "mon-death.h"
#include "mon-iter.h"
#include "mon-movetarget.h"
#include "mon-pathfind.h"
#include "mon-speak.h"
#include "mon-stuff.h"
#include "ouch.h"
#include "random.h"
#include "state.h"
#include "terrain.h"
#include "traps.h"
#include "hints.h"
#include "view.h"
#include "shout.h"

static void _set_nearest_monster_foe(monster* mons);

static void _guess_invis_foe_pos(monster* mon)
{
    const actor* foe          = mon->get_foe();
    const int    guess_radius = mons_sense_invis(mon) ? 3 : 2;

    vector<coord_def> possibilities;

    // NOTE: This depends on ignoring clouds, so that cells hidden by
    // opaque clouds are included as a possibility for the foe's location.
    los_def los(mon->pos(), opc_fullyopaque, circle_def(guess_radius, C_ROUND));
    los.update();
    for (radius_iterator ri(&los); ri; ++ri)
    {
        if (foe->is_habitable(*ri))
            possibilities.push_back(*ri);
    }

    if (!possibilities.empty())
        mon->target = possibilities[random2(possibilities.size())];
    else
        mon->target = dgn_random_point_from(mon->pos(), guess_radius);
}

static void _mon_check_foe_invalid(monster* mon)
{
	// assume a spectral weapon has a valid target
	if(mon->type == MONS_SPECTRAL_WEAPON)
		return;

    if (mon->foe != MHITNOT && mon->foe != MHITYOU)
    {
        if (actor *foe = mon->get_foe())
        {
            const monster* foe_mons = foe->as_monster();
            if (foe_mons->alive() && summon_can_attack(mon, foe)
                && (mon->friendly() != foe_mons->friendly()
                    || mon->neutral() != foe_mons->neutral()))
            {
                return;
            }
        }

        mon->foe = MHITNOT;
    }

}

static bool _mon_tries_regain_los(monster* mon)
{
    // Only intelligent monsters with ranged attack will try to regain LOS.
    if (mons_intel(mon) < I_NORMAL || !mons_has_ranged_attack(mon))
        return false;

    // Any special case should go here.
    if (mons_class_flag(mon->type, M_FIGHTER)
        && !(mon->type == MONS_CENTAUR_WARRIOR)
        && !(mon->type == MONS_YAKTAUR_CAPTAIN))
    {
        return false;
    }

    // Randomize it a bit to make it less predictable.
    return (mons_intel(mon) == I_NORMAL && !one_chance_in(10)
            || mons_intel(mon) == I_HIGH && !one_chance_in(20));
}

// Monster tries to get into a firing position. Among the cells which have
// a line of fire to the target, we choose the closest one to regain LOS as
// fast as possible. If several cells are eligible, we choose the one closest
// to ideal_range (too far = easier to escape, too close = easier to ambush).
static void _set_firing_pos(monster* mon, coord_def target)
{
    const int ideal_range = LOS_RADIUS / 2;
    const int current_distance = mon->pos().distance_from(target);

    // We don't consider getting farther away unless already very close.
    const int max_range = max(ideal_range, current_distance);

    int best_distance = INT_MAX;
    int best_distance_to_ideal_range = INT_MAX;
    coord_def best_pos(0, 0);

    const los_base *los = mon->get_los();
    for (distance_iterator di(mon->pos(), true, true, LOS_RADIUS);
         di; ++di)
    {
        const coord_def p(*di);
        const int range = p.distance_from(target);

        if (!los->see_cell(*di))
            continue;

        if (!in_bounds(p) || range > max_range
            || !cell_see_cell(p, target, LOS_NO_TRANS)
            || !mon_can_move_to_pos(mon, p - mon->pos()))
        {
            continue;
        }

        const int distance = p.distance_from(mon->pos());

        if (distance < best_distance
            || distance == best_distance
               && abs(range - ideal_range) < best_distance_to_ideal_range)
        {
            best_pos = p;
            best_distance = distance;
            best_distance_to_ideal_range = abs(range - ideal_range);
        }
    }

    mon->firing_pos = best_pos;
}

//---------------------------------------------------------------
//
// handle_behaviour
//
// 1. Evaluates current AI state
// 2. Sets monster target x,y based on current foe
//
// XXX: Monsters of I_NORMAL or above should select a new target
// if their current target is another monster which is sitting in
// a wall and is immune to most attacks while in a wall, unless
// the monster has a spell or special/nearby ability which isn't
// affected by the wall.
//---------------------------------------------------------------
void handle_behaviour(monster* mon)
{
    // Test spawners should always be BEH_SEEK against a foe, since
    // their only purpose is to spew out monsters for testing
    // purposes.
    if (mon->type == MONS_TEST_SPAWNER)
    {
        for (monster_iterator mi; mi; ++mi)
        {
            if (mon->attitude != mi->attitude)
            {
                mon->foe       = mi->mindex();
                mon->target    = mi->pos();
                mon->behaviour = BEH_SEEK;
                return;
            }
        }
    }

    bool changed = true;
    bool isFriendly = mon->friendly();
    bool isNeutral  = mon->neutral();
    bool wontAttack = mon->wont_attack();

    // Whether the player position is in LOS of the monster.
    bool proxPlayer = !crawl_state.game_is_arena() && mon->see_cell(you.pos());

#ifdef WIZARD
    // If stealth is greater than actually possible (wizmode level)
    // pretend the player isn't there, but only for hostile monsters.
    if (proxPlayer && you.skills[SK_STEALTH] > 27 && !mon->wont_attack())
        proxPlayer = false;
#endif
    bool proxFoe;
    bool isHealthy  = (mon->hit_points > mon->max_hit_points / 2);
    bool isSmart    = (mons_intel(mon) > I_ANIMAL);
    bool isScared   = mon->has_ench(ENCH_FEAR);
    bool isPacified = mon->pacified();
    bool patrolling = mon->is_patrolling();
    static vector<level_exit> e;
    static int                e_index = -1;

    // Zotdef rotting
    if (crawl_state.game_is_zotdef())
    {
        if (!isFriendly && !isNeutral && env.orb_pos == mon->pos()
            && mon->speed)
        {
            const int loss = div_rand_round(10, mon->speed);
            if (loss)
            {
                mpr("Your flesh rots away as the Orb of Zot is desecrated.",
                    MSGCH_DANGER);

                // If the rot would reduce us to <= 0 max HP, attribute the
                // kill to the monster.
                if (loss >= you.hp_max_temp)
                    ouch(loss, mon->mindex(), KILLED_BY_ROTTING);

                rot_hp(loss);
            }
        }
    }

    //mprf("AI debug: mon %d behv=%d foe=%d pos=%d %d target=%d %d",
    //     mon->mindex(), mon->behaviour, mon->foe, mon->pos().x,
    //     mon->pos().y, mon->target.x, mon->target.y);

    // Check for confusion -- early out.
    if (mon->has_ench(ENCH_CONFUSION))
    {
        set_random_target(mon);
        return;
    }

    if (mons_is_fleeing_sanctuary(mon)
        && mons_is_fleeing(mon)
        && is_sanctuary(you.pos()))
    {
        return;
    }

    // Make sure monsters are not targetting the player in arena mode.
    ASSERT(!(crawl_state.game_is_arena() && mon->foe == MHITYOU));

    if (mons_wall_shielded(mon) && cell_is_solid(mon->pos()))
    {
        // Monster is safe, so its behaviour can be simplified to fleeing.
        if (mon->behaviour == BEH_CORNERED || mon->behaviour == BEH_PANIC
            || isScared)
        {
            mon->behaviour = BEH_FLEE;
        }
    }

    // Validate current target exists.
    _mon_check_foe_invalid(mon);

	// the target, foe set here for a spectral weapon should never change
	if (mon->type == MONS_SPECTRAL_WEAPON)
	{
		mon->target = you.pos();
		mon->foe = MHITNOT;
		// Try to move towards any monsters the player is attacking
		if (mon->props.exists("target_mid"))
		{
        		monster *target_monster = monster_by_mid(mon->props["target_mid"].get_int());
			// Only try to move towards the monster if the player is still next to it
			if (target_monster && target_monster->alive() && adjacent(target_monster->pos(), you.pos()))
			{
				mon->target = target_monster->pos();
				mon->foe = target_monster->mindex();
			}
		}
	}

    // Change proxPlayer depending on invisibility and standing
    // in shallow water.
    if (proxPlayer && !you.visible_to(mon))
    {
        proxPlayer = false;

        const int intel = mons_intel(mon);
        // Sometimes, if a player is right next to a monster, they will 'see'.
        if (grid_distance(you.pos(), mon->pos()) == 1
            && one_chance_in(3))
        {
            proxPlayer = true;
        }

        // [dshaligram] Very smart monsters have a chance of clueing in to
        // invisible players in various ways.
        if (intel == I_NORMAL && one_chance_in(13)
                 || intel == I_HIGH && one_chance_in(6))
        {
            proxPlayer = true;
        }

        // Ash penance makes monsters very likely to target you through
        // invisibility, depending on their intelligence.
        if (you.penance[GOD_ASHENZARI] && x_chance_in_y(intel, 6))
            proxPlayer = true;
    }

    // Zotdef: immobile allies forget targets that are out of sight
    if (crawl_state.game_is_zotdef())
    {
        if (isFriendly && mons_is_stationary(mon)
            && (mon->foe != MHITNOT && mon->foe != MHITYOU)
            && !mon->can_see(&menv[mon->foe]))
        {
            mon->foe = MHITYOU;
            //mprf("%s resetting target (cantSee)",
            //     mon->name(DESC_THE,true).c_str());
        }
    }

    // Set friendly target, if they don't already have one.
    // Berserking allies ignore your commands!
    if (isFriendly
        && (mon->foe == MHITNOT || mon->foe == MHITYOU)
        && !mon->berserk()
        && mon->behaviour != BEH_WITHDRAW
        && mon->type != MONS_GIANT_SPORE
        && mon->type != MONS_BATTLESPHERE
	&& mon->type != MONS_SPECTRAL_WEAPON)
    {
        if  (!crawl_state.game_is_zotdef())
        {
            if (you.pet_target != MHITNOT)
                mon->foe = you.pet_target;

        }
        else    // Zotdef only
        {
            // Attack pet target if nearby
            if (you.pet_target != MHITNOT && proxPlayer)
            {
                //mprf("%s setting target (player target)",
                //     mon->name(DESC_THE,true).c_str());
                mon->foe = you.pet_target;
            }
            else
            {
               // Zotdef - this is all new, for out-of-sight friendlies to do
               // something useful.  If no current target, get the closest one.
                _set_nearest_monster_foe(mon);
            }
        }
    }

    // Instead, berserkers attack nearest monsters.
    if (mon->behaviour != BEH_SLEEP
        && (mon->berserk() || mon->type == MONS_GIANT_SPORE)
        && (mon->foe == MHITNOT || isFriendly && mon->foe == MHITYOU))
    {
        // Intelligent monsters prefer to attack the player,
        // even when berserking.
        if (!isFriendly && proxPlayer && mons_intel(mon) >= I_NORMAL)
            mon->foe = MHITYOU;
        else
            _set_nearest_monster_foe(mon);
    }

    // Pacified monsters leaving the level prefer not to attack.
    // Others choose the nearest foe.
    // XXX: This is currently expensive, so we don't want to do it
    //      every turn for every monster.
    if (!isPacified && mon->foe == MHITNOT
        && mon->behaviour != BEH_SLEEP
        && (proxPlayer || one_chance_in(3)))
    {
        _set_nearest_monster_foe(mon);
        if (mon->foe == MHITNOT && crawl_state.game_is_zotdef())
            mon->foe = MHITYOU;
    }

    // Friendly summons will come back to the player if they go out of sight.
	// Spectral weapon should keep its target even though it can't attack it
    if (!summon_can_attack(mon) && mon->type!=MONS_SPECTRAL_WEAPON)
        mon->target = you.pos();

    // Monsters do not attack themselves. {dlb}
    if (mon->foe == mon->mindex())
        mon->foe = MHITNOT;

    // Friendly and good neutral monsters do not attack other friendly
    // and good neutral monsters.
    if (mon->foe != MHITNOT && mon->foe != MHITYOU
        && wontAttack && menv[mon->foe].wont_attack())
    {
        mon->foe = MHITNOT;
    }

    // Neutral monsters prefer not to attack players, or other neutrals.
    if (isNeutral && mon->foe != MHITNOT
        && (mon->foe == MHITYOU || menv[mon->foe].neutral()))
    {
        mon->foe = MHITNOT;
    }

    // Unfriendly monsters fighting other monsters will usually
    // target the player, if they're healthy.
    // Zotdef: 2/3 chance of retargetting changed to 1/4
    if (!isFriendly && !isNeutral
        && mon->foe != MHITYOU && mon->foe != MHITNOT
        && proxPlayer && !mon->berserk() && isHealthy
        && (crawl_state.game_is_zotdef() ? one_chance_in(4)
                                         : !one_chance_in(3)))
    {
        mon->foe = MHITYOU;
    }

    // Validate current target again.
    _mon_check_foe_invalid(mon);

    if (mon->has_ench(ENCH_HAUNTING))
    {
        actor* targ = mon->get_ench(ENCH_HAUNTING).agent();
        if (targ && targ->alive())
        {
            mon->foe = targ->mindex();
            mon->target = targ->pos();
        }
    }

    while (changed)
    {
        actor* afoe = mon->get_foe();
        proxFoe = afoe && mon->can_see(afoe);

        if (mon->foe == MHITYOU)
        {
            // monster::get_foe returns NULL for friendly monsters with
            // foe == MHITYOU, so make afoe point to the player here.
            // -cao
            afoe = &you;
            proxFoe = proxPlayer;   // Take invis into account.
        }

        coord_def foepos = coord_def(0,0);
        if (afoe)
            foepos = afoe->pos();

        if (crawl_state.game_is_zotdef() && mon->foe == MHITYOU
            && !mon->wont_attack())
        {
            foepos = PLAYER_POS;
            proxFoe = true;
        }

        if (mon->pos() == mon->firing_pos)
            mon->firing_pos.reset();

        // Track changes to state; attitude never changes here.
        beh_type new_beh       = mon->behaviour;
        unsigned short new_foe = mon->foe;

        // Take care of monster state changes.
        switch (mon->behaviour)
        {
        case BEH_SLEEP:
            // default sleep state
            mon->target = mon->pos();
            new_foe = MHITNOT;
            break;

        case BEH_LURK:
            // Make sure trapdoor spiders are not hiding in plain sight
            if (mon->type == MONS_TRAPDOOR_SPIDER && !mon->submerged())
                mon->add_ench(ENCH_SUBMERGED);

            // Fall through to get a target, but don't change to wandering.

        case BEH_SEEK:
            // No foe?  Then wander or seek the player.
            if (mon->foe == MHITNOT)
            {
                if (crawl_state.game_is_arena()
                    || !proxPlayer && !isFriendly
                    || isNeutral || patrolling
                    || mon->type == MONS_GIANT_SPORE)
                {
                    if (mon->behaviour != BEH_LURK)
                        new_beh = BEH_WANDER;
                }
                else
                {
                    new_foe = MHITYOU;
                    mon->target = PLAYER_POS;
                }
                break;
            }

            // Foe gone out of LOS?
            if (!proxFoe
                && !(mon->friendly()
                     && mon->foe == MHITYOU
                     && mon->is_travelling()
                     && mon->travel_target == MTRAV_PLAYER))
            {
                // If their foe is marked, the monster always knows exactly
                // where they are.
                if (mons_foe_is_marked(mon) || mon->has_ench(ENCH_HAUNTING))
                {
                    mon->target = afoe->pos();
                    try_pathfind(mon);
                    break;
                }

                // Maybe the foe is just invisible.
                if (mon->target.origin() && afoe && mon->near_foe())
                {
                    _guess_invis_foe_pos(mon);
                    if (mon->target.origin())
                    {
                        // Having a seeking mon with a foe who's target is
                        // (0, 0) can lead to asserts, so lets try to
                        // avoid that.
                        _set_nearest_monster_foe(mon);
                        if (mon->foe == MHITNOT)
                        {
                            new_beh = BEH_WANDER;
                            break;
                        }
                        mon->target = mon->get_foe()->pos();
                    }
                }

                if (mon->travel_target == MTRAV_SIREN)
                    mon->travel_target = MTRAV_NONE;

                if (isFriendly && mon->foe != MHITYOU)
                {
                    if (patrolling || crawl_state.game_is_arena())
                    {
                        new_foe = MHITNOT;
                        new_beh = BEH_WANDER;
                    }
                    else
                    {
                        new_foe = MHITYOU;
                        mon->target = foepos;
                    }
                    break;
                }

                ASSERT(mon->foe != MHITNOT);
                if (mon->foe_memory > 0)
                {
                    // If we've arrived at our target x,y
                    // do a stealth check.  If the foe
                    // fails, monster will then start
                    // tracking foe's CURRENT position,
                    // but only for a few moves (smell and
                    // intuition only go so far).

                    if (mon->pos() == mon->target
                        && (!isFriendly || !crawl_state.game_is_zotdef()))
                    {   // hostiles only in Zotdef
                        if (mon->foe == MHITYOU)
                        {
                            if (crawl_state.game_is_zotdef())
                                mon->target = PLAYER_POS;  // infallible tracking in zotdef
                            else
                            {
                                if (x_chance_in_y(50, you.stealth())
                                    || you.penance[GOD_ASHENZARI] && coinflip())
                                {
                                    mon->target = you.pos();
                                }
                                else
                                    mon->foe_memory = 0;
                            }
                        }
                        else
                        {
                            if (coinflip())     // XXX: cheesy!
                                mon->target = menv[mon->foe].pos();
                            else
                                mon->foe_memory = 0;
                        }
                    }
                }


                if (mon->foe_memory <= 0
                    && !(mon->friendly() && mon->foe == MHITYOU))
                {
                    new_beh = BEH_WANDER;
                }
                // If the player walk out of the LOS of a monster with a ranged
                // attack, we assume it sees in which direction the player went
                // and it tries to find a line of fire instead of following the
                // player.
                else if (grid_distance(mon->target, you.pos()) == 1
                         && _mon_tries_regain_los(mon))
                {
                    _set_firing_pos(mon, you.pos());
                }

                if (!isFriendly)
                    break;
            }

            ASSERT(proxFoe || isFriendly);
            ASSERT(mon->foe != MHITNOT);

            // Monster can see foe: set memory in case it loses sight.
            // Hack: smarter monsters will tend to pursue the player longer.
            switch (mons_intel(mon))
            {
            case I_HIGH:
                mon->foe_memory = random_range(700, 1300);
                break;
            case I_NORMAL:
                mon->foe_memory = random_range(300, 700);
                break;
            case I_ANIMAL:
            case I_INSECT:
                mon->foe_memory = random_range(250, 550);
                break;
            case I_PLANT:
                mon->foe_memory = random_range(100, 300);
                break;
            }

            // Monster can see foe: continue 'tracking'
            // by updating target x,y.
            if (mon->foe == MHITYOU)
            {
                // The foe is the player.

                if (mons_class_flag(mon->type, M_MAINTAIN_RANGE)
                    && !mon->berserk())
                {
                    if (mon->attitude != ATT_FRIENDLY)
                        // Get to firing range even if we are close.
                        _set_firing_pos(mon, you.pos());
                }
                else if (!mon->firing_pos.zero()
                    && mon->see_cell_no_trans(mon->target))
                {
                    // If monster is currently getting into firing position and
                    // sees the player and can attack him, clear firing_pos.
                    mon->firing_pos.reset();
                }

                if (mon->type == MONS_SIREN
                    && you.beheld_by(mon)
                    && find_siren_water_target(mon))
                {
                    break;
                }

                if (mon->firing_pos.zero() && try_pathfind(mon))
                    break;

                // Whew. If we arrived here, path finding didn't yield anything
                // (or wasn't even attempted) and we need to set our target
                // the traditional way.

                // Sometimes, your friends will wander a bit.
                if (isFriendly && one_chance_in(8)
                    && mon->foe == MHITYOU && proxFoe)
                {
                    set_random_target(mon);
                    mon->foe = MHITNOT;
                    new_beh  = BEH_WANDER;
                }
                else
                    mon->target = PLAYER_POS;
            }
            else
            {
                // We have a foe but it's not the player.
                mon->target = menv[mon->foe].pos();

                if (mons_class_flag(mon->type, M_MAINTAIN_RANGE)
                    && !mon->berserk())
                {
                    _set_firing_pos(mon, mon->target);
                }

            }

            break;

        case BEH_WANDER:
            if (isPacified)
            {
                // If a pacified monster isn't travelling toward
                // someplace from which it can leave the level, make it
                // start doing so.  If there's no such place, either
                // search the level for such a place again, or travel
                // randomly.
                if (mon->travel_target != MTRAV_PATROL)
                {
                    new_foe = MHITNOT;
                    mon->travel_path.clear();

                    e_index = mons_find_nearest_level_exit(mon, e);

                    if (e_index == -1 || one_chance_in(20))
                        e_index = mons_find_nearest_level_exit(mon, e, true);

                    if (e_index != -1)
                    {
                        mon->travel_target = MTRAV_PATROL;
                        patrolling = true;
                        mon->patrol_point = e[e_index].target;
                        mon->target = e[e_index].target;
                    }
                    else
                    {
                        mon->travel_target = MTRAV_NONE;
                        patrolling = false;
                        mon->patrol_point.reset();
                        set_random_target(mon);
                    }
                }

                if (pacified_leave_level(mon, e, e_index))
                    return;
            }

            if (mon->strict_neutral() && mons_is_slime(mon)
                && you.religion == GOD_JIYVA)
            {
                set_random_slime_target(mon);
            }

            // Is our foe in LOS?
            // Batty monsters don't automatically reseek so that
            // they'll flitter away, we'll reset them just before
            // they get movement in handle_monsters() instead. -- bwr
            if (proxFoe && !mons_is_batty(mon) || mons_foe_is_marked(mon))
            {
                new_beh = BEH_SEEK;
                break;
            }

            // Creatures not currently pursuing another foe are
            // alerted by a sentinel's mark
            if (mon->foe == MHITNOT && you.duration[DUR_SENTINEL_MARK]
                && !isFriendly && !isNeutral && !isPacified)
            {
                new_foe = MHITYOU;
                new_beh = BEH_SEEK;
                break;
            }

            check_wander_target(mon, isPacified);

            // During their wanderings, monsters will eventually relax
            // their guard (stupid ones will do so faster, smart
            // monsters have longer memories).  Pacified monsters will
            // also eventually switch the place from which they want to
            // leave the level, in case their current choice is blocked.
            if (!proxFoe && mon->foe != MHITNOT
                   && one_chance_in(isSmart ? 60 : 20)
                   && !mons_foe_is_marked(mon)
                || isPacified && one_chance_in(isSmart ? 40 : 120))
            {
                new_foe = MHITNOT;
                if (mon->is_travelling() && mon->travel_target != MTRAV_PATROL
                    || isPacified)
                {
#ifdef DEBUG_PATHFIND
                    mpr("It's been too long! Stop travelling.");
#endif
                    mon->travel_path.clear();
                    mon->travel_target = MTRAV_NONE;

                    if (isPacified && e_index != -1)
                        e[e_index].unreachable = true;
                }
            }
            break;

        case BEH_RETREAT:
            // If the target can be reached, there is a chance the monster will
            // try to attack. The chance is low to prevent the player from
            // dancing in and out of the water.
            try_pathfind(mon);
            if (one_chance_in(10) && !target_is_unreachable(mon)
                || mons_can_attack(mon))
            {
                new_beh = BEH_SEEK;
            }
            else if (!proxPlayer && one_chance_in(5))
                new_beh = BEH_WANDER;
            else if (proxPlayer)
                mon->target = foepos;
            break;

        case BEH_FLEE:
            // Check for healed.
            if (isHealthy && !isScared)
                new_beh = BEH_SEEK;

            // Smart monsters flee until they can flee no more...
            // possible to get a 'CORNERED' event, at which point
            // we can jump back to WANDER if the foe isn't present.

            if (isFriendly)
            {
                // Special-cased below so that it will flee *towards* you.
                if (mon->foe == MHITYOU)
                    mon->target = you.pos();
            }
            else if (mons_wall_shielded(mon) && find_wall_target(mon))
                ; // Wall target found.
            else if (proxFoe)
            {
                // Special-cased below so that it will flee *from* the
                // correct position.
                mon->target = foepos;
            }
            break;

        case BEH_CORNERED:
            // Plants and nonliving monsters cannot fight back.
            if (mon->holiness() == MH_PLANT
                || mon->holiness() == MH_NONLIVING)
            {
                break;
            }

            if (isHealthy)
                new_beh = BEH_SEEK;

            // Foe gone out of LOS?
            if (!proxFoe)
            {
                if ((isFriendly || proxPlayer) && !isNeutral && !patrolling
                    && !crawl_state.game_is_arena())
                {
                    new_foe = MHITYOU;
                }
                else
                    new_beh = BEH_WANDER;
            }
            else
                mon->target = foepos;
            break;

        case BEH_WITHDRAW:
        {
            if (!isFriendly)
            {
                new_beh = BEH_WANDER;
                break;
            }

            bool stop_retreat = false;
            // We've approached our next destination, re-evaluate
            if (distance2(mon->target, mon->pos()) <= 3)
            {
                // Continue on to the rally point
                if (mon->target != mon->patrol_point)
                    mon->target = mon->patrol_point;
                // Reached rally point, stop withdrawing
                else
                    stop_retreat = true;

            }
            else if (distance2(mon->pos(), you.pos()) > dist_range(LOS_RADIUS + 2))
            {
                // We're too far from the player. Idle around and wait for
                // them to catch up.
                if (!mon->props.exists("idle_point"))
                {
                    mon->props["idle_point"] = mon->pos();
                    mon->props["idle_deadline"] = you.elapsed_time + 200;
                }

                mon->target = clamp_in_bounds(
                                    mon->props["idle_point"].get_coord()
                                    + coord_def(random_range(-2, 2),
                                                random_range(-2, 2)));

                if (you.elapsed_time >= mon->props["idle_deadline"].get_int())
                    stop_retreat = true;
            }
            else
            {
                // Be more lenient about player distance if a monster is
                // idling (to prevent it from repeatedly resetting idle
                // time if its own wanderings bring it closer to the player)
                if (mon->props.exists("idle_point")
                    && distance2(mon->pos(), you.pos()) < dist_range(LOS_RADIUS))
                {
                    mon->props.erase("idle_point");
                    mon->props.erase("idle_deadline");
                    mon->target = mon->patrol_point;
                }

                if (mon->pos() == mon->props["last_pos"].get_coord())
                {
                    if (!mon->props.exists("blocked_deadline"))
                        mon->props["blocked_deadline"] = you.elapsed_time + 30;

                    if (!mon->props.exists("idle_deadline"))
                        mon->props["idle_deadline"] = you.elapsed_time + 200;

                    if (you.elapsed_time >= mon->props["blocked_deadline"].get_int()
                        || you.elapsed_time >= mon->props["idle_deadline"].get_int())
                    {
                        stop_retreat = true;
                    }
                }
                else
                {
                    mon->props.erase("blocked_deadline");
                    mon->props.erase("idle_deadline");
                }
            }

            if (stop_retreat)
            {
                new_beh = BEH_SEEK;
                new_foe = MHITYOU;
                mon->props.erase("last_pos");
                mon->props.erase("idle_point");
                mon->props.erase("blocked_deadline");
                mon->props.erase("idle_deadline");
            }
            else
                mon->props["last_pos"] = mon->pos();

            break;
        }

        default:
            return;     // uh oh
        }

        changed = (new_beh != mon->behaviour || new_foe != mon->foe);
        mon->behaviour = new_beh;

        if (mon->foe != new_foe)
            mon->foe_memory = 0;

        mon->foe = new_foe;
    }

    if (mon->travel_target == MTRAV_WALL && cell_is_solid(mon->pos()))
    {
        if (mon->behaviour == BEH_FLEE)
        {
            // Monster is safe, so stay put.
            mon->target = mon->pos();
            mon->foe = MHITNOT;
        }
    }
}

static bool _mons_check_foe(monster* mon, const coord_def& p,
                            bool friendly, bool neutral)
{
    // We don't check for the player here because otherwise wandering
    // monsters will always attack you.

    // -- But why should they always attack monsters? -- 1KB

    monster* foe = monster_at(p);
    if (foe && foe != mon
        && (foe->friendly() != friendly
            || neutral && !foe->neutral())
        && mon->can_see(foe)
        && !foe->is_projectile()
        && summon_can_attack(mon, p)
        && (friendly || !is_sanctuary(p))
        && (crawl_state.game_is_zotdef() || !mons_is_firewood(foe)))
            // Zotdef allies take out firewood
    {
        return true;
    }
    return false;
}

// Choose random nearest monster as a foe.
static void _set_nearest_monster_foe(monster* mon)
{
    // These don't look for foes.
    if (mon->good_neutral() || mon->strict_neutral()
            || mon->behaviour == BEH_WITHDRAW
            || mon->type == MONS_BATTLESPHERE
<<<<<<< HEAD
	|| mon->type == MONS_SPECTRAL_WEAPON)
=======
            || mon->has_ench(ENCH_HAUNTING))
>>>>>>> 5e5a47eb
        return;

    const bool friendly = mon->friendly();
    const bool neutral  = mon->neutral();

    for (int k = 1; k <= LOS_RADIUS; ++k)
    {
        vector<coord_def> monster_pos;
        for (int i = -k; i <= k; ++i)
            for (int j = -k; j <= k; (abs(i) == k ? j++ : j += 2*k))
            {
                const coord_def p = mon->pos() + coord_def(i, j);
                if (_mons_check_foe(mon, p, friendly, neutral))
                    monster_pos.push_back(p);
            }
        if (monster_pos.empty())
            continue;

        const coord_def mpos = monster_pos[random2(monster_pos.size())];
        if (mpos == you.pos())
            mon->foe = MHITYOU;
        else
            mon->foe = env.mgrid(mpos);
        return;
    }
}

//-----------------------------------------------------------------
//
// behaviour_event
//
// 1. Change any of: monster state, foe, and attitude
// 2. Call handle_behaviour to re-evaluate AI state and target x, y
//
//-----------------------------------------------------------------
void behaviour_event(monster* mon, mon_event_type event, const actor *src,
                     coord_def src_pos, bool allow_shout)
{
    if (!mon->alive())
        return;

    ASSERT(!crawl_state.game_is_arena() || src != &you);
    ASSERT(in_bounds(src_pos) || src_pos.origin());
    if (mons_is_projectile(mon->type))
        return; // projectiles have no AI

    const beh_type old_behaviour = mon->behaviour;

    int fleeThreshold = min(mon->max_hit_points / 4, 20);

    bool isSmart          = (mons_intel(mon) > I_ANIMAL);
    bool wontAttack       = mon->wont_attack();
    bool sourceWontAttack = false;
    bool setTarget        = false;
    bool breakCharm       = false;
    bool was_sleeping     = mon->asleep();
    string msg;
    int src_idx           = src ? src->mindex() : MHITNOT; // AXE ME

    if (src)
        sourceWontAttack = src->wont_attack();

    if (is_sanctuary(mon->pos()) && mons_is_fleeing_sanctuary(mon))
    {
        mon->behaviour = BEH_FLEE;
        mon->foe       = MHITYOU;
        mon->target    = env.sanctuary_pos;
        return;
    }

    switch (event)
    {
    case ME_DISTURB:
        // Assumes disturbed by noise...
        if (mon->asleep())
        {
            mon->behaviour = BEH_WANDER;

            if (mons_near(mon))
                remove_auto_exclude(mon, true);
        }

        // A bit of code to make Projected Noise actually do
        // something again.  Basically, dumb monsters and
        // monsters who aren't otherwise occupied will at
        // least consider the (apparent) source of the noise
        // interesting for a moment. -- bwr
        if (!isSmart || mon->foe == MHITNOT || mons_is_wandering(mon))
        {
            if (mon->is_patrolling())
                break;

            ASSERT(!src_pos.origin());
            mon->target = src_pos;
        }
        break;

    case ME_WHACK:
    case ME_ANNOY:

        // Orders to withdraw take precedence over interruptions
        if (mon->behaviour == BEH_WITHDRAW)
            break;

        // Will turn monster against <src>, unless they
        // are BOTH friendly or good neutral AND stupid,
        // or else fleeing anyway.  Hitting someone over
        // the head, of course, always triggers this code.
        if (event == ME_WHACK
            || ((wontAttack != sourceWontAttack || isSmart)
                && (!mons_is_fleeing(mon) && !mons_class_flag(mon->type, M_FLEEING))
                && !mons_is_panicking(mon)))
        {
            // Monster types that you can't gain experience from cannot
            // fight back, so don't bother having them do so.  If you
            // worship Fedhas, create a ring of friendly plants, and try
            // to break out of the ring by killing a plant, you'll get
            // a warning prompt and penance only once.  Without the
            // hostility check, the plant will remain friendly until it
            // dies, and you'll get a warning prompt and penance once
            // *per hit*.  This may not be the best way to address the
            // issue, though. -cao
            if (mons_class_flag(mon->type, M_NO_EXP_GAIN)
                && mon->attitude != ATT_FRIENDLY
                && mon->attitude != ATT_GOOD_NEUTRAL)
            {
                return;
            }

            mon->foe = src_idx;

            if (mon->asleep() && mons_near(mon))
                remove_auto_exclude(mon, true);

            // If the monster can't reach its target and can't attack it
            // either, retreat.
            try_pathfind(mon);
            if (mons_intel(mon) > I_INSECT && !mons_can_attack(mon)
                && target_is_unreachable(mon))
            {
                mon->behaviour = BEH_RETREAT;
            }
            else if (!mons_is_cornered(mon) && (mon->hit_points > fleeThreshold))
                mon->behaviour = BEH_SEEK;
            else if (mon->asleep())
                mon->behaviour = BEH_SEEK;

            if (src == &you && mon->type != MONS_BATTLESPHERE)
            {
                mon->attitude = ATT_HOSTILE;
                breakCharm    = true;
            }

            // XXX: Somewhat hacky, this being here.
            if (mons_is_elven_twin(mon))
                elven_twins_unpacify(mon);
        }

        // Now set target so that monster can whack back (once) at an
        // invisible foe.
        if (event == ME_WHACK)
            setTarget = true;

        break;

    case ME_ALERT:
        // Allow monsters falling asleep while patrolling (can happen if
        // they're left alone for a long time) to be woken by this event.
        if (mon->friendly() && mon->is_patrolling()
            && !mon->asleep())
        {
            break;
        }

        // Orders to withdraw take precedence over interruptions
        if (mon->behaviour == BEH_WITHDRAW)
            break;

        // Avoid moving friendly giant spores out of BEH_WANDER.
        if (mon->friendly() && mon->type == MONS_GIANT_SPORE)
            break;

        // [ds] Neutral monsters don't react to your presence.
        // XXX: Neutral monsters are a tangled mess of arbitrary logic.
        // It's not even clear any more what behaviours are intended for
        // neutral monsters and what are merely accidents of the code.
        if (mon->neutral())
        {
            if (mon->asleep())
                mon->behaviour = BEH_WANDER;
            break;
        }

        if (mon->asleep() && mons_near(mon))
            remove_auto_exclude(mon, true);

        // Will alert monster to <src> and turn them
        // against them, unless they have a current foe.
        // It won't turn friends hostile either.
        if ((!mons_is_fleeing(mon) || mons_class_flag(mon->type, M_FLEEING))
            && !mons_is_retreating(mon)
            && !mons_is_panicking(mon)
            && !mons_is_cornered(mon))
        {
            mon->behaviour = BEH_SEEK;
        }

        if (mon->foe == MHITNOT)
            mon->foe = src_idx;

        if (!src_pos.origin()
            && (mon->foe == MHITNOT || src && mon->foe == src->mindex()
                || mons_is_wandering(mon)))
        {
            if (mon->is_patrolling())
                break;

            mon->target = src_pos;

            // XXX: Should this be done in _handle_behaviour()?
            if (src == &you && src_pos == you.pos()
                && !you.see_cell(mon->pos()))
            {
                try_pathfind(mon);
            }
        }
        break;

    case ME_SCARE:
        // Stationary monsters can't flee, and berserking monsters
        // are too enraged.
        if (mons_is_stationary(mon) || mon->berserk())
        {
            mon->del_ench(ENCH_FEAR, true, true);
            break;
        }

        // Neither do plants or nonliving beings.
        if (mon->holiness() == MH_PLANT
            || mon->holiness() == MH_NONLIVING)
        {
            mon->del_ench(ENCH_FEAR, true, true);
            break;
        }

        msg = getSpeakString(mon->name(DESC_PLAIN) + " flee");

        // Assume monsters know where to run from, even if player is
        // invisible.
        mon->behaviour = BEH_FLEE;
        mon->foe       = src_idx;
        mon->target    = src_pos;
        if (src == &you)
        {
            // Friendly monsters don't become hostile if you read a
            // scroll of fear, but enslaved ones will.
            // Send friendlies off to a random target so they don't cling
            // to you in fear.
            if (mon->friendly())
            {
                breakCharm = true;
                mon->foe   = MHITNOT;
                set_random_target(mon);
            }
            else
                setTarget = true;
        }
        else if (mon->friendly() && !crawl_state.game_is_arena())
            mon->foe = MHITYOU;

        if (you.see_cell(mon->pos()))
            learned_something_new(HINT_FLEEING_MONSTER);

        break;

    case ME_CORNERED:
        // Some monsters can't flee.
        if (!mons_is_retreating(mon) && !mon->has_ench(ENCH_FEAR))
            break;

        // Pacified monsters shouldn't change their behaviour.
        if (mon->pacified())
            break;

        // Just set behaviour... foe doesn't change.
        if (!mons_is_cornered(mon) && !mon->has_ench(ENCH_WITHDRAWN))
        {
            if (mon->friendly() && !crawl_state.game_is_arena())
            {
                mon->foe = MHITYOU;
                msg = "PLAIN:@The_monster@ returns to your side!";
            }
            else if (!mon->is_child_tentacle())
            {
                msg = getSpeakString(mon->name(DESC_PLAIN) + " cornered");
                if (msg.empty())
                    msg = "PLAIN:@The_monster@ turns to fight!";
            }
        }

        mon->behaviour = BEH_CORNERED;
        break;

    case ME_HURT:
        // Monsters with the M_FLEES flag can flee at low HP.
        // Cannot flee if cornered.
        // Monster can flee if HP is less than 1/4 maxhp or less than 20 hp
        // (whichever is lower). Chance starts quite low, and is near 100% at 1.
        // Monsters with less than 8 maxhp are unable to flee.
        // These numbers could still use some adjusting.
        //
        // Assuming fleeThreshold is 20:
        //   at 19 hp: 5% chance of fleeing
        //   at 10 hp: 50% chance of fleeing
        //   (chance increases by 5% for every hp lost.)
        if (mons_class_flag(mon->type, M_FLEES)
            && !mons_is_cornered(mon)
            && !mon->berserk()
            && x_chance_in_y(fleeThreshold - mon->hit_points, fleeThreshold))
        {
            mon->behaviour = BEH_FLEE;
        }
        break;

    case ME_EVAL:
        break;
    }

    if (setTarget && src)
    {
        mon->target = src_pos;
        if (src->is_player() && mon->type != MONS_BATTLESPHERE)
        {
            // Why only attacks by the player change attitude? -- 1KB
            mon->attitude = ATT_HOSTILE;
            mons_att_changed(mon);
        }
    }

    // Now, break charms if appropriate.
    if (breakCharm)
    {
        mon->del_ench(ENCH_CHARM);
        mons_att_changed(mon);
    }

    // Do any resultant foe or state changes.
    handle_behaviour(mon);
    ASSERT(in_bounds(mon->target) || mon->target.origin());

    // If it woke up and you're its new foe, it might shout.
    if (was_sleeping && !mon->asleep() && allow_shout
        && mon->foe == MHITYOU && !mon->wont_attack())
    {
        handle_monster_shouts(mon);
    }

    const bool wasLurking =
        (old_behaviour == BEH_LURK && !mons_is_lurking(mon));
    const bool isPacified = mon->pacified();

    if ((wasLurking || isPacified)
        && (event == ME_DISTURB || event == ME_ALERT || event == ME_EVAL))
    {
        // Lurking monsters or pacified monsters leaving the level won't
        // stop doing so just because they noticed something.
        mon->behaviour = old_behaviour;
    }
    else if (mon->has_ench(ENCH_SUBMERGED) && !mon->del_ench(ENCH_SUBMERGED))
    {
        // The same goes for submerged monsters, if they can't
        // unsubmerge.
        mon->behaviour = BEH_LURK;
    }

    if (!msg.empty() && mon->visible_to(&you))
        mons_speaks_msg(mon, msg, MSGCH_TALK, silenced(mon->pos()));

    ASSERT(!crawl_state.game_is_arena()
           || mon->foe != MHITYOU && mon->target != you.pos());
}

void make_mons_stop_fleeing(monster* mon)
{
    if (mons_is_retreating(mon))
        behaviour_event(mon, ME_CORNERED);
}

//Make all monsters lose track of a given target after a few turns
void shake_off_monsters(const actor* target)
{
    //If the player is under Ashenzari penance, monsters will not
    //lose track of them so easily
    if (target->is_player() && you.penance[GOD_ASHENZARI])
        return;

    for (monster_iterator mi; mi; ++mi)
    {
        monster* m = mi->as_monster();
        if (m->foe == target->mindex() && m->foe_memory > 0)
        {
            // Set foe_memory to a small non-zero amount so that monsters can
            // still close in on your old location, rather than immediately
            // realizing their target is gone, even if they took stairs while
            // out of sight
            dprf("Monster %d forgot about foe %d. (Previous foe_memory: %d)",
                    m->mindex(), target->mindex(), m->foe_memory);
            m->foe_memory = min(m->foe_memory, 7);
        }
    }
}<|MERGE_RESOLUTION|>--- conflicted
+++ resolved
@@ -991,11 +991,8 @@
     if (mon->good_neutral() || mon->strict_neutral()
             || mon->behaviour == BEH_WITHDRAW
             || mon->type == MONS_BATTLESPHERE
-<<<<<<< HEAD
-	|| mon->type == MONS_SPECTRAL_WEAPON)
-=======
+	|| mon->type == MONS_SPECTRAL_WEAPON
             || mon->has_ench(ENCH_HAUNTING))
->>>>>>> 5e5a47eb
         return;
 
     const bool friendly = mon->friendly();

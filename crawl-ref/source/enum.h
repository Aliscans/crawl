/**
 * @file
 * @brief Global (ick) enums.
**/

#ifndef ENUM_H
#define ENUM_H

#include "tag-version.h"

enum lang_t
{
    LANG_EN = 0,
    LANG_CS,
    LANG_DA,
    LANG_DE,
    LANG_EL,
    LANG_ES,
    LANG_FI,
    LANG_FR,
    LANG_HU,
    LANG_IT,
    LANG_JA,
    LANG_KO,
    LANG_LT,
    LANG_LV,
    LANG_NL,
    LANG_PL,
    LANG_PT,
    LANG_RU,
    LANG_SV,
    LANG_ZH,
    // fake languages
    LANG_DWARVEN,
    LANG_JAGERKIN,
    LANG_KRAUT,
    LANG_CYRILLIC,
    LANG_FUTHARK,
    LANG_WIDE,
    LANG_GRUNT
};

enum ability_type
{
    ABIL_NON_ABILITY = -1,
    // Innate abilities and (Demonspawn) mutations.
    ABIL_SPIT_POISON = 1,
    ABIL_BREATHE_FIRE,
    ABIL_BREATHE_FROST,
    ABIL_BREATHE_POISON,
    ABIL_BREATHE_LIGHTNING,
    ABIL_BREATHE_POWER,
    ABIL_BREATHE_STICKY_FLAME,
    ABIL_BREATHE_STEAM,
    ABIL_BREATHE_MEPHITIC,
    ABIL_SPIT_ACID,
    ABIL_BLINK,
    // Others
    ABIL_DELAYED_FIREBALL,
    ABIL_END_TRANSFORMATION,
    ABIL_STOP_SINGING, // From song of slaying

    // Species-specific abilities.
    // Demonspawn-only
    ABIL_HELLFIRE,
    // Tengu, Draconians
    ABIL_FLY,
#if TAG_MAJOR_VERSION == 34
    ABIL_WISP_BLINK,
#endif
    ABIL_STOP_FLYING,
    // Mummies
    ABIL_MUMMY_RESTORATION,
    // Vampires
    ABIL_TRAN_BAT,
    ABIL_BOTTLE_BLOOD,
    // Deep Dwarves
    ABIL_RECHARGING,
    // Felids
    ABIL_JUMP,
    // Formicids
    ABIL_DIG,
    ABIL_SHAFT_SELF,
    ABIL_MAX_INTRINSIC = ABIL_SHAFT_SELF,

    // Evoking items.
    ABIL_EVOKE_BERSERK = 40,
    ABIL_MIN_EVOKE = ABIL_EVOKE_BERSERK,
    ABIL_EVOKE_TELEPORTATION,
    ABIL_EVOKE_BLINK,
    ABIL_EVOKE_TURN_INVISIBLE,
    ABIL_EVOKE_TURN_VISIBLE,
    ABIL_EVOKE_FLIGHT,
#if TAG_MAJOR_VERSION == 34
    ABIL_EVOKE_STOP_LEVITATING,
#endif
    ABIL_EVOKE_FOG,
    ABIL_EVOKE_TELEPORT_CONTROL,
    ABIL_EVOKE_JUMP,
    ABIL_MAX_EVOKE = ABIL_EVOKE_JUMP,

    // Divine abilities
    // Zin
    ABIL_ZIN_SUSTENANCE = 1000,
    ABIL_ZIN_RECITE,
    ABIL_ZIN_VITALISATION,
    ABIL_ZIN_IMPRISON,
    ABIL_ZIN_SANCTUARY,
    ABIL_ZIN_CURE_ALL_MUTATIONS,
    // TSO
    ABIL_TSO_DIVINE_SHIELD = 1010,
    ABIL_TSO_CLEANSING_FLAME,
    ABIL_TSO_SUMMON_DIVINE_WARRIOR,
    // Kiku
    ABIL_KIKU_RECEIVE_CORPSES = 1020,
    ABIL_KIKU_TORMENT,
    // Yredelemnul
    ABIL_YRED_INJURY_MIRROR = 1030,
    ABIL_YRED_ANIMATE_REMAINS,
    ABIL_YRED_RECALL_UNDEAD_SLAVES,
    ABIL_YRED_ANIMATE_DEAD,
    ABIL_YRED_DRAIN_LIFE,
    ABIL_YRED_ENSLAVE_SOUL,
    ABIL_YRED_ANIMATE_REMAINS_OR_DEAD,
    // Vehumet
    // = 1040
    // Okawaru
    ABIL_OKAWARU_HEROISM = 1050,
    ABIL_OKAWARU_FINESSE,
    // Makhleb
    ABIL_MAKHLEB_MINOR_DESTRUCTION = 1060,
    ABIL_MAKHLEB_LESSER_SERVANT_OF_MAKHLEB,
    ABIL_MAKHLEB_MAJOR_DESTRUCTION,
    ABIL_MAKHLEB_GREATER_SERVANT_OF_MAKHLEB,
    // Sif Muna
    ABIL_SIF_MUNA_CHANNEL_ENERGY = 1070,
    ABIL_SIF_MUNA_FORGET_SPELL,
    // Trog
    ABIL_TROG_BURN_SPELLBOOKS = 1080,
    ABIL_TROG_BERSERK,
    ABIL_TROG_REGEN_MR,
    ABIL_TROG_BROTHERS_IN_ARMS,
    // Elyvilon
    ABIL_ELYVILON_LIFESAVING = 1090,
    ABIL_ELYVILON_LESSER_HEALING_SELF,
    ABIL_ELYVILON_LESSER_HEALING_OTHERS,
    ABIL_ELYVILON_PURIFICATION,
    ABIL_ELYVILON_GREATER_HEALING_SELF,
    ABIL_ELYVILON_GREATER_HEALING_OTHERS,
    ABIL_ELYVILON_DIVINE_VIGOUR,
    // Lugonu
    ABIL_LUGONU_ABYSS_EXIT = 1100,
    ABIL_LUGONU_BEND_SPACE,
    ABIL_LUGONU_BANISH,
    ABIL_LUGONU_CORRUPT,
    ABIL_LUGONU_ABYSS_ENTER,
    // Nemelex
    ABIL_NEMELEX_DRAW_ONE = 1110,
    ABIL_NEMELEX_PEEK_TWO,
    ABIL_NEMELEX_TRIPLE_DRAW,
    ABIL_NEMELEX_DEAL_FOUR,
    ABIL_NEMELEX_STACK_FIVE,
    // Beogh
    ABIL_BEOGH_SMITING = 1120,
    ABIL_BEOGH_RECALL_ORCISH_FOLLOWERS,
    ABIL_BEOGH_GIFT_ITEM,
    // Jiyva
    ABIL_JIYVA_CALL_JELLY = 1130,
    ABIL_JIYVA_JELLY_PARALYSE,
    ABIL_JIYVA_SLIMIFY,
    ABIL_JIYVA_CURE_BAD_MUTATION,
    // Fedhas
    ABIL_FEDHAS_SUNLIGHT = 1140,
    ABIL_FEDHAS_RAIN,
    ABIL_FEDHAS_PLANT_RING,
    ABIL_FEDHAS_SPAWN_SPORES,
    ABIL_FEDHAS_EVOLUTION,
    // Cheibriados
    ABIL_CHEIBRIADOS_TIME_STEP = 1151,
    ABIL_CHEIBRIADOS_TIME_BEND,
    ABIL_CHEIBRIADOS_SLOUCH,
    ABIL_CHEIBRIADOS_DISTORTION,
    // Ashenzari
    ABIL_ASHENZARI_SCRYING = 1160,
    ABIL_ASHENZARI_TRANSFER_KNOWLEDGE,
    ABIL_ASHENZARI_END_TRANSFER,
    // Dithmenos
    ABIL_DITHMENOS_SHADOW_STEP = 1170,
    ABIL_DITHMENOS_SHADOW_FORM,
    // Gozag
    ABIL_GOZAG_POTION_PETITION = 1180,
    ABIL_GOZAG_CALL_MERCHANT,
    ABIL_GOZAG_BRIBE_BRANCH,
    // Qazlal
    ABIL_QAZLAL_UPHEAVAL = 1190,
    ABIL_QAZLAL_ELEMENTAL_FORCE,
    ABIL_QAZLAL_DISASTER_AREA,
    // Iashol
    ABIL_IASHOL_DRAW_OUT_POWER = 1200,
    ABIL_IASHOL_POWER_LEAP,
    ABIL_IASHOL_CATACLYSM,

    ABIL_IASHOL_SACRIFICE_PURITY,
    ABIL_IASHOL_SACRIFICE_WORDS,
    ABIL_IASHOL_SACRIFICE_DRINK,
    ABIL_IASHOL_SACRIFICE_ESSENCE,
    ABIL_IASHOL_SACRIFICE_HEALTH,
    ABIL_IASHOL_SACRIFICE_STEALTH,
    ABIL_IASHOL_SACRIFICE_ARTIFICE,
    ABIL_IASHOL_SACRIFICE_LOVE,
    ABIL_IASHOL_SACRIFICE_SANITY,
    ABIL_IASHOL_SACRIFICE_ARCANA,
    ABIL_IASHOL_SACRIFICE_NIMBLENESS,
    ABIL_IASHOL_SACRIFICE_DURABILITY,
    ABIL_IASHOL_SACRIFICE_HAND,

    // For both Yred and Beogh
    ABIL_STOP_RECALL = 1500,

    // General divine (pseudo) abilities.
    ABIL_RENOUNCE_RELIGION,
    ABIL_CONVERT_TO_BEOGH,

    // Zot Defence abilities
    ABIL_MAKE_FUNGUS = 2000,
    ABIL_MIN_ZOTDEF = ABIL_MAKE_FUNGUS,
    ABIL_MAKE_PLANT,
    ABIL_MAKE_OKLOB_SAPLING,
#if TAG_MAJOR_VERSION == 34
    ABIL_MAKE_DART_TRAP,
#endif
    ABIL_MAKE_ICE_STATUE,
    ABIL_MAKE_OCS,
    ABIL_MAKE_SILVER_STATUE,
    ABIL_MAKE_CURSE_SKULL,
    ABIL_MAKE_TELEPORT,
    ABIL_MAKE_ARROW_TRAP,
    ABIL_MAKE_BOLT_TRAP,
    ABIL_MAKE_SPEAR_TRAP,
    ABIL_MAKE_NEEDLE_TRAP,
    ABIL_MAKE_NET_TRAP,
#if TAG_MAJOR_VERSION == 34
        ABIL_UNUSED_Z1,
#endif
    ABIL_MAKE_ALARM_TRAP,
    ABIL_MAKE_BLADE_TRAP,
    ABIL_MAKE_OKLOB_CIRCLE,
    ABIL_MAKE_ACQUIRE_GOLD,
    ABIL_MAKE_ACQUIREMENT,
    ABIL_MAKE_WATER,
    ABIL_MAKE_LIGHTNING_SPIRE,
    ABIL_MAKE_BAZAAR,
    ABIL_MAKE_ALTAR,
    ABIL_MAKE_GRENADES,
#if TAG_MAJOR_VERSION == 34
    ABIL_MAKE_SAGE,
#endif
    ABIL_MAKE_OKLOB_PLANT,
    ABIL_MAKE_BURNING_BUSH,
    ABIL_REMOVE_CURSE,
    ABIL_MAX_ZOTDEF = ABIL_REMOVE_CURSE,
    NUM_ABILITIES
};

enum activity_interrupt_type
{
    AI_FORCE_INTERRUPT = 0,         // Forcibly kills any activity that can be
                                    // interrupted.
    AI_KEYPRESS,
    AI_FULL_HP,                     // Player is fully healed
    AI_FULL_MP,                     // Player has recovered all mp
    AI_STATUE,                      // Bad statue has come into view
    AI_HUNGRY,                      // Hunger increased
    AI_MESSAGE,                     // Message was displayed
    AI_HP_LOSS,
    AI_STAT_CHANGE,
    AI_SEE_MONSTER,
    AI_MONSTER_ATTACKS,
    AI_TELEPORT,
    AI_HIT_MONSTER,                 // Player hit monster (invis or
                                    // mimic) during travel/explore.
    AI_SENSE_MONSTER,

    // Always the last.
    NUM_AINTERRUPTS
};

enum actor_type
{
    ACT_NONE = -1,
    ACT_PLAYER,
    ACT_MONSTER,
};

enum attribute_type
{
    ATTR_DIVINE_LIGHTNING_PROTECTION,
#if TAG_MAJOR_VERSION == 34
    ATTR_DIVINE_REGENERATION,
#endif
    ATTR_DIVINE_DEATH_CHANNEL,
    ATTR_CARD_COUNTDOWN,
    ATTR_BANISHMENT_IMMUNITY,   // banishment immunity until
    ATTR_DELAYED_FIREBALL,      // bwr: reserve fireballs
    ATTR_HELD,                  // caught in a net or web
    ATTR_ABYSS_ENTOURAGE,       // maximum number of hostile monsters in
                                // sight of the player while in the Abyss.
    ATTR_DIVINE_VIGOUR,         // strength of Ely's Divine Vigour
    ATTR_DIVINE_STAMINA,        // strength of Zin's Divine Stamina
    ATTR_DIVINE_SHIELD,         // strength of TSO's Divine Shield
    ATTR_WEAPON_SWAP_INTERRUPTED,
    ATTR_GOLD_FOUND,
    ATTR_PURCHASES,            // Gold amount spent at shops.
    ATTR_DONATIONS,            // Gold amount donated to Zin.
    ATTR_MISC_SPENDING,        // Spending for things like ziggurats.
#if TAG_MAJOR_VERSION == 34
    ATTR_UNUSED1,              // was ATTR_RND_LVL_BOOKS
    ATTR_NOISES,
#endif
    ATTR_SHADOWS,              // Lantern of shadows effect.
#if TAG_MAJOR_VERSION == 34
    ATTR_UNUSED2,              // was ATTR_FRUIT_FOUND
#endif
    ATTR_FLIGHT_UNCANCELLABLE, // Potion of flight is in effect.
    ATTR_INVIS_UNCANCELLABLE,  // Potion/spell/wand of invis is in effect.
    ATTR_PERM_FLIGHT,          // Tengu flight or boots of flying are on.
    ATTR_SEEN_INVIS_TURN,      // Last turn you saw something invisible.
    ATTR_SEEN_INVIS_SEED,      // Random seed for invis monster positions.
    ATTR_APPENDAGE,            // eq slot of Beastly Appendage
    ATTR_TITHE_BASE,           // Remainder of untithed gold.
    ATTR_EVOL_XP,              // XP gained since last evolved mutation
    ATTR_LIFE_GAINED,          // XL when a felid gained a life.
    ATTR_TEMP_MUTATIONS,       // Number of temporary mutations the player has.
    ATTR_TEMP_MUT_XP,          // Amount of XP remaining before some temp muts
                               // will be removed
    ATTR_NEXT_RECALL_TIME,     // aut remaining until next ally will be recalled
    ATTR_NEXT_RECALL_INDEX,    // index+1 into recall_list for next recall
#if TAG_MAJOR_VERSION == 34
    ATTR_EVOKER_XP,            // How much xp remaining until next evoker charge
#endif
    ATTR_SEEN_BEOGH,           // Did an orc priest already offer conversion?
    ATTR_XP_DRAIN,             // Severity of current skill drain
    ATTR_SEARING_RAY,          // Are we currently firing a searing ray?
    ATTR_RECITE_TYPE,          // Recitation type.
    ATTR_RECITE_SEED,          // Recite text seed.
    ATTR_RECITE_HP,            // HP on start of recitation.
    ATTR_SWIFTNESS,            // Duration of future antiswiftness.
#if TAG_MAJOR_VERSION == 34
    ATTR_BARBS_MSG,            // Have we already printed a message on move?
#endif
    ATTR_BARBS_POW,            // How badly we are currently skewered
    ATTR_REPEL_MISSILES,       // Repel missiles active
    ATTR_DEFLECT_MISSILES,     // Deflect missiles active
    ATTR_PORTAL_PROJECTILE,    // Accuracy bonus during portal projectile
    ATTR_GOD_WRATH_XP,         // How much XP before our next god wrath check?
    ATTR_GOD_WRATH_COUNT,      // Number of stored retributions
    ATTR_NEXT_DRAGON_TIME,     // aut remaining until Dragon's Call summons another
    ATTR_GOLD_GENERATED,       // Count gold generated this game.
    ATTR_GOZAG_POTIONS,        // Number of times you've bought potions from Gozag.
    ATTR_GOZAG_SHOPS,          // Number of shops you've funded from Gozag.
    ATTR_GOZAG_SHOPS_CURRENT,  // As above, but since most recent time worshipping.
    ATTR_DIVINE_FIRE_RES,      // Divine fire resistance (Qazlal).
    ATTR_DIVINE_COLD_RES,      // Divine cold resistance (Qazlal).
    ATTR_DIVINE_ELEC_RES,      // Divine electricity resistance (Qazlal).
    ATTR_DIVINE_AC,            // Divine AC bonus (Qazlal).
    ATTR_GOZAG_GOLD_USED,      // Gold spent for Gozag abilities.
    NUM_ATTRIBUTES
};

enum transformation_type
{
    TRAN_NONE,
    TRAN_SPIDER,
    TRAN_BLADE_HANDS,
    TRAN_STATUE,
    TRAN_ICE_BEAST,
    TRAN_DRAGON,
    TRAN_LICH,
    TRAN_BAT,
    TRAN_PIG,
    TRAN_APPENDAGE,
    TRAN_TREE,
    TRAN_PORCUPINE,
    TRAN_WISP,
#if TAG_MAJOR_VERSION == 34
    TRAN_JELLY,
#endif
    TRAN_FUNGUS,
    TRAN_SHADOW,
    // no NUM_TRANSFORMS due to too many switch statements
    LAST_FORM = TRAN_SHADOW,
};

enum beam_type                  // bolt::flavour
{
    BEAM_NONE,

    BEAM_MISSILE,
    BEAM_MMISSILE,                //    and similarly irresistible things
    BEAM_FIRE,
    BEAM_COLD,
    BEAM_MAGIC,
    BEAM_ELECTRICITY,
    BEAM_POISON,
    BEAM_NEG,
    BEAM_ACID,
    BEAM_MIASMA,
    BEAM_WATER,

    BEAM_SPORE,
    BEAM_POISON_ARROW,
    BEAM_HELLFIRE,
    BEAM_STICKY_FLAME,
    BEAM_STEAM,
    BEAM_ENERGY,
    BEAM_HOLY,
    BEAM_FRAG,
    BEAM_LAVA,
    BEAM_ICE,
    BEAM_DEVASTATION,
#if TAG_MAJOR_VERSION == 34
    BEAM_LIGHT,
#endif
    BEAM_RANDOM,                  // currently translates into FIRE..ACID
    BEAM_CHAOS,
    BEAM_GHOSTLY_FLAME,

    // Enchantments
    BEAM_SLOW,
    BEAM_FIRST_ENCHANTMENT = BEAM_SLOW,
    BEAM_HASTE,
    BEAM_MIGHT,
    BEAM_HEALING,
    BEAM_PARALYSIS,
    BEAM_CONFUSION,
    BEAM_INVISIBILITY,
    BEAM_DIGGING,
    BEAM_TELEPORT,
    BEAM_POLYMORPH,
    BEAM_MALMUTATE,
    BEAM_ENSLAVE,
    BEAM_BANISH,
    BEAM_ENSLAVE_SOUL,
    BEAM_PAIN,
    BEAM_DISPEL_UNDEAD,
    BEAM_DISINTEGRATION,
    BEAM_BLINK,
    BEAM_BLINK_CLOSE,
    BEAM_PETRIFY,
    BEAM_CORONA,
    BEAM_PORKALATOR,
    BEAM_HIBERNATION,
    BEAM_BERSERK,
    BEAM_SLEEP,
    BEAM_INNER_FLAME,
    BEAM_SENTINEL_MARK,
    BEAM_DIMENSION_ANCHOR,
    BEAM_VULNERABILITY,
    BEAM_MALIGN_OFFERING,
    BEAM_VIRULENCE,
    BEAM_IGNITE_POISON,
    BEAM_AGILITY,
    BEAM_SAP_MAGIC,
    BEAM_CORRUPT_BODY,
    BEAM_CHAOTIC_REFLECTION,
    BEAM_DRAIN_MAGIC,
    BEAM_TUKIMAS_DANCE,
    BEAM_LAST_ENCHANTMENT = BEAM_TUKIMAS_DANCE,

    BEAM_MEPHITIC,
#if TAG_MAJOR_VERSION == 34
    BEAM_GLOOM,
#endif
    BEAM_INK,
    BEAM_HOLY_FLAME,
#if TAG_MAJOR_VERSION == 34
    BEAM_HOLY_LIGHT,
#endif
    BEAM_AIR,
    BEAM_PETRIFYING_CLOUD,
#if TAG_MAJOR_VERSION == 34
    BEAM_BOLT_OF_ZIN,
#endif
    BEAM_ENSNARE,
    BEAM_CRYSTAL,
    BEAM_LAST_REAL = BEAM_CRYSTAL,

    // For getting the visual effect of a beam.
    BEAM_VISUAL,
    BEAM_BOUNCY_TRACER,           // Used for random bolt tracer (bounces as
                                  // crystal bolt, but irresistable).

    BEAM_TORMENT_DAMAGE,          // Pseudo-beam for damage flavour.
    BEAM_FIRST_PSEUDO = BEAM_TORMENT_DAMAGE,
#if TAG_MAJOR_VERSION == 34
    BEAM_DEVOUR_FOOD,             // Pseudo-beam for harpies' devouring food.
#endif

    NUM_BEAMS
};

enum book_type
{
    BOOK_MINOR_MAGIC,
    BOOK_CONJURATIONS,
    BOOK_FLAMES,
    BOOK_FROST,
    BOOK_SUMMONINGS,
    BOOK_FIRE,
    BOOK_ICE,
    BOOK_SPATIAL_TRANSLOCATIONS,
    BOOK_ENCHANTMENTS,
    BOOK_YOUNG_POISONERS,
    BOOK_TEMPESTS,
    BOOK_DEATH,
    BOOK_HINDERANCE,
    BOOK_CHANGES,
    BOOK_TRANSFIGURATIONS,
#if TAG_MAJOR_VERSION == 34
    BOOK_WAR_CHANTS,
#endif
#if TAG_MAJOR_VERSION > 34
    BOOK_BATTLE,
#endif
    BOOK_CLOUDS,
    BOOK_NECROMANCY,
    BOOK_CALLINGS,
    BOOK_MALEDICT,
    BOOK_AIR,
    BOOK_SKY,
    BOOK_WARP,
    BOOK_ENVENOMATIONS,
    BOOK_UNLIFE,
    BOOK_CONTROL,
#if TAG_MAJOR_VERSION == 34
    BOOK_BATTLE, // was BOOK_MUTATIONS
#endif
    BOOK_GEOMANCY,
    BOOK_EARTH,
    BOOK_WIZARDRY,
    BOOK_POWER,
    BOOK_CANTRIPS,
    BOOK_PARTY_TRICKS,
#if TAG_MAJOR_VERSION == 34
    BOOK_STALKING,
#endif
    BOOK_DEBILITATION,
    BOOK_DRAGON,
    BOOK_BURGLARY,
    BOOK_DREAMS,
    BOOK_ALCHEMY,
    BOOK_BEASTS,
    MAX_NORMAL_BOOK = BOOK_BEASTS,

    MIN_RARE_BOOK,
    BOOK_ANNIHILATIONS = MIN_RARE_BOOK,
    BOOK_GRAND_GRIMOIRE,
    BOOK_NECRONOMICON,
    MAX_RARE_BOOK = BOOK_NECRONOMICON,

    MAX_FIXED_BOOK = MAX_RARE_BOOK,

    BOOK_RANDART_LEVEL,
    BOOK_RANDART_THEME,

    BOOK_MANUAL,
    BOOK_DESTRUCTION,
    NUM_BOOKS
};

#define NUM_NORMAL_BOOKS     (MAX_NORMAL_BOOK + 1)
#define NUM_FIXED_BOOKS      (MAX_FIXED_BOOK + 1)

enum branch_type                // you.where_are_you
{
    BRANCH_DUNGEON,
    BRANCH_TEMPLE,
    BRANCH_FIRST_NON_DUNGEON = BRANCH_TEMPLE,
    BRANCH_ORC,
    BRANCH_ELF,
#if TAG_MAJOR_VERSION == 34
    BRANCH_DWARF,
#endif
    BRANCH_LAIR,
    BRANCH_SWAMP,
    BRANCH_SHOALS,
    BRANCH_SNAKE,
    BRANCH_SPIDER,
    BRANCH_SLIME,
    BRANCH_VAULTS,
#if TAG_MAJOR_VERSION == 34
    BRANCH_BLADE,
#endif
    BRANCH_CRYPT,
    BRANCH_TOMB,
#if TAG_MAJOR_VERSION > 34
    BRANCH_DEPTHS,
#endif
    BRANCH_VESTIBULE,
    BRANCH_DIS,
    BRANCH_GEHENNA,
    BRANCH_COCYTUS,
    BRANCH_TARTARUS,
      BRANCH_FIRST_HELL = BRANCH_DIS,
      BRANCH_LAST_HELL = BRANCH_TARTARUS,
    BRANCH_ZOT,
#if TAG_MAJOR_VERSION == 34
    BRANCH_FOREST,
#endif
    BRANCH_ABYSS,
    BRANCH_PANDEMONIUM,
    BRANCH_ZIGGURAT,
    BRANCH_LABYRINTH,
    BRANCH_BAZAAR,
    BRANCH_TROVE,
    BRANCH_SEWER,
    BRANCH_OSSUARY,
    BRANCH_BAILEY,
    BRANCH_ICE_CAVE,
    BRANCH_VOLCANO,
    BRANCH_WIZLAB,
#if TAG_MAJOR_VERSION == 34
    BRANCH_DEPTHS,
#endif
    NUM_BRANCHES
};

enum caction_type    // Primary categorization of counted actions.
{                    // A subtype will also be given in each case:
    CACT_MELEE,      // weapon subtype or unrand index
    CACT_FIRE,       // weapon subtype or unrand index
    CACT_THROW,      // item basetype << 16 | subtype
    CACT_CAST,       // spell_type
    CACT_INVOKE,     // ability_type
    CACT_ABIL,       // ability_type
    CACT_EVOKE,      // evoc_type
                     //   or item.basetype << 16 | subtype
                     //   or unrand index
    CACT_USE,        // object_class_type
    CACT_STAB,       // stab_type
    NUM_CACTIONS,
};

enum canned_message_type
{
    MSG_SOMETHING_APPEARS,
    MSG_NOTHING_HAPPENS,
    MSG_YOU_UNAFFECTED,
    MSG_YOU_RESIST,
    MSG_YOU_PARTIALLY_RESIST,
    MSG_TOO_BERSERK,
    MSG_TOO_CONFUSED,
    MSG_PRESENT_FORM,
    MSG_NOTHING_CARRIED,
    MSG_CANNOT_DO_YET,
    MSG_OK,
    MSG_UNTHINKING_ACT,
    MSG_NOTHING_THERE,
    MSG_NOTHING_CLOSE_ENOUGH,
    MSG_NO_ENERGY,
    MSG_SPELL_FIZZLES,
    MSG_HUH,
    MSG_EMPTY_HANDED_ALREADY,
    MSG_EMPTY_HANDED_NOW,
    MSG_YOU_BLINK,
    MSG_STRANGE_STASIS,
    MSG_NO_SPELLS,
    MSG_MANA_INCREASE,
    MSG_MANA_DECREASE,
    MSG_DISORIENTED,
    MSG_TOO_HUNGRY,
    MSG_DETECT_NOTHING,
    MSG_CALL_DEAD,
    MSG_ANIMATE_REMAINS,
    MSG_DECK_EXHAUSTED,
    MSG_BEING_WATCHED,
    MSG_CANNOT_MOVE,
    MSG_YOU_DIE,
};

enum char_set_type
{
    CSET_DEFAULT,
    CSET_ASCII,         // flat 7-bit ASCII
    CSET_IBM,           // 8-bit ANSI/Code Page 437
    CSET_DEC,           // 8-bit DEC, 0xE0-0xFF shifted for line drawing chars
    CSET_OLD_UNICODE,
    NUM_CSET
};

enum cleansing_flame_source_type
{
    CLEANSING_FLAME_GENERIC    = -1,
    CLEANSING_FLAME_SPELL      = -2, // SPELL_FLAME_OF_CLEANSING
    CLEANSING_FLAME_INVOCATION = -3, // ABIL_TSO_CLEANSING_FLAME
    CLEANSING_FLAME_TSO        = -4, // TSO effect
};

enum cloud_type
{
    CLOUD_NONE,
    CLOUD_FIRE,
    CLOUD_MEPHITIC,
    CLOUD_COLD,
    CLOUD_POISON,
    CLOUD_BLACK_SMOKE,
    CLOUD_GREY_SMOKE,
    CLOUD_BLUE_SMOKE,
    CLOUD_PURPLE_SMOKE,
    CLOUD_TLOC_ENERGY,
    CLOUD_FOREST_FIRE,
    CLOUD_STEAM,
#if TAG_MAJOR_VERSION == 34
    CLOUD_GLOOM,
#endif
    CLOUD_INK,
    CLOUD_PETRIFY,
    CLOUD_HOLY_FLAMES,
    CLOUD_MIASMA,
    CLOUD_MIST,
    CLOUD_CHAOS,
    CLOUD_RAIN,
    CLOUD_MUTAGENIC,
    CLOUD_MAGIC_TRAIL,
    CLOUD_TORNADO,
    CLOUD_DUST_TRAIL,
    CLOUD_GHOSTLY_FLAME,
    CLOUD_ACID,
    CLOUD_STORM,
    CLOUD_NEGATIVE_ENERGY,
    NUM_CLOUD_TYPES,

    CLOUD_OPAQUE_FIRST = CLOUD_BLACK_SMOKE,
    CLOUD_OPAQUE_LAST  = CLOUD_HOLY_FLAMES,

    CLOUD_RANDOM = 98,
    CLOUD_DEBUGGING,
};

enum command_type
{
    CMD_NO_CMD = 2000,
    CMD_NO_CMD_DEFAULT, // hack to allow assignment of keys to CMD_NO_CMD
    CMD_MOVE_NOWHERE,
    CMD_MOVE_LEFT,
    CMD_MOVE_DOWN,
    CMD_MOVE_UP,
    CMD_MOVE_RIGHT,
    CMD_MOVE_UP_LEFT,
    CMD_MOVE_DOWN_LEFT,
    CMD_MOVE_UP_RIGHT,
    CMD_MOVE_DOWN_RIGHT,
    CMD_RUN_LEFT,
    CMD_RUN_DOWN,
    CMD_RUN_UP,
    CMD_RUN_RIGHT,
    CMD_RUN_UP_LEFT,
    CMD_RUN_DOWN_LEFT,
    CMD_RUN_UP_RIGHT,
    CMD_RUN_DOWN_RIGHT,
    CMD_OPEN_DOOR_LEFT,
    CMD_OPEN_DOOR_DOWN,
    CMD_OPEN_DOOR_UP,
    CMD_OPEN_DOOR_RIGHT,
    CMD_OPEN_DOOR_UP_LEFT,
    CMD_OPEN_DOOR_DOWN_LEFT,
    CMD_OPEN_DOOR_UP_RIGHT,
    CMD_OPEN_DOOR_DOWN_RIGHT,
    CMD_OPEN_DOOR,
    CMD_CLOSE_DOOR,
    CMD_REST,
    CMD_GO_UPSTAIRS,
    CMD_GO_DOWNSTAIRS,
    CMD_TOGGLE_AUTOPICKUP,
    CMD_TOGGLE_VIEWPORT_MONSTER_HP,
    CMD_TOGGLE_VIEWPORT_WEAPONS,
    CMD_TOGGLE_TRAVEL_SPEED,
    CMD_PICKUP,
    CMD_PICKUP_QUANTITY,
    CMD_DROP,
    CMD_DROP_LAST,
    CMD_BUTCHER,
    CMD_INSPECT_FLOOR,
    CMD_SHOW_TERRAIN,
    CMD_FULL_VIEW,
    CMD_EVOKE,
    CMD_EVOKE_WIELDED,
    CMD_FORCE_EVOKE_WIELDED,
    CMD_WIELD_WEAPON,
    CMD_WEAPON_SWAP,
    CMD_FIRE,
    CMD_QUIVER_ITEM,
    CMD_THROW_ITEM_NO_QUIVER,
    CMD_WEAR_ARMOUR,
    CMD_REMOVE_ARMOUR,
    CMD_WEAR_JEWELLERY,
    CMD_REMOVE_JEWELLERY,
    CMD_CYCLE_QUIVER_FORWARD,
    CMD_CYCLE_QUIVER_BACKWARD,
    CMD_LIST_WEAPONS,
    CMD_LIST_ARMOUR,
    CMD_LIST_JEWELLERY,
    CMD_LIST_EQUIPMENT,
    CMD_LIST_GOLD,
    CMD_ZAP_WAND,
    CMD_CAST_SPELL,
    CMD_FORCE_CAST_SPELL,
    CMD_MEMORISE_SPELL,
    CMD_USE_ABILITY,
    CMD_PRAY,
    CMD_EAT,
    CMD_QUAFF,
    CMD_READ,
    CMD_LOOK_AROUND,
    CMD_WAIT,
    CMD_SHOUT,
    CMD_CHARACTER_DUMP,
    CMD_DISPLAY_COMMANDS,
    CMD_DISPLAY_INVENTORY,
    CMD_DISPLAY_KNOWN_OBJECTS,
    CMD_DISPLAY_MUTATIONS,
    CMD_DISPLAY_SKILLS,
    CMD_DISPLAY_MAP,
    CMD_DISPLAY_OVERMAP,
    CMD_DISPLAY_RELIGION,
    CMD_DISPLAY_RUNES,
    CMD_DISPLAY_CHARACTER_STATUS,
    CMD_DISPLAY_SPELLS,
    CMD_EXPERIENCE_CHECK,
    CMD_ADJUST_INVENTORY,
    CMD_REPLAY_MESSAGES,
    CMD_REDRAW_SCREEN,
    CMD_MACRO_ADD,
    CMD_SAVE_GAME,
    CMD_SAVE_GAME_NOW,
    CMD_SUSPEND_GAME,
    CMD_QUIT,
    CMD_WIZARD,

    CMD_SEARCH_STASHES,
    CMD_EXPLORE,
    CMD_INTERLEVEL_TRAVEL,
    CMD_FIX_WAYPOINT,

    CMD_CLEAR_MAP,
    CMD_INSCRIBE_ITEM,
    CMD_MAKE_NOTE,
    CMD_RESISTS_SCREEN,

    CMD_READ_MESSAGES,

    CMD_MOUSE_MOVE,
    CMD_MOUSE_CLICK,

    CMD_ANNOTATE_LEVEL,

#ifdef CLUA_BINDINGS
    CMD_AUTOFIGHT,
    CMD_AUTOFIGHT_NOMOVE,
#endif

#ifdef USE_TILE
    CMD_EDIT_PLAYER_TILE,
    CMD_MIN_TILE = CMD_EDIT_PLAYER_TILE,
    CMD_MAX_TILE = CMD_EDIT_PLAYER_TILE,
#endif

#ifdef TOUCH_UI
    // zoom on dungeon
    CMD_ZOOM_IN,
    CMD_ZOOM_OUT,
#endif

    // Repeat previous command
    CMD_PREV_CMD_AGAIN,

    // Repeat next command a given number of times
    CMD_REPEAT_CMD,

    CMD_LUA_CONSOLE,

    CMD_MAX_NORMAL = CMD_LUA_CONSOLE,

    // overmap commands
    CMD_MAP_CLEAR_MAP,
    CMD_MIN_OVERMAP = CMD_MAP_CLEAR_MAP,
    CMD_MAP_ADD_WAYPOINT,
    CMD_MAP_EXCLUDE_AREA,
    CMD_MAP_CLEAR_EXCLUDES,
    CMD_MAP_EXCLUDE_RADIUS,

    CMD_MAP_MOVE_LEFT,
    CMD_MAP_MOVE_DOWN,
    CMD_MAP_MOVE_UP,
    CMD_MAP_MOVE_RIGHT,
    CMD_MAP_MOVE_UP_LEFT,
    CMD_MAP_MOVE_DOWN_LEFT,
    CMD_MAP_MOVE_UP_RIGHT,
    CMD_MAP_MOVE_DOWN_RIGHT,

    CMD_MAP_JUMP_LEFT,
    CMD_MAP_JUMP_DOWN,
    CMD_MAP_JUMP_UP,
    CMD_MAP_JUMP_RIGHT,
    CMD_MAP_JUMP_UP_LEFT,
    CMD_MAP_JUMP_DOWN_LEFT,
    CMD_MAP_JUMP_UP_RIGHT,
    CMD_MAP_JUMP_DOWN_RIGHT,

    CMD_MAP_NEXT_LEVEL,
    CMD_MAP_PREV_LEVEL,
    CMD_MAP_GOTO_LEVEL,

    CMD_MAP_SCROLL_DOWN,
    CMD_MAP_SCROLL_UP,

    CMD_MAP_FIND_UPSTAIR,
    CMD_MAP_FIND_DOWNSTAIR,
    CMD_MAP_FIND_YOU,
    CMD_MAP_FIND_PORTAL,
    CMD_MAP_FIND_TRAP,
    CMD_MAP_FIND_ALTAR,
    CMD_MAP_FIND_EXCLUDED,
    CMD_MAP_FIND_WAYPOINT,
    CMD_MAP_FIND_STASH,
    CMD_MAP_FIND_STASH_REVERSE,

    CMD_MAP_GOTO_TARGET,
    CMD_MAP_ANNOTATE_LEVEL,

    CMD_MAP_WIZARD_TELEPORT,

    CMD_MAP_HELP,
    CMD_MAP_FORGET,
    CMD_MAP_UNFORGET,

    CMD_MAP_EXIT_MAP,

    CMD_MAX_OVERMAP = CMD_MAP_EXIT_MAP,

    // targeting commands
    CMD_TARGET_DOWN_LEFT,
    CMD_MIN_TARGET = CMD_TARGET_DOWN_LEFT,
    CMD_TARGET_DOWN,
    CMD_TARGET_DOWN_RIGHT,
    CMD_TARGET_LEFT,
    CMD_TARGET_RIGHT,
    CMD_TARGET_UP_LEFT,
    CMD_TARGET_UP,
    CMD_TARGET_UP_RIGHT,

    CMD_TARGET_DIR_DOWN_LEFT,
    CMD_TARGET_DIR_DOWN,
    CMD_TARGET_DIR_DOWN_RIGHT,
    CMD_TARGET_DIR_LEFT,
    CMD_TARGET_DIR_RIGHT,
    CMD_TARGET_DIR_UP_LEFT,
    CMD_TARGET_DIR_UP,
    CMD_TARGET_DIR_UP_RIGHT,

    CMD_TARGET_DESCRIBE,
    CMD_TARGET_PREV_TARGET,
    CMD_TARGET_MAYBE_PREV_TARGET,
    CMD_TARGET_SELECT,
    CMD_TARGET_SELECT_ENDPOINT,
    CMD_TARGET_SELECT_FORCE,
    CMD_TARGET_SELECT_FORCE_ENDPOINT,
    CMD_TARGET_GET,
    CMD_TARGET_OBJ_CYCLE_BACK,
    CMD_TARGET_OBJ_CYCLE_FORWARD,
    CMD_TARGET_CYCLE_FORWARD,
    CMD_TARGET_CYCLE_BACK,
    CMD_TARGET_CYCLE_BEAM,
    CMD_TARGET_CYCLE_MLIST = CMD_NO_CMD + 1000, // for indices a-z in the monster list
    CMD_TARGET_CYCLE_MLIST_END = CMD_NO_CMD + 1025,
    CMD_TARGET_TOGGLE_MLIST,
    CMD_TARGET_TOGGLE_BEAM,
    CMD_TARGET_CANCEL,
    CMD_TARGET_SHOW_PROMPT,
    CMD_TARGET_OLD_SPACE,
    CMD_TARGET_EXCLUDE,
    CMD_TARGET_FIND_TRAP,
    CMD_TARGET_FIND_PORTAL,
    CMD_TARGET_FIND_ALTAR,
    CMD_TARGET_FIND_UPSTAIR,
    CMD_TARGET_FIND_DOWNSTAIR,
    CMD_TARGET_FIND_YOU,
    CMD_TARGET_WIZARD_MAKE_FRIENDLY,
    CMD_TARGET_WIZARD_BLESS_MONSTER,
    CMD_TARGET_WIZARD_MAKE_SHOUT,
    CMD_TARGET_WIZARD_GIVE_ITEM,
    CMD_TARGET_WIZARD_MOVE,
    CMD_TARGET_WIZARD_PATHFIND,
    CMD_TARGET_WIZARD_GAIN_LEVEL,
    CMD_TARGET_WIZARD_MISCAST,
    CMD_TARGET_WIZARD_MAKE_SUMMONED,
    CMD_TARGET_WIZARD_POLYMORPH,
    CMD_TARGET_WIZARD_DEBUG_MONSTER,
    CMD_TARGET_WIZARD_HEAL_MONSTER,
    CMD_TARGET_WIZARD_HURT_MONSTER,
    CMD_TARGET_WIZARD_DEBUG_PORTAL,
    CMD_TARGET_WIZARD_KILL_MONSTER,
    CMD_TARGET_WIZARD_BANISH_MONSTER,
    CMD_TARGET_MOUSE_MOVE,
    CMD_TARGET_MOUSE_SELECT,
    CMD_TARGET_HELP,
    CMD_MAX_TARGET = CMD_TARGET_HELP,

#ifdef USE_TILE
    // Tile doll editing screen
    CMD_DOLL_RANDOMIZE,
    CMD_MIN_DOLL = CMD_DOLL_RANDOMIZE,
    CMD_DOLL_SELECT_NEXT_DOLL,
    CMD_DOLL_SELECT_PREV_DOLL,
    CMD_DOLL_SELECT_NEXT_PART,
    CMD_DOLL_SELECT_PREV_PART,
    CMD_DOLL_CHANGE_PART_NEXT,
    CMD_DOLL_CHANGE_PART_PREV,
    CMD_DOLL_CONFIRM_CHOICE,
    CMD_DOLL_COPY,
    CMD_DOLL_PASTE,
    CMD_DOLL_TAKE_OFF,
    CMD_DOLL_TAKE_OFF_ALL,
    CMD_DOLL_TOGGLE_EQUIP,
    CMD_DOLL_TOGGLE_EQUIP_ALL,
    CMD_DOLL_JOB_DEFAULT,
    CMD_DOLL_CHANGE_MODE,
    CMD_DOLL_SAVE,
    CMD_DOLL_QUIT,
    CMD_MAX_DOLL = CMD_DOLL_QUIT,
#endif

    // Disable/enable -more- prompts.
    CMD_DISABLE_MORE,
    CMD_MIN_SYNTHETIC = CMD_DISABLE_MORE,
    CMD_ENABLE_MORE,
    CMD_UNWIELD_WEAPON,

    // [ds] Silently ignored, requests another round of input.
    CMD_NEXT_CMD,

    // Must always be last
    CMD_MAX_CMD
};

enum conduct_type
{
    DID_NOTHING,
    DID_NECROMANCY,                       // vamp/drain/pain/reap, Zong/Curses
    DID_HOLY,                             // holy wrath, holy word scrolls
    DID_UNHOLY,                           // demon weapons, demon spells
    DID_ATTACK_HOLY,
    DID_ATTACK_NEUTRAL,
    DID_ATTACK_FRIEND,
    DID_FRIEND_DIED,
    DID_UNCHIVALRIC_ATTACK,
    DID_POISON,
    DID_KILL_LIVING,
    DID_KILL_UNDEAD,
    DID_KILL_DEMON,
    DID_KILL_NATURAL_UNHOLY,              // TSO
    DID_KILL_NATURAL_EVIL,                // TSO
    DID_KILL_UNCLEAN,                     // Zin
    DID_KILL_CHAOTIC,                     // Zin
    DID_KILL_WIZARD,                      // Trog
    DID_KILL_PRIEST,                      // Beogh
    DID_KILL_HOLY,
    DID_KILL_FAST,                        // Cheibriados
    DID_LIVING_KILLED_BY_UNDEAD_SLAVE,
    DID_LIVING_KILLED_BY_SERVANT,
    DID_UNDEAD_KILLED_BY_UNDEAD_SLAVE,
    DID_UNDEAD_KILLED_BY_SERVANT,
    DID_DEMON_KILLED_BY_UNDEAD_SLAVE,
    DID_DEMON_KILLED_BY_SERVANT,
    DID_NATURAL_UNHOLY_KILLED_BY_SERVANT, // TSO
    DID_NATURAL_EVIL_KILLED_BY_SERVANT,   // TSO
    DID_HOLY_KILLED_BY_UNDEAD_SLAVE,
    DID_HOLY_KILLED_BY_SERVANT,
    DID_BANISH,
    DID_SPELL_MEMORISE,
    DID_SPELL_CASTING,
    DID_SPELL_PRACTISE,
    DID_DRINK_BLOOD,
    DID_CANNIBALISM,
    DID_EAT_SOULED_BEING,                 // Zin
    DID_DELIBERATE_MUTATING,              // Zin
    DID_CAUSE_GLOWING,                    // Zin
    DID_UNCLEAN,                          // Zin (used unclean weapon/magic)
    DID_CHAOS,                            // Zin (used chaotic weapon/magic)
    DID_DESECRATE_ORCISH_REMAINS,         // Beogh
    DID_DESTROY_ORCISH_IDOL,              // Beogh
    DID_KILL_SLIME,                       // Jiyva
    DID_KILL_PLANT,                       // Fedhas
    DID_PLANT_KILLED_BY_SERVANT,          // Fedhas
    DID_HASTY,                            // Cheibriados
    DID_CORPSE_VIOLATION,                 // Fedhas (Necromancy involving
                                          // corpses/chunks).
    DID_SOULED_FRIEND_DIED,               // Zin
    DID_UNCLEAN_KILLED_BY_SERVANT,        // Zin
    DID_CHAOTIC_KILLED_BY_SERVANT,        // Zin
    DID_ATTACK_IN_SANCTUARY,              // Zin
    DID_KILL_ARTIFICIAL,                  // Yredelemnul
    DID_ARTIFICIAL_KILLED_BY_UNDEAD_SLAVE,// Yredelemnul
    DID_ARTIFICIAL_KILLED_BY_SERVANT,     // Yredelemnul
    DID_DESTROY_SPELLBOOK,                // Sif Muna
    DID_EXPLORATION,                      // Ashenzari, wrath timers
    DID_DESECRATE_HOLY_REMAINS,           // Zin/Ely/TSO/Yredelemnul
    DID_SEE_MONSTER,                      // TSO
    DID_ILLUMINATE,                       // Dithmenos
    DID_KILL_ILLUMINATING,                // Dithmenos
    DID_FIRE,                             // Dithmenos
    DID_KILL_FIERY,                       // Dithmenos
    DID_SACRIFICE_LOVE,                   // Iashol

    NUM_CONDUCTS
};

enum confirm_butcher_type
{
    CONFIRM_NEVER,
    CONFIRM_ALWAYS,
    CONFIRM_AUTO,
};

enum confirm_prompt_type
{
    CONFIRM_CANCEL,             // automatically answer 'no', i.e. disallow
    CONFIRM_PROMPT,             // prompt
    CONFIRM_NONE,               // automatically answer 'yes'
};

enum confirm_level_type
{
    CONFIRM_NONE_EASY,
    CONFIRM_SAFE_EASY,
    CONFIRM_ALL_EASY,
};

enum chunk_drop_type
{
    ADC_NEVER,
    ADC_ROTTEN,
    ADC_YES,
};

// When adding new delays, update their names in delay.cc
enum delay_type
{
    DELAY_NOT_DELAYED,
    DELAY_EAT,
    DELAY_FEED_VAMPIRE,
    DELAY_ARMOUR_ON,
    DELAY_ARMOUR_OFF,
    DELAY_JEWELLERY_ON,
    DELAY_MEMORISE,
    DELAY_BUTCHER,
    DELAY_BOTTLE_BLOOD,
    DELAY_WEAPON_SWAP,
    DELAY_PASSWALL,
    DELAY_DROP_ITEM,
    DELAY_MULTIDROP,
    DELAY_ASCENDING_STAIRS,
    DELAY_DESCENDING_STAIRS,
#if TAG_MAJOR_VERSION == 34
    DELAY_UNUSED, // was DELAY_RECITE
#endif

    // [dshaligram] Shift-running, resting, travel and macros are now
    // also handled as delays.
    DELAY_RUN,
    DELAY_REST,
    DELAY_TRAVEL,

    DELAY_MACRO,

    // In a macro delay, a stacked delay to tell Crawl to read and act on
    // one input command.
    DELAY_MACRO_PROCESS_KEY,

    DELAY_INTERRUPTIBLE,                // simple interruptible delay
    DELAY_UNINTERRUPTIBLE,              // simple uninterruptible delay

    DELAY_SHAFT_SELF, // Formicid ability

    NUM_DELAYS
};

enum description_level_type
{
    DESC_THE,
    DESC_A,
    DESC_YOUR,
    DESC_PLAIN,
    DESC_ITS,
    DESC_INVENTORY_EQUIP,
    DESC_INVENTORY,

    // Partial item names.
    DESC_BASENAME,                     // Base name of item subtype
    DESC_QUALNAME,                     // Name without articles, quantities,
                                       // enchantments.
    DESC_DBNAME,                       // Name with which to look up item
                                       // description in the db.

    DESC_NONE
};

enum evoc_type
{
    EVOC_WAND,
    EVOC_ROD,
    EVOC_DECK,
#if TAG_MAJOR_VERSION == 34
    EVOC_MISC,
#endif
    EVOC_TOME,
};

enum game_direction_type
{
    GDT_GAME_START = 0,
    GDT_DESCENDING,
    GDT_ASCENDING,
};

enum game_type
{
    GAME_TYPE_UNSPECIFIED,
    GAME_TYPE_NORMAL,
    GAME_TYPE_TUTORIAL,
    GAME_TYPE_ARENA,
    GAME_TYPE_SPRINT,
    GAME_TYPE_HINTS,
    GAME_TYPE_ZOTDEF,
    GAME_TYPE_INSTRUCTIONS,
    GAME_TYPE_HIGH_SCORES,
    NUM_GAME_TYPE
};

enum level_flag_type
{
    LFLAG_NONE = 0,

    LFLAG_NO_TELE_CONTROL = (1 << 0), // Teleport control not allowed.
    LFLAG_NO_MAP          = (1 << 2), // Level can't be persistently mapped.
};

// Volatile state and cache.
enum level_state_type
{
    LSTATE_NONE = 0,

    LSTATE_GOLUBRIA       = (1 << 0), // A Golubria trap exists.
    LSTATE_GLOW_MOLD      = (1 << 1), // Any glowing mold exists.
    LSTATE_DELETED        = (1 << 2), // The level won't be saved.
    LSTATE_BEOGH          = (1 << 3), // Possibly an orcish priest around.
    LSTATE_SLIMY_WALL     = (1 << 4), // Any slime walls exist.
};

// NOTE: The order of these is very important to their usage!
// [dshaligram] If adding/removing from this list, also update viewchar.cc!
enum dungeon_char_type
{
    DCHAR_WALL,
    DCHAR_PERMAWALL,
    DCHAR_WALL_MAGIC,
    DCHAR_FLOOR,
    DCHAR_FLOOR_MAGIC,
    DCHAR_DOOR_OPEN,
    DCHAR_DOOR_CLOSED,
    DCHAR_TRAP,
    DCHAR_STAIRS_DOWN,
    DCHAR_STAIRS_UP,
    DCHAR_GRATE,
    DCHAR_ALTAR,
    DCHAR_ARCH,
    DCHAR_FOUNTAIN,
    DCHAR_WAVY,
    DCHAR_STATUE,
    DCHAR_INVIS_EXPOSED,
    DCHAR_ITEM_DETECTED,
    DCHAR_ITEM_ORB,
    DCHAR_ITEM_RUNE,
    DCHAR_ITEM_WEAPON,
    DCHAR_ITEM_ARMOUR,
    DCHAR_ITEM_WAND,
    DCHAR_ITEM_FOOD,
    DCHAR_ITEM_SCROLL,
    DCHAR_ITEM_RING,
    DCHAR_ITEM_POTION,
    DCHAR_ITEM_MISSILE,
    DCHAR_ITEM_BOOK,
    DCHAR_ITEM_STAVE,
    DCHAR_ITEM_MISCELLANY,
    DCHAR_ITEM_CORPSE,
    DCHAR_ITEM_GOLD,
    DCHAR_ITEM_AMULET,
    DCHAR_CLOUD,
    DCHAR_TREE,
    DCHAR_TELEPORTER,

    DCHAR_SPACE,
    DCHAR_FIRED_FLASK,
    DCHAR_FIRED_BOLT,
    DCHAR_FIRED_CHUNK,
    DCHAR_FIRED_BOOK,
    DCHAR_FIRED_WEAPON,
    DCHAR_FIRED_ZAP,
    DCHAR_FIRED_BURST,
    DCHAR_FIRED_STICK,
    DCHAR_FIRED_TRINKET,
    DCHAR_FIRED_SCROLL,
    DCHAR_FIRED_DEBUG,
    DCHAR_FIRED_ARMOUR,
    DCHAR_FIRED_MISSILE,
    DCHAR_EXPLOSION,

    DCHAR_FRAME_HORIZ,
    DCHAR_FRAME_VERT,
    DCHAR_FRAME_TL,
    DCHAR_FRAME_TR,
    DCHAR_FRAME_BL,
    DCHAR_FRAME_BR,

    NUM_DCHAR_TYPES
};

// When adding:
//
// * New stairs/portals: update grid_stair_direction.
// * Any: edit view.cc and add a glyph and colour for the feature.
// * Any: edit directn.cc and add a description for the feature.
// * Any: edit dat/descript/features.txt and add a
//        long description if appropriate.
// * Any: check the grid_* functions in misc.cc and make sure
//        they return sane values for your new feature.
// * Any: edit dungeon.cc and add a symbol to map_feature() and
//        vault_grid() for the feature, if you want vault maps to
//        be able to use it.  If you do, also update
//        docs/develop/levels/syntax.txt with the new symbol.
// * Any: edit l_dgngrd.cc and add the feature's name to the dngn_feature_names
//        array, if you want vault map Lua code to be able to use the
//        feature, and/or you want to be able to create the feature
//        using the "create feature by name" wizard command.
// * Any: if its enumerator comes late in the list (as is likely for new
//        feature types),_cell_feat_show_colour may need a special case to
//        allow it to be recoloured.
// Also take note of MINMOVE and MINSEE above.
//
// Various pieces of code depend on the relative order of these enumerators,
// so there is even more reason (beyond the usual save-compatibility issues)
// to be careful when moving them around.
enum dungeon_feature_type
{
    DNGN_UNSEEN,
    DNGN_CLOSED_DOOR,
    DNGN_RUNED_DOOR,
    DNGN_SEALED_DOOR,
    DNGN_TREE,
    DNGN_METAL_WALL,
        DNGN_MINWALL = DNGN_METAL_WALL,
    DNGN_GREEN_CRYSTAL_WALL,
    DNGN_ROCK_WALL,
    DNGN_SLIMY_WALL,
    DNGN_STONE_WALL,
    DNGN_PERMAROCK_WALL,               // for undiggable walls
        DNGN_MAXOPAQUE = DNGN_PERMAROCK_WALL,
    DNGN_CLEAR_ROCK_WALL,              // transparent walls
        // Lowest grid value which can be seen through.
        DNGN_MINSEE = DNGN_CLEAR_ROCK_WALL,
    DNGN_CLEAR_STONE_WALL,
    DNGN_CLEAR_PERMAROCK_WALL,
        DNGN_MAXWALL = DNGN_CLEAR_PERMAROCK_WALL,
    DNGN_GRATE,
        DNGN_MAX_NONREACH = DNGN_GRATE,

    DNGN_OPEN_SEA,                     // Shoals equivalent for permarock
    DNGN_LAVA_SEA,                     // Gehenna equivalent for permarock
    DNGN_ORCISH_IDOL,
    DNGN_GRANITE_STATUE,
    DNGN_MALIGN_GATEWAY,
        // Highest solid grid value.
        DNGN_MAXSOLID = DNGN_MALIGN_GATEWAY,

    DNGN_LAVA            = 30,
        DNGN_MINMOVE = DNGN_LAVA, // Can be moved through.
    DNGN_DEEP_WATER,

    DNGN_SHALLOW_WATER,
        DNGN_MINWALK = DNGN_SHALLOW_WATER,

    // Lowest grid value that an item can be placed on.
    DNGN_MINITEM = DNGN_SHALLOW_WATER,

    DNGN_FLOOR,
    DNGN_OPEN_DOOR,

    // Nothing after this point will be recoloured in console.
    DNGN_TRAP_MECHANICAL,
    DNGN_TRAP_TELEPORT,
    DNGN_TRAP_SHAFT,
    DNGN_TRAP_WEB,
    DNGN_UNDISCOVERED_TRAP,

    DNGN_ENTER_SHOP,
    DNGN_ABANDONED_SHOP,

    DNGN_STONE_STAIRS_DOWN_I,
    DNGN_STONE_STAIRS_DOWN_II,
    DNGN_STONE_STAIRS_DOWN_III,
    DNGN_ESCAPE_HATCH_DOWN,

    // corresponding up stairs (same order as above)
    DNGN_STONE_STAIRS_UP_I,
    DNGN_STONE_STAIRS_UP_II,
    DNGN_STONE_STAIRS_UP_III,
    DNGN_ESCAPE_HATCH_UP,

    // Various gates
    DNGN_ENTER_DIS,
    DNGN_ENTER_GEHENNA,
    DNGN_ENTER_COCYTUS,
    DNGN_ENTER_TARTARUS,
    DNGN_ENTER_ABYSS,
    DNGN_EXIT_ABYSS,
#if TAG_MAJOR_VERSION > 34
    DNGN_ABYSSAL_STAIR,
#endif
    DNGN_STONE_ARCH,
    DNGN_ENTER_PANDEMONIUM,
    DNGN_EXIT_PANDEMONIUM,
    DNGN_TRANSIT_PANDEMONIUM,
    DNGN_EXIT_DUNGEON,
    DNGN_EXIT_THROUGH_ABYSS,
    DNGN_EXIT_HELL,
    DNGN_ENTER_HELL,
    DNGN_ENTER_LABYRINTH,
    DNGN_TELEPORTER,
#if TAG_MAJOR_VERSION == 34
    DNGN_ENTER_PORTAL_VAULT,
    DNGN_EXIT_PORTAL_VAULT,
#endif
    DNGN_EXPIRED_PORTAL,

    // Entrances to various branches
#if TAG_MAJOR_VERSION == 34
    DNGN_ENTER_DWARF,
#endif
    DNGN_ENTER_ORC,
        DNGN_ENTER_FIRST_BRANCH = DNGN_ENTER_ORC,
    DNGN_ENTER_LAIR,
    DNGN_ENTER_SLIME,
    DNGN_ENTER_VAULTS,
    DNGN_ENTER_CRYPT,
#if TAG_MAJOR_VERSION == 34
    DNGN_ENTER_BLADE,
#endif
    DNGN_ENTER_ZOT,
    DNGN_ENTER_TEMPLE,
    DNGN_ENTER_SNAKE,
    DNGN_ENTER_ELF,
    DNGN_ENTER_TOMB,
    DNGN_ENTER_SWAMP,
    DNGN_ENTER_SHOALS,
    DNGN_ENTER_SPIDER,
#if TAG_MAJOR_VERSION == 34
    DNGN_ENTER_FOREST,
#endif
    DNGN_ENTER_DEPTHS,
        DNGN_ENTER_LAST_BRANCH = DNGN_ENTER_DEPTHS,

    // Exits from various branches
    // Order must be the same as above
#if TAG_MAJOR_VERSION == 34
    DNGN_RETURN_FROM_DWARF,
#endif
    DNGN_RETURN_FROM_ORC,
        DNGN_RETURN_FROM_FIRST_BRANCH = DNGN_RETURN_FROM_ORC,
    DNGN_RETURN_FROM_LAIR,
    DNGN_RETURN_FROM_SLIME,
    DNGN_RETURN_FROM_VAULTS,
    DNGN_RETURN_FROM_CRYPT,
#if TAG_MAJOR_VERSION == 34
    DNGN_RETURN_FROM_BLADE,
#endif
    DNGN_RETURN_FROM_ZOT,
    DNGN_RETURN_FROM_TEMPLE,
    DNGN_RETURN_FROM_SNAKE,
    DNGN_RETURN_FROM_ELF,
    DNGN_RETURN_FROM_TOMB,
    DNGN_RETURN_FROM_SWAMP,
    DNGN_RETURN_FROM_SHOALS,
    DNGN_RETURN_FROM_SPIDER,
#if TAG_MAJOR_VERSION == 34
    DNGN_RETURN_FROM_FOREST,
#endif
    DNGN_RETURN_FROM_DEPTHS,
        DNGN_RETURN_FROM_LAST_BRANCH = DNGN_RETURN_FROM_DEPTHS,

    // Order of altars must match order of gods (god_type)
    DNGN_ALTAR_ZIN,
        DNGN_ALTAR_FIRST_GOD = DNGN_ALTAR_ZIN,
    DNGN_ALTAR_SHINING_ONE,
    DNGN_ALTAR_KIKUBAAQUDGHA,
    DNGN_ALTAR_YREDELEMNUL,
    DNGN_ALTAR_XOM,
    DNGN_ALTAR_VEHUMET,
    DNGN_ALTAR_OKAWARU,
    DNGN_ALTAR_MAKHLEB,
    DNGN_ALTAR_SIF_MUNA,
    DNGN_ALTAR_TROG,
    DNGN_ALTAR_NEMELEX_XOBEH,
    DNGN_ALTAR_ELYVILON,
    DNGN_ALTAR_LUGONU,
    DNGN_ALTAR_BEOGH,
    DNGN_ALTAR_JIYVA,
    DNGN_ALTAR_FEDHAS,
    DNGN_ALTAR_CHEIBRIADOS,
    DNGN_ALTAR_ASHENZARI,
    DNGN_ALTAR_DITHMENOS,
#if TAG_MAJOR_VERSION == 34
        DNGN_ALTAR_LAST_GOD = DNGN_ALTAR_DITHMENOS,
#else
    DNGN_ALTAR_GOZAG,
    DNGN_ALTAR_QAZLAL,
    DNGN_ALTAR_IASHOL,
        DNGN_ALTAR_LAST_GOD = DNGN_ALTAR_IASHOL,
    DNGN_ALTAR_UNUSED_3,
    DNGN_ALTAR_UNUSED_4,
    DNGN_ALTAR_UNUSED_5,
    DNGN_ALTAR_UNUSED_6,
    DNGN_ALTAR_UNUSED_7,
    DNGN_ALTAR_UNUSED_8,
#endif

    DNGN_FOUNTAIN_BLUE,
    DNGN_FOUNTAIN_SPARKLING,           // aka 'Magic Fountain' {dlb}
    DNGN_FOUNTAIN_BLOOD,
#if TAG_MAJOR_VERSION == 34
    DNGN_DRY_FOUNTAIN_BLUE,
    DNGN_DRY_FOUNTAIN_SPARKLING,
    DNGN_DRY_FOUNTAIN_BLOOD,
#endif
    DNGN_DRY_FOUNTAIN,

    // Not meant to ever appear in grd().
    DNGN_EXPLORE_HORIZON, // dummy for redefinition

    DNGN_UNKNOWN_ALTAR,
    DNGN_UNKNOWN_PORTAL,

#if TAG_MAJOR_VERSION == 34
    DNGN_ABYSSAL_STAIR,
    DNGN_BADLY_SEALED_DOOR,
#endif

    DNGN_SEALED_STAIRS_UP,
    DNGN_SEALED_STAIRS_DOWN,
    DNGN_TRAP_ALARM,
    DNGN_TRAP_ZOT,
    DNGN_PASSAGE_OF_GOLUBRIA,

    DNGN_ENTER_ZIGGURAT,
        DNGN_ENTER_FIRST_PORTAL = DNGN_ENTER_ZIGGURAT,
    DNGN_ENTER_BAZAAR,
    DNGN_ENTER_TROVE,
    DNGN_ENTER_SEWER,
    DNGN_ENTER_OSSUARY,
    DNGN_ENTER_BAILEY,
    DNGN_ENTER_ICE_CAVE,
    DNGN_ENTER_VOLCANO,
    DNGN_ENTER_WIZLAB,
        DNGN_ENTER_LAST_PORTAL = DNGN_ENTER_WIZLAB,
    DNGN_UNUSED_ENTER_PORTAL_1,

    DNGN_EXIT_ZIGGURAT,
        DNGN_EXIT_FIRST_PORTAL = DNGN_EXIT_ZIGGURAT,
    DNGN_EXIT_BAZAAR,
    DNGN_EXIT_TROVE,
    DNGN_EXIT_SEWER,
    DNGN_EXIT_OSSUARY,
    DNGN_EXIT_BAILEY,
    DNGN_EXIT_ICE_CAVE,
    DNGN_EXIT_VOLCANO,
    DNGN_EXIT_WIZLAB,
    DNGN_EXIT_LABYRINTH,
        DNGN_EXIT_LAST_PORTAL = DNGN_EXIT_LABYRINTH,
    DNGN_UNUSED_EXIT_PORTAL_1,

#if TAG_MAJOR_VERSION == 34
    DNGN_ALTAR_GOZAG,
    DNGN_ALTAR_QAZLAL,
    DNGN_ALTAR_IASHOL,
#endif

    NUM_FEATURES
};

enum duration_type
{
    DUR_INVIS,
    DUR_CONF,
    DUR_PARALYSIS,
    DUR_SLOW,
    DUR_MESMERISED,
    DUR_HASTE,
    DUR_MIGHT,
    DUR_BRILLIANCE,
    DUR_AGILITY,
    DUR_FLIGHT,
    DUR_BERSERK,
    DUR_POISONING,

    DUR_CONFUSING_TOUCH,
    DUR_SURE_BLADE,
    DUR_CORONA,
    DUR_DEATHS_DOOR,
    DUR_FIRE_SHIELD,

#if TAG_MAJOR_VERSION == 34
    DUR_BUILDING_RAGE,
#endif
    DUR_EXHAUSTED,              // fatigue counter for berserk

    DUR_LIQUID_FLAMES,
    DUR_ICY_ARMOUR,
#if TAG_MAJOR_VERSION == 34
    DUR_REPEL_MISSILES,
    DUR_JELLY_PRAYER,
#endif
    DUR_PIETY_POOL,             // distribute piety over time
    DUR_DIVINE_VIGOUR,          // duration of Ely's Divine Vigour
    DUR_DIVINE_STAMINA,         // duration of Zin's Divine Stamina
    DUR_DIVINE_SHIELD,          // duration of TSO's Divine Shield
    DUR_REGENERATION,
    DUR_SWIFTNESS,
#if TAG_MAJOR_VERSION == 34
    DUR_CONTROLLED_FLIGHT,
#endif
    DUR_TELEPORT,
    DUR_CONTROL_TELEPORT,
    DUR_BREATH_WEAPON,
    DUR_TRANSFORMATION,
    DUR_DEATH_CHANNEL,
#if TAG_MAJOR_VERSION == 34
    DUR_DEFLECT_MISSILES,
#endif
    DUR_PHASE_SHIFT,
#if TAG_MAJOR_VERSION == 34
    DUR_SEE_INVISIBLE,
#endif
    DUR_WEAPON_BRAND,           // general "branding" spell counter
    DUR_DEMONIC_GUARDIAN,       // demonic guardian timeout
    DUR_POWERED_BY_DEATH,
    DUR_SILENCE,
    DUR_CONDENSATION_SHIELD,
    DUR_STONESKIN,
    DUR_GOURMAND,
#if TAG_MAJOR_VERSION == 34
    DUR_BARGAIN,
    DUR_INSULATION,
#endif
    DUR_RESISTANCE,
#if TAG_MAJOR_VERSION == 34
    DUR_SLAYING,
#endif
    DUR_STEALTH,
    DUR_MAGIC_SHIELD,
    DUR_SLEEP,
    DUR_TELEPATHY,
    DUR_PETRIFIED,
    DUR_LOWERED_MR,
    DUR_REPEL_STAIRS_MOVE,
    DUR_REPEL_STAIRS_CLIMB,
    DUR_COLOUR_SMOKE_TRAIL,
    DUR_SLIMIFY,
    DUR_TIME_STEP,
    DUR_ICEMAIL_DEPLETED,       // Wait this many turns for Icemail to return
#if TAG_MAJOR_VERSION == 34
    DUR_MISLED,
#endif
    DUR_QUAD_DAMAGE,
    DUR_AFRAID,
    DUR_MIRROR_DAMAGE,
    DUR_SCRYING,
    DUR_TORNADO,
    DUR_LIQUEFYING,
    DUR_HEROISM,
    DUR_FINESSE,
    DUR_LIFESAVING,
    DUR_PARALYSIS_IMMUNITY,
    DUR_DARKNESS,
    DUR_PETRIFYING,
    DUR_SHROUD_OF_GOLUBRIA,
    DUR_TORNADO_COOLDOWN,
#if TAG_MAJOR_VERSION == 34
    DUR_NAUSEA,
    DUR_AMBROSIA,
    DUR_TEMP_MUTATIONS,
#endif
    DUR_DISJUNCTION,
    DUR_VEHUMET_GIFT,
#if TAG_MAJOR_VERSION == 34
    DUR_BATTLESPHERE,
#endif
    DUR_SENTINEL_MARK,
    DUR_SICKENING,
    DUR_WATER_HOLD,
    DUR_WATER_HOLD_IMMUNITY,
    DUR_FLAYED,
#if TAG_MAJOR_VERSION == 34
    DUR_RETCHING,
#endif
    DUR_WEAK,
    DUR_DIMENSION_ANCHOR,
    DUR_ANTIMAGIC,
#if TAG_MAJOR_VERSION == 34
    DUR_SPIRIT_HOWL,
#endif
    DUR_INFUSION,
    DUR_SONG_OF_SLAYING,
#if TAG_MAJOR_VERSION == 34
    DUR_SONG_OF_SHIELDING,
#endif
    DUR_TOXIC_RADIANCE,
    DUR_RECITE,
    DUR_GRASPING_ROOTS,
    DUR_SLEEP_IMMUNITY,
    DUR_FIRE_VULN,
    DUR_ELIXIR_HEALTH,
    DUR_ELIXIR_MAGIC,
#if TAG_MAJOR_VERSION == 34
    DUR_ANTENNAE_EXTEND,
#endif
    DUR_TROGS_HAND,
    DUR_BARBS,
    DUR_POISON_VULN,
    DUR_FROZEN,
    DUR_SAP_MAGIC,
    DUR_MAGIC_SAPPED,
    DUR_PORTAL_PROJECTILE,
    DUR_FORESTED,
    DUR_DRAGON_CALL,
    DUR_DRAGON_CALL_COOLDOWN,
    DUR_ABJURATION_AURA,
    DUR_MESMERISE_IMMUNE,
    DUR_NO_POTIONS,
    DUR_QAZLAL_FIRE_RES,
    DUR_QAZLAL_COLD_RES,
    DUR_QAZLAL_ELEC_RES,
    DUR_QAZLAL_AC,
    DUR_CORROSION,
    DUR_FORTITUDE,
    DUR_HORROR,
    DUR_NO_SCROLLS,
    NUM_DURATIONS
};

// This list must match the enchant_names array in mon-ench.cc
// Enchantments that imply other enchantments should come first
// to avoid timeout message confusion. Currently:
//     berserk -> haste, might; fatigue -> slow
enum enchant_type
{
    ENCH_NONE = 0,
    ENCH_BERSERK,
    ENCH_HASTE,
    ENCH_MIGHT,
    ENCH_FATIGUE,        // Post-berserk fatigue.
    ENCH_SLOW,
    ENCH_FEAR,
    ENCH_CONFUSION,
    ENCH_INVIS,
    ENCH_POISON,
    ENCH_ROT,
    ENCH_SUMMON,
    ENCH_ABJ,
    ENCH_CORONA,
    ENCH_CHARM,
    ENCH_STICKY_FLAME,
    ENCH_GLOWING_SHAPESHIFTER,
    ENCH_SHAPESHIFTER,
    ENCH_TP,
    ENCH_SLEEP_WARY,
    ENCH_SUBMERGED,
    ENCH_SHORT_LIVED,
    ENCH_PARALYSIS,
    ENCH_SICK,
#if TAG_MAJOR_VERSION == 34
    ENCH_SLEEPY,         //   Monster can't wake until this wears off.
#endif
    ENCH_HELD,           //   Caught in a net.
    ENCH_BATTLE_FRENZY,  //   Monster is in a battle frenzy.
#if TAG_MAJOR_VERSION == 34
    ENCH_TEMP_PACIF,
#endif
    ENCH_PETRIFYING,
    ENCH_PETRIFIED,
    ENCH_LOWERED_MR,
    ENCH_SOUL_RIPE,
    ENCH_SLOWLY_DYING,
    ENCH_EAT_ITEMS,
    ENCH_AQUATIC_LAND,   // Water monsters lose hp while on land.
    ENCH_SPORE_PRODUCTION,
#if TAG_MAJOR_VERSION == 34
    ENCH_SLOUCH,
#endif
    ENCH_SWIFT,
    ENCH_TIDE,
    ENCH_INSANE,         // Berserk + changed attitude.
    ENCH_SILENCE,
    ENCH_AWAKEN_FOREST,
    ENCH_EXPLODING,
    ENCH_BLEED,
    ENCH_PORTAL_TIMER,
    ENCH_SEVERED,
    ENCH_ANTIMAGIC,
#if TAG_MAJOR_VERSION == 34
    ENCH_FADING_AWAY,
    ENCH_PREPARING_RESURRECT,
#endif
    ENCH_REGENERATION,
    ENCH_RAISED_MR,
    ENCH_MIRROR_DAMAGE,
    ENCH_STONESKIN,
    ENCH_FEAR_INSPIRING,
    ENCH_PORTAL_PACIFIED,
    ENCH_WITHDRAWN,
    ENCH_ATTACHED,
    ENCH_LIFE_TIMER,     // Minimum time demonic guardian must exist.
    ENCH_FLIGHT,
    ENCH_LIQUEFYING,
    ENCH_TORNADO,
    ENCH_FAKE_ABJURATION,
    ENCH_DAZED,          // Dazed - less chance of acting each turn.
    ENCH_MUTE,           // Silenced.
    ENCH_BLIND,          // Blind (everything is invisible).
    ENCH_DUMB,           // Stupefied (paralysis by a different name).
    ENCH_MAD,            // Confusion by another name.
    ENCH_SILVER_CORONA,  // Zin's silver light.
    ENCH_RECITE_TIMER,   // Was recited against.
    ENCH_INNER_FLAME,
    ENCH_ROUSED,         // Monster has been roused to greatness
    ENCH_BREATH_WEAPON,  // just a simple timer for dragon breathweapon spam
    ENCH_DEATHS_DOOR,
    ENCH_ROLLING,        // Boulder Beetle in ball form
    ENCH_OZOCUBUS_ARMOUR,
    ENCH_WRETCHED,       // An abstract placeholder for monster mutations
    ENCH_SCREAMED,       // Starcursed scream timer
    ENCH_WORD_OF_RECALL, // Chanting word of recall
    ENCH_INJURY_BOND,
    ENCH_WATER_HOLD,     // Silence and asphyxiation damage
    ENCH_FLAYED,
    ENCH_HAUNTING,
#if TAG_MAJOR_VERSION == 34
    ENCH_RETCHING,
#endif
    ENCH_WEAK,
    ENCH_DIMENSION_ANCHOR,
    ENCH_AWAKEN_VINES,   // Is presently animating snaplasher vines
    ENCH_CONTROL_WINDS,
#if TAG_MAJOR_VERSION == 34
    ENCH_WIND_AIDED,
#endif
    ENCH_SUMMON_CAPPED,  // Abjuring quickly because a summon cap was hit
    ENCH_TOXIC_RADIANCE,
    ENCH_GRASPING_ROOTS_SOURCE, // Not actually entangled, but entangling others
    ENCH_GRASPING_ROOTS,
    ENCH_IOOD_CHARGED,
    ENCH_FIRE_VULN,
    ENCH_TORNADO_COOLDOWN,
    ENCH_SIREN_SONG,
    ENCH_BARBS,
#if TAG_MAJOR_VERSION == 34
    ENCH_BUILDING_CHARGE,
#endif
    ENCH_POISON_VULN,
    ENCH_ICEMAIL,
    ENCH_AGILE,
    ENCH_FROZEN,
    ENCH_EPHEMERAL_INFUSION,
    ENCH_BLACK_MARK,
    ENCH_GRAND_AVATAR,
    ENCH_SAP_MAGIC,
    ENCH_SHROUD,
    ENCH_PHANTOM_MIRROR,
    ENCH_BRIBED,
    ENCH_PERMA_BRIBED,
    ENCH_CORROSION,
    ENCH_GOLD_LUST,
    // Update enchantment names in mon-ench.cc when adding or removing
    // enchantments.
    NUM_ENCHANTMENTS
};

enum enchant_retval
{
    ERV_FAIL,
    ERV_NEW,
    ERV_INCREASED,
};

enum energy_use_type
{
    EUT_MOVE,
    EUT_SWIM,
    EUT_ATTACK,
    EUT_MISSILE,
    EUT_SPELL,
    EUT_SPECIAL,
    EUT_ITEM,
    EUT_PICKUP,
};

enum equipment_type
{
    EQ_NONE = -1,

    EQ_WEAPON,
    EQ_CLOAK,
    EQ_HELMET,
    EQ_GLOVES,
    EQ_BOOTS,
    EQ_SHIELD,
    EQ_BODY_ARMOUR,
    //Everything beyond here is jewellery
    EQ_LEFT_RING,
    EQ_RIGHT_RING,
    EQ_AMULET,
    //Octopodes don't have left and right rings. They have eight rings, instead.
    EQ_RING_ONE,
    EQ_RING_TWO,
    EQ_RING_THREE,
    EQ_RING_FOUR,
    EQ_RING_FIVE,
    EQ_RING_SIX,
    EQ_RING_SEVEN,
    EQ_RING_EIGHT,
    // Finger amulet provides an extra ring slot
    EQ_RING_AMULET,
    NUM_EQUIP,

    EQ_MIN_ARMOUR = EQ_CLOAK,
    EQ_MAX_ARMOUR = EQ_BODY_ARMOUR,
    EQ_MAX_WORN   = EQ_RING_AMULET,
    // these aren't actual equipment slots, they're categories for functions
    EQ_STAFF            = 100,         // weapon with base_type OBJ_STAVES
    EQ_RINGS,                          // check both rings
    EQ_RINGS_PLUS,                     // check both rings and sum plus
#if TAG_MAJOR_VERSION == 34
    EQ_RINGS_PLUS2,                    // check both rings and sum plus2
#endif
    EQ_ALL_ARMOUR,                     // check all armour types
};

enum eq_type
{
    ET_WEAPON,
    ET_SHIELD,
    ET_ARMOUR,
    ET_JEWELS,
    NUM_ET
};

enum eq_type_flags
{
    ETF_WEAPON = 0x1,
    ETF_SHIELD = 0x2,
    ETF_ARMOUR = 0x4,
    ETF_JEWELS = 0x8,
    ETF_ALL    = 0xF
};

enum feature_flag_type
{
    FFT_NONE          = 0,
    FFT_NOTABLE       = 0x1,           // should be noted for dungeon overview
    FFT_EXAMINE_HINT  = 0x2,           // could get an "examine-this" hint.
};

enum flush_reason_type
{
    FLUSH_ON_FAILURE,                  // spell/ability failed to cast
    FLUSH_BEFORE_COMMAND,              // flush before getting a command
    FLUSH_ON_MESSAGE,                  // flush when printing a message
    FLUSH_ON_WARNING_MESSAGE,          // flush on MSGCH_WARN messages
    FLUSH_ON_DANGER_MESSAGE,           // flush on MSGCH_DANGER messages
    FLUSH_ON_PROMPT,                   // flush on MSGCH_PROMPT messages
    FLUSH_ON_UNSAFE_YES_OR_NO_PROMPT,  // flush when !safe set to yesno()
    FLUSH_LUA,                         // flush when Lua wants to flush
    FLUSH_KEY_REPLAY_CANCEL,           // flush when key replay is cancelled
    FLUSH_ABORT_MACRO,                 // something wrong with macro being
                                       // processed, so stop it
    FLUSH_REPLAY_SETUP_FAILURE,        // setup for key replay failed
    FLUSH_REPEAT_SETUP_DONE,           // command repeat done manipulating
                                       // the macro buffer
    NUM_FLUSH_REASONS
};

// The order of this enum must match the order of DNGN_ALTAR_FOO.
enum god_type
{
    GOD_NO_GOD,
    GOD_ZIN,
    GOD_SHINING_ONE,
    GOD_KIKUBAAQUDGHA,
    GOD_YREDELEMNUL,
    GOD_XOM,
    GOD_VEHUMET,
    GOD_OKAWARU,
    GOD_MAKHLEB,
    GOD_SIF_MUNA,
    GOD_TROG,
    GOD_NEMELEX_XOBEH,
    GOD_ELYVILON,
    GOD_LUGONU,
    GOD_BEOGH,
    GOD_JIYVA,
    GOD_FEDHAS,
    GOD_CHEIBRIADOS,
    GOD_ASHENZARI,
    GOD_DITHMENOS,
    GOD_GOZAG,
    GOD_QAZLAL,
    GOD_IASHOL,
    NUM_GODS,                          // always after last god

    GOD_RANDOM = 100,
    GOD_NAMELESS,                      // for monsters with non-player gods
    GOD_VIABLE,
};

enum held_type
{
    HELD_NONE = 0,
    HELD_NET,         // currently unused
    HELD_WEB,         // currently unused
    HELD_MONSTER,     // but no damage
    HELD_CONSTRICTED, // damaging
};

enum holy_word_source_type
{
    HOLY_WORD_SCROLL,
    HOLY_WORD_ZIN,     // sanctuary
    HOLY_WORD_TSO,     // weapon blessing
};

enum hunger_state_t                    // you.hunger_state
{
    HS_STARVING,
    HS_NEAR_STARVING,
    HS_VERY_HUNGRY,
    HS_HUNGRY,
    HS_SATIATED,                       // "not hungry" state
    HS_FULL,
    HS_VERY_FULL,
    HS_ENGORGED,
};

enum item_status_flag_type  // per item flags: ie. ident status, cursed status
{
    ISFLAG_KNOW_CURSE        = 0x00000001,  // curse status
    ISFLAG_KNOW_TYPE         = 0x00000002,  // artefact name, sub/special types
    ISFLAG_KNOW_PLUSES       = 0x00000004,  // to hit/to dam/to AC/charges
    ISFLAG_KNOW_PROPERTIES   = 0x00000008,  // know special artefact properties
    ISFLAG_IDENT_MASK        = 0x0000000F,  // mask of all id related flags

    ISFLAG_CURSED            = 0x00000100,  // cursed
    ISFLAG_BLESSED_WEAPON    = 0x00000200,  // personalized TSO's gift
    ISFLAG_SEEN_CURSED       = 0x00000400,  // was seen being cursed
    ISFLAG_TRIED             = 0x00000800,  // tried but not (usually) ided

    ISFLAG_RANDART           = 0x00001000,  // special value is seed
    ISFLAG_UNRANDART         = 0x00002000,  // is an unrandart
    ISFLAG_ARTEFACT_MASK     = 0x00003000,  // randart or unrandart
    ISFLAG_DROPPED           = 0x00004000,  // dropped item (no autopickup)
    ISFLAG_THROWN            = 0x00008000,  // thrown missile weapon

    // these don't have to remain as flags
    ISFLAG_NO_DESC           = 0x00000000,  // used for clearing these flags
    ISFLAG_GLOWING           = 0x00010000,  // weapons or armour
    ISFLAG_RUNED             = 0x00020000,  // weapons or armour
    ISFLAG_EMBROIDERED_SHINY = 0x00040000,  // armour: depends on sub-type
    ISFLAG_COSMETIC_MASK     = 0x00070000,  // mask of cosmetic descriptions

    ISFLAG_UNOBTAINABLE      = 0x00080000,  // vault on display

    ISFLAG_MIMIC             = 0x00100000,  // mimic
    ISFLAG_NO_MIMIC          = 0x00200000,  // Can't be turned into a mimic

    ISFLAG_NO_PICKUP         = 0x00400000,  // Monsters won't pick this up

#if TAG_MAJOR_VERSION == 34
    ISFLAG_UNUSED1           = 0x01000000,  // was ISFLAG_ORCISH
    ISFLAG_UNUSED2           = 0x02000000,  // was ISFLAG_DWARVEN
    ISFLAG_UNUSED3           = 0x04000000,  // was ISFLAG_ELVEN
    ISFLAG_RACIAL_MASK       = 0x07000000,  // mask of racial equipment types
#endif
    ISFLAG_NOTED_ID          = 0x08000000,
    ISFLAG_NOTED_GET         = 0x10000000,

    ISFLAG_SEEN              = 0x20000000,  // has it been seen
    ISFLAG_SUMMONED          = 0x40000000,  // Item generated on a summon
    ISFLAG_DROPPED_BY_ALLY   = 0x80000000,  // Item was dropped by an ally
};

enum item_type_id_state_type
{
    ID_UNKNOWN_TYPE = 0,
    ID_MON_TRIED_TYPE,
    ID_TRIED_TYPE,
    ID_TRIED_ITEM_TYPE,
    ID_KNOWN_TYPE,
    NUM_ID_STATE_TYPES
};

enum job_type
{
    JOB_FIGHTER,
    JOB_WIZARD,
#if TAG_MAJOR_VERSION == 34
    JOB_PRIEST,
#endif
    JOB_GLADIATOR,
    JOB_NECROMANCER,
    JOB_ASSASSIN,
    JOB_BERSERKER,
    JOB_HUNTER,
    JOB_CONJURER,
    JOB_ENCHANTER,
    JOB_FIRE_ELEMENTALIST,
    JOB_ICE_ELEMENTALIST,
    JOB_SUMMONER,
    JOB_AIR_ELEMENTALIST,
    JOB_EARTH_ELEMENTALIST,
    JOB_SKALD,
    JOB_VENOM_MAGE,
    JOB_CHAOS_KNIGHT,
    JOB_TRANSMUTER,
    JOB_HEALER,
#if TAG_MAJOR_VERSION == 34
    JOB_STALKER,
#endif
    JOB_MONK,
    JOB_WARPER,
    JOB_WANDERER,
    JOB_ARTIFICER,                     //   Greenberg/Bane
    JOB_ARCANE_MARKSMAN,
    JOB_DEATH_KNIGHT,
    JOB_ABYSSAL_KNIGHT,
#if TAG_MAJOR_VERSION == 34
    JOB_JESTER,
#endif
    NUM_JOBS,                          // always after the last job

    JOB_UNKNOWN = 100,
    JOB_RANDOM,
    JOB_VIABLE,
};

enum KeymapContext
{
    KMC_DEFAULT,         // For no-arg getchm(), must be zero.
    KMC_LEVELMAP,        // When in the 'X' level map
    KMC_TARGETING,       // Only during 'x' and other targeting modes
    KMC_CONFIRM,         // When being asked y/n/q questions
    KMC_MENU,            // For menus
#ifdef USE_TILE
    KMC_DOLL,            // For the tiles doll menu editing screen
#endif

    KMC_CONTEXT_COUNT,   // Must always be the last real context

    KMC_NONE
};

// This order is *critical*. Don't mess with it (see mon_enchant)
enum kill_category
{
    KC_YOU,
    KC_FRIENDLY,
    KC_OTHER,
    KC_NCATEGORIES
};

enum killer_type                       // monster_die(), thing_thrown
{
    KILL_NONE,                         // no killer
    KILL_YOU,                          // you are the killer
    KILL_MON,                          // no, it was a monster!
    KILL_YOU_MISSILE,                  // in the library, with a dart
    KILL_MON_MISSILE,                  // in the dungeon, with a club
    KILL_YOU_CONF,                     // died while confused as caused by you
    KILL_MISCAST,                      // as a result of a spell miscast
    KILL_MISC,                         // any miscellaneous killing
    KILL_RESET,                        // excised from existence
    KILL_DISMISSED,                    // like KILL_RESET, but drops inventory
    KILL_BANISHED,                     // monsters what got banished
    KILL_UNSUMMONED,                   // summoned monsters whose timers ran out
    KILL_TIMEOUT,                      // non-summoned monsters whose times ran out
    KILL_PACIFIED,                     // only used by milestones and notes
    KILL_ENSLAVED,                     // only used by milestones and notes
};

enum flight_type
{
    FL_NONE = 0,
    FL_WINGED,                         // wings, etc... paralysis == fall
    FL_LEVITATE,                       // doesn't require physical effort
};

// Can't change this order without breaking saves.
enum map_marker_type
{
    MAT_FEATURE,              // Stock marker.
    MAT_LUA_MARKER,
    MAT_CORRUPTION_NEXUS,
    MAT_WIZ_PROPS,
    MAT_TOMB,
    MAT_MALIGN,
#if TAG_MAJOR_VERSION == 34
    MAT_PHOENIX,
#endif
    MAT_POSITION,
#if TAG_MAJOR_VERSION == 34
    MAT_DOOR_SEAL,
#endif
    MAT_TERRAIN_CHANGE,
    MAT_CLOUD_SPREADER,
    NUM_MAP_MARKER_TYPES,
    MAT_ANY,
};

enum terrain_change_type
{
    TERRAIN_CHANGE_GENERIC,
    TERRAIN_CHANGE_FLOOD,
    TERRAIN_CHANGE_TOMB,
    TERRAIN_CHANGE_IMPRISON,
    TERRAIN_CHANGE_DOOR_SEAL,
    TERRAIN_CHANGE_FORESTED,
    NUM_TERRAIN_CHANGE_TYPES
};

enum map_feature
{
    MF_UNSEEN,
    MF_FLOOR,
    MF_WALL,
    MF_MAP_FLOOR,
    MF_MAP_WALL,
    MF_DOOR,
    MF_ITEM,
    MF_MONS_FRIENDLY,
    MF_MONS_PEACEFUL,
    MF_MONS_NEUTRAL,
    MF_MONS_HOSTILE,
    MF_MONS_NO_EXP,
    MF_STAIR_UP,
    MF_STAIR_DOWN,
    MF_STAIR_BRANCH,
    MF_FEATURE,
    MF_WATER,
    MF_LAVA,
    MF_TRAP,
    MF_EXCL_ROOT,
    MF_EXCL,
    MF_PLAYER,
    MF_DEEP_WATER,
    MF_PORTAL,
    MF_MAX,

    MF_SKIP,
};

enum menu_type
{
    MT_ANY = -1,

    MT_INVLIST,                        // List inventory
    MT_DROP,
    MT_PICKUP,
    MT_KNOW,
    MT_RUNES,
    MT_SELONE,                         // Select one
};

enum mon_holy_type
{
    MH_HOLY,
    MH_NATURAL,
    MH_UNDEAD,
    MH_DEMONIC,
    MH_NONLIVING, // golems and other constructs
    MH_PLANT,
};

enum targ_mode_type
{
    TARG_ANY,
    TARG_ENEMY,  // hostile + neutral
    TARG_FRIEND,
    TARG_INJURED_FRIEND, // for healing
    TARG_HOSTILE,
    TARG_HOSTILE_SUBMERGED, // Target hostiles including submerged ones
    TARG_EVOLVABLE_PLANTS,  // Targeting mode for Fedhas' evolution
    TARG_HOSTILE_UNDEAD,    // For dispel undead
    TARG_NUM_MODES
};

// NOTE: Changing this order will break saves! Appending does not.
enum monster_type                      // menv[].type
{
    MONS_PROGRAM_BUG,
        MONS_0 = MONS_PROGRAM_BUG,

#if TAG_MAJOR_VERSION > 34
    MONS_GIANT_LIZARD,          // genus
#endif
    MONS_GIANT_NEWT,
    MONS_GIANT_GECKO,
    MONS_IGUANA,
    MONS_KOMODO_DRAGON,
    MONS_BASILISK,
    MONS_BAT,
    MONS_FIRE_BAT,
#if TAG_MAJOR_VERSION > 34
    MONS_SNAKE,                // genus
#endif
    MONS_BALL_PYTHON,
    MONS_ADDER,
    MONS_WATER_MOCCASIN,
    MONS_BLACK_MAMBA,
    MONS_ANACONDA,
    MONS_SEA_SNAKE,
#if TAG_MAJOR_VERSION > 34
    MONS_SHOCK_SERPENT,
    MONS_MANA_VIPER,
#endif
    MONS_RAT,
#if TAG_MAJOR_VERSION == 34
    MONS_GREY_RAT,
#endif
    MONS_GREEN_RAT,
    MONS_ORANGE_RAT,
#if TAG_MAJOR_VERSION == 34
    MONS_LABORATORY_RAT,
#endif
    MONS_QUOKKA,         // Quokka are a type of wallaby, returned -- bwr 382
    MONS_PORCUPINE,
    MONS_JACKAL,
    MONS_HOUND,
#if TAG_MAJOR_VERSION == 34
    MONS_WAR_DOG,
#endif
    MONS_WOLF,
    MONS_WARG,
    MONS_HELL_HOUND,
#if TAG_MAJOR_VERSION > 34
    MONS_RAIJU,
#endif
    MONS_HOG,
    MONS_HELL_HOG,
    MONS_HOLY_SWINE,            // porkalator
#if TAG_MAJOR_VERSION == 34
    MONS_GIANT_SLUG,
    MONS_AGATE_SNAIL,
#else
    MONS_TORPOR_SNAIL,
#endif
    MONS_ELEPHANT_SLUG,
    MONS_GIANT_LEECH,
    MONS_BABY_ALLIGATOR,
    MONS_ALLIGATOR,
    MONS_CROCODILE,
    MONS_HYDRA,
    MONS_SHEEP,
    MONS_YAK,
    MONS_DEATH_YAK,
    MONS_CATOBLEPAS,
    MONS_ELEPHANT,
    MONS_DIRE_ELEPHANT,
    MONS_HELLEPHANT,
    MONS_MANTICORE,
    MONS_HIPPOGRIFF,
    MONS_GRIFFON,
#if TAG_MAJOR_VERSION > 34
    MONS_CHIMERA,
#endif
    MONS_GIANT_FROG,
    MONS_SPINY_FROG,
    MONS_BLINK_FROG,
#if TAG_MAJOR_VERSION > 34
    MONS_BEAR,                  // genus
#endif
    MONS_GRIZZLY_BEAR,
    MONS_POLAR_BEAR,
    MONS_BLACK_BEAR,
    MONS_WORM,
    MONS_BRAIN_WORM,
#if TAG_MAJOR_VERSION == 34
    MONS_ROCK_WORM,
    MONS_SPINY_WORM,
#endif
    MONS_WYVERN,
#if TAG_MAJOR_VERSION > 34
    MONS_DRAKE,                 // genus
#endif
    MONS_LINDWURM,
    MONS_FIRE_DRAKE,
    MONS_SWAMP_DRAKE,
    MONS_DEATH_DRAKE,
#if TAG_MAJOR_VERSION > 34
    MONS_WIND_DRAKE,
    MONS_DRAGON,                // genus
#endif
    MONS_STEAM_DRAGON,
    MONS_MOTTLED_DRAGON,
    MONS_SWAMP_DRAGON,
    MONS_FIRE_DRAGON,
    MONS_ICE_DRAGON,
    MONS_SHADOW_DRAGON,
    MONS_STORM_DRAGON,
    MONS_BONE_DRAGON,
    MONS_QUICKSILVER_DRAGON,
    MONS_IRON_DRAGON,
    MONS_GOLDEN_DRAGON,
    MONS_PEARL_DRAGON,

    MONS_OOZE,
    MONS_JELLY,
#if TAG_MAJOR_VERSION == 34
    MONS_BROWN_OOZE,
    MONS_GIANT_AMOEBA,
#endif
    MONS_AZURE_JELLY,
    MONS_DEATH_OOZE,
    MONS_ACID_BLOB,
    MONS_SLIME_CREATURE,
#if TAG_MAJOR_VERSION == 34
    MONS_PULSATING_LUMP,
#endif
    MONS_GIANT_EYEBALL,
    MONS_EYE_OF_DRAINING,
    MONS_SHINING_EYE,
    MONS_EYE_OF_DEVASTATION,
    MONS_GREAT_ORB_OF_EYES,
    MONS_GIANT_ORANGE_BRAIN,

    MONS_DANCING_WEAPON,
#if TAG_MAJOR_VERSION > 34
    MONS_SPECTRAL_WEAPON,
    MONS_GRAND_AVATAR,
#endif
    MONS_HARPY,
    MONS_RAVEN,
    MONS_FIRE_CRAB,
#if TAG_MAJOR_VERSION == 34
    MONS_HOMUNCULUS,
    MONS_SOUPLING,
#else
    MONS_GHOST_CRAB,
    MONS_CRAB,
#endif

    MONS_BUTTERFLY,
#if TAG_MAJOR_VERSION == 34
    MONS_ANT_LARVA,
#endif
    MONS_WORKER_ANT,
    MONS_SOLDIER_ANT,
    MONS_QUEEN_ANT,
#if TAG_MAJOR_VERSION > 34
    MONS_FORMICID,
#endif
    MONS_KILLER_BEE,
    MONS_QUEEN_BEE,
    MONS_VAMPIRE_MOSQUITO,
#if TAG_MAJOR_VERSION == 34
    MONS_BUMBLEBEE,
#endif
    MONS_YELLOW_WASP,
    MONS_RED_WASP,
    MONS_GOLIATH_BEETLE,
    MONS_BORING_BEETLE,
    MONS_BOULDER_BEETLE,
    MONS_GIANT_COCKROACH,
#if TAG_MAJOR_VERSION == 34
    MONS_GIANT_CENTIPEDE,
#endif
    MONS_GIANT_MITE,
    MONS_SPIDER,
    MONS_WOLF_SPIDER,
    MONS_TRAPDOOR_SPIDER,
    MONS_JUMPING_SPIDER,
    MONS_ORB_SPIDER,
    MONS_TARANTELLA,
    MONS_REDBACK,
    MONS_SCORPION,
    MONS_EMPEROR_SCORPION,
    MONS_MOTH,                  // genus
#if TAG_MAJOR_VERSION == 34
    MONS_MOTH_OF_SUPPRESSION,
#endif
    MONS_GHOST_MOTH,
    MONS_MOTH_OF_WRATH,
    MONS_DEMONIC_CRAWLER,
    MONS_SNAPPING_TURTLE,
    MONS_ALLIGATOR_SNAPPING_TURTLE,
#if TAG_MAJOR_VERSION == 34
    MONS_GNOME,
#endif
    MONS_HALFLING,              // recolouring + single vault.
    MONS_FELID,                 // recolouring + single vault.  Miaow!
    MONS_VAMPIRE_BAT,           // recolouring + vaults
    MONS_DEMIGOD,               // recolouring + single vault
    MONS_DEMONSPAWN,
#if TAG_MAJOR_VERSION > 34
    MONS_FIRST_DEMONSPAWN = MONS_DEMONSPAWN,
    MONS_MONSTROUS_DEMONSPAWN,
    MONS_FIRST_BASE_DEMONSPAWN = MONS_MONSTROUS_DEMONSPAWN,
    MONS_GELID_DEMONSPAWN,
    MONS_INFERNAL_DEMONSPAWN,
    MONS_PUTRID_DEMONSPAWN,
    MONS_TORTUROUS_DEMONSPAWN,
    MONS_LAST_BASE_DEMONSPAWN = MONS_TORTUROUS_DEMONSPAWN,
    MONS_BLOOD_SAINT,
    MONS_FIRST_NONBASE_DEMONSPAWN = MONS_BLOOD_SAINT,
    MONS_CHAOS_CHAMPION,
    MONS_WARMONGER,
    MONS_CORRUPTER,
    MONS_BLACK_SUN,
    MONS_LAST_NONBASE_DEMONSPAWN = MONS_BLACK_SUN,
    MONS_LAST_DEMONSPAWN = MONS_BLACK_SUN,
#endif
    MONS_GARGOYLE,
    MONS_WAR_GARGOYLE,
    MONS_MOLTEN_GARGOYLE,
    MONS_UGLY_THING,
    MONS_VERY_UGLY_THING,
    MONS_ICE_BEAST,
    MONS_SKY_BEAST,
    MONS_SPHINX,
    MONS_ORB_GUARDIAN,

    MONS_GOLEM,                 // genus
#if TAG_MAJOR_VERSION == 34
    MONS_CLAY_GOLEM,
    MONS_WOOD_GOLEM,
    MONS_STONE_GOLEM,
#endif
    MONS_IRON_GOLEM,
    MONS_CRYSTAL_GUARDIAN,
    MONS_TOENAIL_GOLEM,
    MONS_ELECTRIC_GOLEM, // replacing the guardian robot -- bwr
#if TAG_MAJOR_VERSION > 34
    MONS_GUARDIAN_GOLEM,
    MONS_SPELLFORGED_SERVITOR,
#endif
    MONS_ORB_OF_FIRE,    // Swords renamed to fit -- bwr
#if TAG_MAJOR_VERSION > 34
    MONS_ELEMENTAL,             // genus
#endif
    MONS_EARTH_ELEMENTAL,
    MONS_FIRE_ELEMENTAL,
    MONS_AIR_ELEMENTAL,
#if TAG_MAJOR_VERSION > 34
    MONS_IRON_ELEMENTAL,
#endif
    MONS_TWISTER,        // air miscasts
    MONS_GOLDEN_EYE,
    MONS_FIRE_VORTEX,
    MONS_SPATIAL_VORTEX,
    MONS_INSUBSTANTIAL_WISP,
#if TAG_MAJOR_VERSION == 34
    MONS_VAPOUR,
#endif

    // Mimics:
    MONS_INEPT_ITEM_MIMIC,
    MONS_ITEM_MIMIC,
    MONS_RAVENOUS_ITEM_MIMIC,
#if TAG_MAJOR_VERSION == 34
    MONS_MONSTROUS_ITEM_MIMIC,
#endif
    MONS_INEPT_FEATURE_MIMIC,
    MONS_FEATURE_MIMIC,
    MONS_RAVENOUS_FEATURE_MIMIC,
#if TAG_MAJOR_VERSION == 34
    MONS_MONSTROUS_FEATURE_MIMIC, // unused
#endif

    // Plants:
    MONS_TOADSTOOL,
    MONS_FUNGUS,
    MONS_WANDERING_MUSHROOM,
#if TAG_MAJOR_VERSION > 34
    MONS_DEATHCAP,
#endif
    MONS_PLANT,
    MONS_OKLOB_SAPLING,
    MONS_OKLOB_PLANT,
    MONS_BUSH,
    MONS_BURNING_BUSH,
#if TAG_MAJOR_VERSION > 34
    MONS_THORN_HUNTER,
    MONS_BRIAR_PATCH,
    MONS_SHAMBLING_MANGROVE,
    MONS_VINE_STALKER,
    MONS_ANIMATED_TREE,
#endif
    MONS_GIANT_SPORE,
    MONS_BALLISTOMYCETE,
    MONS_HYPERACTIVE_BALLISTOMYCETE,

    MONS_GOBLIN,
    MONS_HOBGOBLIN,
    MONS_GNOLL,
    MONS_GNOLL_SHAMAN,
    MONS_GNOLL_SERGEANT,
    MONS_BOGGART,
    MONS_KOBOLD,
    MONS_BIG_KOBOLD,
    MONS_KOBOLD_DEMONOLOGIST,
    MONS_ORC,
    MONS_ORC_WARRIOR,
    MONS_ORC_PRIEST,
    MONS_ORC_HIGH_PRIEST,
    MONS_ORC_WIZARD,
    MONS_ORC_KNIGHT,
    MONS_ORC_SORCERER,
    MONS_ORC_WARLORD,
    MONS_DWARF,
    MONS_DEEP_DWARF,
#if TAG_MAJOR_VERSION == 34
    MONS_DEEP_DWARF_SCION,
    MONS_DEEP_DWARF_ARTIFICER,
    MONS_DEEP_DWARF_NECROMANCER,
    MONS_DEEP_DWARF_BERSERKER,
    MONS_DEATH_KNIGHT,
    MONS_UNBORN,
#endif
    MONS_ELF,
#if TAG_MAJOR_VERSION == 34
    MONS_DEEP_ELF_SOLDIER,
#endif
    MONS_DEEP_ELF_FIGHTER,
    MONS_DEEP_ELF_KNIGHT,
    MONS_DEEP_ELF_MAGE,
    MONS_DEEP_ELF_SUMMONER,
    MONS_DEEP_ELF_CONJURER,
    MONS_DEEP_ELF_PRIEST,
    MONS_DEEP_ELF_HIGH_PRIEST,
    MONS_DEEP_ELF_DEMONOLOGIST,
    MONS_DEEP_ELF_ANNIHILATOR,
    MONS_DEEP_ELF_SORCERER,
    MONS_DEEP_ELF_DEATH_MAGE,
    MONS_DEEP_ELF_BLADEMASTER,
    MONS_DEEP_ELF_MASTER_ARCHER,
    MONS_SPRIGGAN,
    MONS_SPRIGGAN_DRUID,
#if TAG_MAJOR_VERSION == 34
    MONS_SPRIGGAN_ASSASSIN,
#endif
    MONS_SPRIGGAN_RIDER,
    MONS_SPRIGGAN_BERSERKER,
    MONS_SPRIGGAN_DEFENDER,
    MONS_SPRIGGAN_AIR_MAGE,
#if TAG_MAJOR_VERSION == 34
    MONS_FIREFLY,
#endif
    MONS_TENGU,
#if TAG_MAJOR_VERSION > 34
    MONS_TENGU_WARRIOR,
    MONS_TENGU_CONJURER,
    MONS_TENGU_REAVER,
#endif
    MONS_MINOTAUR,
    MONS_NAGA,
    MONS_NAGA_WARRIOR,
    MONS_NAGA_MAGE,
#if TAG_MAJOR_VERSION > 34
    MONS_NAGA_RITUALIST,
    MONS_NAGA_SHARPSHOOTER,
#endif
    MONS_GREATER_NAGA,
    MONS_GUARDIAN_SERPENT,
    MONS_OCTOPODE,
#if TAG_MAJOR_VERSION > 34
    MONS_OCTOPODE_CRUSHER,
#endif
    MONS_MERFOLK,
    MONS_MERMAID,
    MONS_SIREN,
#if TAG_MAJOR_VERSION > 34
    MONS_DROWNED_SOUL,
#endif
    MONS_MERFOLK_IMPALER,
    MONS_MERFOLK_AQUAMANCER,
    MONS_MERFOLK_JAVELINEER,
#if TAG_MAJOR_VERSION > 34
    MONS_WATER_NYMPH,
#endif
    MONS_CENTAUR,
    MONS_CENTAUR_WARRIOR,
    MONS_YAKTAUR,
    MONS_YAKTAUR_CAPTAIN,
#if TAG_MAJOR_VERSION > 34
    MONS_FAUN,
    MONS_SATYR,
#endif
    MONS_OGRE,
    MONS_TWO_HEADED_OGRE,
    MONS_OGRE_MAGE,
    MONS_TROLL,
#if TAG_MAJOR_VERSION == 34
    MONS_ROCK_TROLL,
#endif
    MONS_IRON_TROLL,
    MONS_DEEP_TROLL,
#if TAG_MAJOR_VERSION > 34
    MONS_DEEP_TROLL_EARTH_MAGE,
    MONS_DEEP_TROLL_SHAMAN,
#endif
    MONS_GIANT,                 // genus
    MONS_HILL_GIANT,
    MONS_CYCLOPS,
    MONS_ETTIN,
    MONS_STONE_GIANT,
    MONS_FIRE_GIANT,
    MONS_FROST_GIANT,
    MONS_TITAN,
    MONS_HUMAN,
    MONS_SLAVE,
    MONS_HELL_KNIGHT,
#if TAG_MAJOR_VERSION > 34
    MONS_DEATH_KNIGHT,
#endif
    MONS_NECROMANCER,
    MONS_WIZARD,
    MONS_VAULT_GUARD,
#if TAG_MAJOR_VERSION > 34
    MONS_VAULT_SENTINEL,
    MONS_VAULT_WARDEN,
    MONS_IRONBRAND_CONVOKER,
    MONS_IRONHEART_PRESERVER,
#endif
    MONS_KILLER_KLOWN,
    MONS_SHAPESHIFTER,
    MONS_GLOWING_SHAPESHIFTER,

    // Draconians:
    MONS_DRACONIAN,
    MONS_FIRST_DRACONIAN = MONS_DRACONIAN,

    // If adding more drac colours, sync up colour names in
    // mon-util.cc.
    MONS_BLACK_DRACONIAN,
    MONS_FIRST_BASE_DRACONIAN = MONS_BLACK_DRACONIAN,
    MONS_MOTTLED_DRACONIAN,
    MONS_YELLOW_DRACONIAN,
    MONS_GREEN_DRACONIAN,
    MONS_PURPLE_DRACONIAN,
    MONS_RED_DRACONIAN,
    MONS_WHITE_DRACONIAN,
    MONS_GREY_DRACONIAN,
    MONS_PALE_DRACONIAN,
    MONS_LAST_BASE_DRACONIAN = MONS_PALE_DRACONIAN,

    // Sync up with mon-place.cc's draconian selection if adding more.
    MONS_DRACONIAN_CALLER,
    MONS_FIRST_NONBASE_DRACONIAN = MONS_DRACONIAN_CALLER,
    MONS_DRACONIAN_MONK,
    MONS_DRACONIAN_ZEALOT,
    MONS_DRACONIAN_SHIFTER,
    MONS_DRACONIAN_ANNIHILATOR,
    MONS_DRACONIAN_KNIGHT,
    MONS_DRACONIAN_SCORCHER,

    MONS_LAST_DRACONIAN = MONS_DRACONIAN_SCORCHER,

    // Lava monsters:
    MONS_LAVA_WORM,
#if TAG_MAJOR_VERSION == 34
    MONS_LAVA_FISH,
#endif
    MONS_LAVA_SNAKE,
    MONS_SALAMANDER,
#if TAG_MAJOR_VERSION > 34
    MONS_SALAMANDER_FIREBRAND,
    MONS_SALAMANDER_MYSTIC,
#endif

    // Water monsters:
    MONS_BIG_FISH,
#if TAG_MAJOR_VERSION == 34
    MONS_GIANT_GOLDFISH,
#endif
    MONS_ELECTRIC_EEL,
#if TAG_MAJOR_VERSION == 34
    MONS_JELLYFISH,
#endif
    MONS_WATER_ELEMENTAL,
    MONS_SWAMP_WORM,
    MONS_SHARK,
    MONS_KRAKEN,
    MONS_KRAKEN_TENTACLE,
    MONS_KRAKEN_TENTACLE_SEGMENT,

    // Statuary
    MONS_ORANGE_STATUE,
    MONS_SILVER_STATUE,
    MONS_ICE_STATUE,
    MONS_STATUE,
    MONS_TRAINING_DUMMY,
    MONS_LIGHTNING_SPIRE,
#if TAG_MAJOR_VERSION > 34
    MONS_DIAMOND_OBELISK,
#endif

    // Demons:
    MONS_CRIMSON_IMP,
    MONS_QUASIT,
    MONS_WHITE_IMP,
#if TAG_MAJOR_VERSION == 34
    MONS_LEMURE,
#endif
    MONS_UFETUBUS,
    MONS_IRON_IMP,
    MONS_SHADOW_IMP,
    MONS_RED_DEVIL,
#if TAG_MAJOR_VERSION == 34
    MONS_ROTTING_DEVIL,
#endif
    MONS_HELLWING,
    MONS_SIXFIRHY,
    MONS_NEQOXEC,
    MONS_ORANGE_DEMON,
    MONS_SMOKE_DEMON,
    MONS_YNOXINUL,
    MONS_CHAOS_SPAWN,
    MONS_HELLION,
    MONS_LOROCYPROCA,
    MONS_TORMENTOR,
    MONS_REAPER,
    MONS_SOUL_EATER,
    MONS_ICE_DEVIL,
    MONS_BLUE_DEVIL,
    MONS_HELL_BEAST,
    MONS_IRON_DEVIL,
    MONS_EXECUTIONER,
    MONS_GREEN_DEATH,
    MONS_BLIZZARD_DEMON,
    MONS_BALRUG,
    MONS_CACODEMON,
    MONS_SUN_DEMON,
    MONS_SHADOW_DEMON,
    MONS_HELL_SENTINEL,
    MONS_BRIMSTONE_FIEND,
    MONS_ICE_FIEND,
    MONS_SHADOW_FIEND,
    MONS_PANDEMONIUM_LORD,

    // Spiritual beings ('R')
    MONS_EFREET,
    MONS_RAKSHASA,
#if TAG_MAJOR_VERSION == 34
    MONS_RAKSHASA_FAKE,
#endif
#if TAG_MAJOR_VERSION > 34
    MONS_DRYAD,
    MONS_SNAPLASHER_VINE,
    MONS_SNAPLASHER_VINE_SEGMENT,
#endif

    // Abyssals
    MONS_UNSEEN_HORROR,
    MONS_TENTACLED_STARSPAWN,
    MONS_LURKING_HORROR,
    MONS_THRASHING_HORROR,
    MONS_STARCURSED_MASS,
    MONS_ANCIENT_ZYME,
    MONS_WRETCHED_STAR,
#if TAG_MAJOR_VERSION > 34
    MONS_APOCALYPSE_CRAB,
    MONS_STARSPAWN_TENTACLE,
    MONS_STARSPAWN_TENTACLE_SEGMENT,
    MONS_SPATIAL_MAELSTROM,
    MONS_WORLDBINDER,
#endif
    MONS_ELDRITCH_TENTACLE,
    MONS_ELDRITCH_TENTACLE_SEGMENT,
    MONS_TENTACLED_MONSTROSITY,
    MONS_ABOMINATION_SMALL,
    MONS_ABOMINATION_LARGE,
    MONS_CRAWLING_CORPSE,
    MONS_MACABRE_MASS,

    // Undead:
#if TAG_MAJOR_VERSION > 34
    MONS_ZOMBIE,
    MONS_SKELETON,
    MONS_SIMULACRUM,
#endif
#if TAG_MAJOR_VERSION == 34
    MONS_PLAGUE_SHAMBLER,
#endif
    MONS_NECROPHAGE,
    MONS_GHOUL,
#if TAG_MAJOR_VERSION == 34
    MONS_FLAMING_CORPSE,
#endif
    MONS_MUMMY,
    MONS_BOG_BODY,
    MONS_GUARDIAN_MUMMY,
    MONS_GREATER_MUMMY,
    MONS_MUMMY_PRIEST,
    MONS_VAMPIRE,
    MONS_VAMPIRE_KNIGHT,
    MONS_VAMPIRE_MAGE,
    MONS_GHOST,                 // common genus for monster and player ghosts
    MONS_PHANTOM,
    MONS_SHADOW,
    MONS_HUNGRY_GHOST,
    MONS_FLAYED_GHOST,
    MONS_WIGHT,
    MONS_WRAITH,
    MONS_FREEZING_WRAITH,
    MONS_SHADOW_WRAITH,
    MONS_SILENT_SPECTRE,
    MONS_EIDOLON,
    MONS_FLYING_SKULL,
    MONS_SKELETAL_WARRIOR,
    MONS_PHANTASMAL_WARRIOR,
    MONS_LICH,
    MONS_ANCIENT_LICH,
    MONS_DEATH_COB,
    MONS_CURSE_TOE,
    MONS_CURSE_SKULL,
    MONS_PROFANE_SERVITOR,
#if TAG_MAJOR_VERSION > 34
    MONS_ANCIENT_CHAMPION,
    MONS_REVENANT,
    MONS_UNBORN,
    MONS_LOST_SOUL,
    MONS_JIANGSHI,
#endif
    MONS_SKELETON_SMALL,   // recolouring only
    MONS_SKELETON_LARGE,   // recolouring only
    MONS_ZOMBIE_SMALL,     // recolouring only
    MONS_ZOMBIE_LARGE,     // recolouring only
    MONS_SPECTRAL_THING,
    MONS_SIMULACRUM_SMALL, // recolouring only
    MONS_SIMULACRUM_LARGE, // recolouring only

    // Holies:
    MONS_ANGEL,
    MONS_DAEVA,
    MONS_CHERUB,
    MONS_SERAPH,
#if TAG_MAJOR_VERSION == 34
    MONS_PHOENIX,
    MONS_SILVER_STAR,
    MONS_BLESSED_TOE,
    MONS_SHEDU,
#endif
    MONS_OPHAN,
#if TAG_MAJOR_VERSION == 34
    MONS_SPIRIT,
    MONS_PALADIN,
#endif
    MONS_APIS,

    // Fixed uniques:
    MONS_GERYON,
    MONS_DISPATER,
    MONS_ASMODEUS,
    MONS_ANTAEUS,
    MONS_ERESHKIGAL,
    MONS_ROYAL_JELLY,
    MONS_THE_ENCHANTRESS,
    // the four Pan lords, order must match runes
    MONS_MNOLEG,
    MONS_LOM_LOBON,
    MONS_CEREBOV,
    MONS_GLOORX_VLOQ,
    MONS_SERPENT_OF_HELL,
#if TAG_MAJOR_VERSION > 34
    MONS_SERPENT_OF_HELL_COCYTUS,
    MONS_SERPENT_OF_HELL_DIS,
    MONS_SERPENT_OF_HELL_TARTARUS,
#endif
    // Random uniques:
    MONS_IJYB,
    MONS_JESSICA,
    MONS_SIGMUND,
    MONS_TERENCE,
    MONS_BLORK_THE_ORC,
    MONS_EDMUND,
    MONS_PSYCHE,
    MONS_EROLCHA,
    MONS_DONALD,
    MONS_URUG,
    MONS_JOSEPH,
    MONS_SNORG, // was Anita - 16jan2000 {dlb}
    MONS_ERICA,
    MONS_JOSEPHINE,
    MONS_HAROLD,
    MONS_AGNES,
    MONS_MAUD,
    MONS_LOUISE,
    MONS_FRANCES,
    MONS_RUPERT,
    MONS_WIGLAF,
    MONS_XTAHUA,
    MONS_NORRIS,
    MONS_FREDERICK,
    MONS_MARGERY,
    MONS_BORIS,
    MONS_POLYPHEMUS,
    MONS_MURRAY,
    MONS_TIAMAT,
    MONS_ROXANNE,
    MONS_SONJA,
    MONS_EUSTACHIO,
    MONS_AZRAEL,
    MONS_ILSUIW,
    MONS_PRINCE_RIBBIT,
    MONS_NERGALLE,
    MONS_SAINT_ROKA,
    MONS_NESSOS,
    MONS_LERNAEAN_HYDRA,
    MONS_DISSOLUTION,
    MONS_KIRKE,
    MONS_GRUM,
    MONS_PURGY,
    MONS_MENKAURE,
    MONS_DUVESSA,
    MONS_DOWAN,
    MONS_GASTRONOK,
    MONS_MAURICE,
    MONS_KHUFU,
    MONS_NIKOLA,
    MONS_AIZUL,
    MONS_PIKEL,
    MONS_CRAZY_YIUF,
    MONS_MENNAS,
    MONS_MARA,
#if TAG_MAJOR_VERSION == 34
    MONS_MARA_FAKE,
#endif
    MONS_GRINDER,
    MONS_JORY,
    MONS_IGNACIO,
    MONS_ARACHNE,
#if TAG_MAJOR_VERSION > 34
    MONS_HELLBINDER,
    MONS_CLOUD_MAGE,
    MONS_FANNAR,
    MONS_JORGRUN,
    MONS_SOJOBO,
    MONS_ASTERION,
    MONS_NATASHA,
    MONS_VASHNIA,
#endif
    // Sprint uniques:
    MONS_CHUCK,
    MONS_IRON_GIANT,
    MONS_NELLIE,
#if TAG_MAJOR_VERSION == 34
    MONS_IRON_ELEMENTAL,
#endif

    // Specials:
    MONS_PLAYER_ILLUSION,
    MONS_PLAYER_GHOST,
    MONS_BALL_LIGHTNING,
    MONS_ORB_OF_DESTRUCTION,    // a projectile, not a real mon
#if TAG_MAJOR_VERSION > 34
    MONS_FULMINANT_PRISM,
    MONS_BATTLESPHERE,
#endif
    MONS_PILLAR_OF_SALT,
#if TAG_MAJOR_VERSION > 34
    MONS_BLOCK_OF_ICE,
#endif
    MONS_HELL_LORD,             // genus
    MONS_MERGED_SLIME_CREATURE, // used only for recolouring
    MONS_SENSED,                // dummy monster for unspecified sensed mons
    MONS_SENSED_TRIVIAL,
    MONS_SENSED_EASY,
    MONS_SENSED_TOUGH,
    MONS_SENSED_NASTY,
    MONS_SENSED_FRIENDLY,
    MONS_PLAYER,                // a certain ugly creature
#if TAG_MAJOR_VERSION > 34
    MONS_PLAYER_SHADOW,         // Dithmenos
#endif
    MONS_TEST_SPAWNER,

    // Add new monsters here:
#if TAG_MAJOR_VERSION == 34
    MONS_SERPENT_OF_HELL_COCYTUS,
    MONS_SERPENT_OF_HELL_DIS,
    MONS_SERPENT_OF_HELL_TARTARUS,

    MONS_HELLBINDER,
    MONS_CLOUD_MAGE,
    MONS_ANIMATED_TREE,

    MONS_BEAR,                  // genus
    MONS_ELEMENTAL,             // genus

    MONS_FANNAR,
    MONS_APOCALYPSE_CRAB,
    MONS_STARSPAWN_TENTACLE,
    MONS_STARSPAWN_TENTACLE_SEGMENT,

    MONS_SPATIAL_MAELSTROM,
    MONS_CHAOS_BUTTERFLY,

    MONS_JORGRUN,
    MONS_LAMIA,

    MONS_FULMINANT_PRISM,
    MONS_BATTLESPHERE,

    MONS_GIANT_LIZARD,          // genus
    MONS_DRAKE,                 // genus
    MONS_PLAYER_SHADOW,         // Dithmenos

    MONS_DEEP_TROLL_EARTH_MAGE,
    MONS_DEEP_TROLL_SHAMAN,
    MONS_DIAMOND_OBELISK,

    MONS_VAULT_SENTINEL,
    MONS_VAULT_WARDEN,
    MONS_IRONBRAND_CONVOKER,
    MONS_IRONHEART_PRESERVER,

    MONS_ZOMBIE,
    MONS_SKELETON,
    MONS_SIMULACRUM,

    MONS_ANCIENT_CHAMPION,
    MONS_REVENANT,
    MONS_LOST_SOUL,
    MONS_JIANGSHI,

    MONS_DJINNI,
    MONS_LAVA_ORC,

    MONS_DRYAD,
    MONS_WIND_DRAKE,
    MONS_FAUN,
    MONS_SATYR,

    MONS_PAN,

    MONS_TENGU_WARRIOR,
    MONS_TENGU_CONJURER,
    MONS_TENGU_REAVER,

    MONS_SPRIGGAN_ENCHANTER,

    MONS_SOJOBO,

    MONS_CHIMERA,

    MONS_SNAPLASHER_VINE,
    MONS_SNAPLASHER_VINE_SEGMENT,
    MONS_THORN_HUNTER,
    MONS_BRIAR_PATCH,
    MONS_SPIRIT_WOLF,
    MONS_ANCIENT_BEAR,
    MONS_WATER_NYMPH,
    MONS_SHAMBLING_MANGROVE,
    MONS_THORN_LOTUS,
    MONS_SPECTRAL_WEAPON,
    MONS_ELEMENTAL_WELLSPRING,
    MONS_POLYMOTH,

    MONS_DEATHCAP,
    MONS_IGNIS,

    MONS_FORMICID,
    MONS_FORMICID_DRONE,
    MONS_FORMICID_VENOM_MAGE,

    MONS_RAIJU,

    MONS_DRAGON,                // genus
    MONS_SNAKE,                 // genus

    MONS_MONSTROUS_DEMONSPAWN,
    MONS_FIRST_DEMONSPAWN = MONS_MONSTROUS_DEMONSPAWN,
    MONS_FIRST_BASE_DEMONSPAWN = MONS_MONSTROUS_DEMONSPAWN,
    MONS_GELID_DEMONSPAWN,
    MONS_INFERNAL_DEMONSPAWN,
    MONS_PUTRID_DEMONSPAWN,
    MONS_TORTUROUS_DEMONSPAWN,
    MONS_LAST_BASE_DEMONSPAWN = MONS_TORTUROUS_DEMONSPAWN,
    MONS_BLOOD_SAINT,
    MONS_FIRST_NONBASE_DEMONSPAWN = MONS_BLOOD_SAINT,
    MONS_CHAOS_CHAMPION,
    MONS_WARMONGER,
    MONS_CORRUPTER,
    MONS_BLACK_SUN,
    MONS_LAST_NONBASE_DEMONSPAWN = MONS_BLACK_SUN,
    MONS_LAST_DEMONSPAWN = MONS_BLACK_SUN,

    MONS_WORLDBINDER,
    MONS_GRAND_AVATAR,
    MONS_VINE_STALKER,

    MONS_DROWNED_SOUL,

    MONS_SHOCK_SERPENT,
    MONS_MANA_VIPER,
    MONS_NAGA_RITUALIST,
    MONS_NAGA_SHARPSHOOTER,

    MONS_SALAMANDER_FIREBRAND,
    MONS_SALAMANDER_MYSTIC,

    MONS_ASTERION,
    MONS_NATASHA,
    MONS_VASHNIA,

    MONS_BLOCK_OF_ICE,
    MONS_GUARDIAN_GOLEM,
    MONS_SPELLFORGED_SERVITOR,
    MONS_OCTOPODE_CRUSHER,
    MONS_CRAB,
    MONS_GHOST_CRAB,
    MONS_TORPOR_SNAIL,
#endif

    NUM_MONSTERS,               // used for polymorph

    // MONS_NO_MONSTER can get put in savefiles, so it shouldn't change
    // when NUM_MONSTERS increases.
    MONS_NO_MONSTER = 1000,

    RANDOM_MONSTER = 2000, // used to distinguish between a random monster and using program bugs for error trapping {dlb}
    RANDOM_TOUGHER_MONSTER, // used for poly upgrading monsters.
    RANDOM_MOBILE_MONSTER, // used for monster generation (shadow creatures)
    RANDOM_COMPATIBLE_MONSTER, // used for player shadow creatures (prevents repulsing summons)
    RANDOM_BANDLESS_MONSTER,

    // A random draconian, either base coloured drac or specialised.
    RANDOM_DRACONIAN,
    // Any random base draconian colour.
    RANDOM_BASE_DRACONIAN,
    // Any random specialised draconian, such as a draconian knight.
    RANDOM_NONBASE_DRACONIAN,

    RANDOM_DEMON_LESSER,               //    0: Class V
    RANDOM_DEMON_COMMON,               //    1: Class II-IV
    RANDOM_DEMON_GREATER,              //    2: Class I
    RANDOM_DEMON,                      //    any of the above

    RANDOM_MODERATE_OOD, // +5 depth, AKA '9' glyph on maps
    RANDOM_SUPER_OOD, // *2 + 4 depth, AKA '8'

    RANDOM_DEMONSPAWN,
    RANDOM_BASE_DEMONSPAWN,
    RANDOM_NONBASE_DEMONSPAWN,

    WANDERING_MONSTER = 3500, // only used in monster placement routines - forced limit checks {dlb}
};

enum beh_type
{
    BEH_SLEEP,
    BEH_WANDER,
    BEH_SEEK,
    BEH_FLEE,
    BEH_CORNERED,                      //  wanting to flee, but blocked by an
                                       //  obstacle or monster
#if TAG_MAJOR_VERSION == 34
    BEH_PANIC,                         //  like flee but without running away
#endif
    BEH_LURK,                          //  stay still until discovered or
                                       //  enemy close by
    BEH_RETREAT,                       //  like flee but when cannot attack
    BEH_WITHDRAW,                      //  an ally given a command to withdraw
                                       //  (will not respond to attacks)
    NUM_BEHAVIOURS,                    //  max # of legal states
    BEH_CHARMED,                       //  hostile-but-charmed; creation only
    BEH_FRIENDLY,                      //  used during creation only
    BEH_GOOD_NEUTRAL,                  //  creation only
    BEH_STRICT_NEUTRAL,
    BEH_NEUTRAL,                       //  creation only
    BEH_HOSTILE,                       //  creation only
    BEH_GUARD,                         //  creation only - monster is guard
    BEH_COPY,                          //  creation only - copy from summoner
};

enum mon_attitude_type
{
    ATT_HOSTILE,                       // 0, default in most cases
    ATT_NEUTRAL,                       // neutral
    ATT_STRICT_NEUTRAL,                // neutral, won't attack player. Used by Jiyva.
    ATT_GOOD_NEUTRAL,                  // neutral, but won't attack friendlies
    ATT_FRIENDLY,                      // created friendly (or tamed?)
};

// Adding slots breaks saves. YHBW.
enum mon_inv_type           // menv[].inv[]
{
    MSLOT_WEAPON,           // Primary weapon (melee)
    MSLOT_ALT_WEAPON,       // Alternate weapon, ranged or second melee weapon
                            // for monsters that can use two weapons.
    MSLOT_MISSILE,
    MSLOT_ALT_MISSILE,
    MSLOT_ARMOUR,
    MSLOT_SHIELD,
    MSLOT_WAND,
    MSLOT_JEWELLERY,
    MSLOT_MISCELLANY,

    // [ds] Last monster gear slot that the player can observe by examining
    // the monster; i.e. the last slot that goes into monster_info.
    MSLOT_LAST_VISIBLE_SLOT = MSLOT_MISCELLANY,

    MSLOT_POTION,
    MSLOT_SCROLL,
    MSLOT_GOLD,
    NUM_MONSTER_SLOTS
};

enum mutation_type
{
    // body slot facets
    MUT_ANTENNAE,       // head
    MUT_BIG_WINGS,
    MUT_BEAK,           // head
    MUT_CLAWS,          // hands
    MUT_FANGS,
    MUT_HOOVES,         // feet
    MUT_HORNS,          // head
    MUT_STINGER,
    MUT_TALONS,         // feet
    MUT_TENTACLE_SPIKE, // Octopode only.

    // scales
    MUT_DISTORTION_FIELD,
    MUT_ICY_BLUE_SCALES,
    MUT_IRIDESCENT_SCALES,
    MUT_LARGE_BONE_PLATES,
    MUT_MOLTEN_SCALES,
    MUT_ROUGH_BLACK_SCALES,
    MUT_RUGGED_BROWN_SCALES,
    MUT_SLIMY_GREEN_SCALES,
    MUT_THIN_METALLIC_SCALES,
    MUT_THIN_SKELETAL_STRUCTURE,
    MUT_YELLOW_SCALES,
    MUT_CAMOUFLAGE,

    MUT_ACUTE_VISION,
    MUT_AGILE,
    MUT_BERSERK,
    MUT_BLINK,
    MUT_BLURRY_VISION,
    MUT_BREATHE_FLAMES,
    MUT_BREATHE_POISON,
    MUT_CARNIVOROUS,
    MUT_CLARITY,
    MUT_CLEVER,
    MUT_CLUMSY,
#if TAG_MAJOR_VERSION > 34
    MUT_COLD_BLOODED,
#endif
    MUT_COLD_RESISTANCE,
#if TAG_MAJOR_VERSION > 34
    MUT_COLD_VULNERABILITY,
#endif
#if TAG_MAJOR_VERSION == 34
    MUT_CONSERVE_POTIONS,
    MUT_CONSERVE_SCROLLS,
#endif
    MUT_DEFORMED,
    MUT_DEMONIC_GUARDIAN,
    MUT_DETERIORATION,
    MUT_DOPEY,
    MUT_HEAT_RESISTANCE,
#if TAG_MAJOR_VERSION > 34
    MUT_HEAT_VULNERABILITY,
    MUT_FLAME_CLOUD_IMMUNITY,
#endif
    MUT_HERBIVOROUS,
    MUT_HURL_HELLFIRE,

    MUT_FAST,
    MUT_FAST_METABOLISM,
#if TAG_MAJOR_VERSION == 34
    MUT_FLEXIBLE_WEAK,
#endif
    MUT_FRAIL,
    MUT_FOUL_STENCH,
    MUT_GOURMAND,
    MUT_HIGH_MAGIC,
#if TAG_MAJOR_VERSION > 34
    MUT_FREEZING_CLOUD_IMMUNITY,
#endif
    MUT_ICEMAIL,
    MUT_IGNITE_BLOOD,
    MUT_LOW_MAGIC,
    MUT_MAGIC_RESISTANCE,
    MUT_MUTATION_RESISTANCE,
    MUT_NEGATIVE_ENERGY_RESISTANCE,
    MUT_NIGHTSTALKER,
    MUT_PASSIVE_FREEZE,
    MUT_PASSIVE_MAPPING,
    MUT_POISON_RESISTANCE,
    MUT_POWERED_BY_DEATH,
    MUT_POWERED_BY_PAIN,
    MUT_REGENERATION,
    MUT_ROBUST,
    MUT_SAPROVOROUS,
    MUT_SCREAM,
    MUT_SHAGGY_FUR,
    MUT_SHOCK_RESISTANCE,
#if TAG_MAJOR_VERSION > 34
    MUT_SHOCK_VULNERABILITY,
#endif
    MUT_SLOW,
    MUT_SLOW_HEALING,
    MUT_SLOW_METABOLISM,
    MUT_SPINY,
    MUT_SPIT_POISON,
    MUT_STOCHASTIC_TORMENT_RESISTANCE,
    MUT_STRONG,
#if TAG_MAJOR_VERSION == 34
    MUT_STRONG_STIFF,
#endif
    MUT_TELEPORT,
    MUT_TELEPORT_CONTROL,
    MUT_TORMENT_RESISTANCE,
    MUT_TOUGH_SKIN,
    MUT_WEAK,
    MUT_WILD_MAGIC,
    MUT_UNBREATHING,
    MUT_ACIDIC_BITE,
    MUT_EYEBALLS,
#if TAG_MAJOR_VERSION == 34
    MUT_FOOD_JELLY,
#endif
    MUT_GELATINOUS_BODY,
    MUT_PSEUDOPODS,
    MUT_TRANSLUCENT_SKIN,
    MUT_EVOLUTION,
    MUT_AUGMENTATION,
    MUT_TENDRILS,
    MUT_JELLY_GROWTH,
    MUT_JELLY_MISSILE,
    MUT_MANA_SHIELD,
    MUT_MANA_REGENERATION,
    MUT_MANA_LINK,
    MUT_PETRIFICATION_RESISTANCE,
    MUT_TRAMPLE_RESISTANCE,
#if TAG_MAJOR_VERSION == 34
    MUT_CLING,
    MUT_FUMES,
#endif
    MUT_JUMP,
#if TAG_MAJOR_VERSION == 34
    MUT_EXOSKELETON,
#endif
    MUT_ANTIMAGIC_BITE,
    MUT_NO_DEVICE_HEAL,
#if TAG_MAJOR_VERSION == 34
    MUT_COLD_VULNERABILITY,
    MUT_HEAT_VULNERABILITY,
#endif
    MUT_BLACK_MARK,
#if TAG_MAJOR_VERSION == 34
    MUT_SHOCK_VULNERABILITY,
    MUT_COLD_BLOODED,
#endif
    MUT_ROT_IMMUNITY,
#if TAG_MAJOR_VERSION == 34
    MUT_FREEZING_CLOUD_IMMUNITY,
    MUT_FLAME_CLOUD_IMMUNITY,
#endif
    MUT_FORLORN,
<<<<<<< HEAD
    MUT_CONTEMPLATIVE,
    MUT_NO_DRINK,
    MUT_NO_READ,
    MUT_MISSING_HAND,
    MUT_NO_STEALTH,
    MUT_NO_ARTIFICE,
    MUT_NO_LOVE,
    MUT_FEAR_BLOOD,
    MUT_NO_DODGING,
    MUT_NO_ARMOUR,
    MUT_NO_AIR_MAGIC,
    MUT_NO_CHARM_MAGIC,
    MUT_NO_CONJURATION_MAGIC,
    MUT_NO_EARTH_MAGIC,
    MUT_NO_FIRE_MAGIC,
    MUT_NO_HEXES_MAGIC,
    MUT_NO_ICE_MAGIC,
    MUT_NO_NECROMANCY_MAGIC,
    MUT_NO_POISON_MAGIC,
    MUT_NO_SUMMONING_MAGIC,
    MUT_NO_TRANSLOCATION_MAGIC,
    MUT_NO_TRANSMUTATION_MAGIC,
    MUT_PHYSICAL_VULNERABILITY,
    MUT_SLOW_REFLEXES,
    MUT_MAGICAL_VULNERABILITY,
    MUT_ANTI_WIZARDRY,

=======
    MUT_PLACID_MAGIC,
>>>>>>> 0ee87428
    NUM_MUTATIONS,

    RANDOM_MUTATION,
    RANDOM_XOM_MUTATION,
    RANDOM_GOOD_MUTATION,
    RANDOM_BAD_MUTATION,
    RANDOM_SLIME_MUTATION,
    RANDOM_NON_SLIME_MUTATION,
    RANDOM_CORRUPT_MUTATION,
    RANDOM_QAZLAL_MUTATION,
};

enum object_class_type                 // mitm[].base_type
{
    OBJ_WEAPONS,
    OBJ_MISSILES,
    OBJ_ARMOUR,
    OBJ_WANDS,
    OBJ_FOOD,
    OBJ_SCROLLS,
    OBJ_JEWELLERY,
    OBJ_POTIONS,
    OBJ_BOOKS,
    OBJ_STAVES,
    OBJ_ORBS,
    OBJ_MISCELLANY,
    OBJ_CORPSES,
    OBJ_GOLD,
    OBJ_RODS,
    NUM_OBJECT_CLASSES,
    OBJ_UNASSIGNED = 100,
    OBJ_RANDOM,      // used for blanket random sub_type .. see dungeon::items()
    OBJ_DETECTED,    // unknown item; item_info only
};

enum operation_types
{
    OPER_WIELD    = 'w',
    OPER_QUAFF    = 'q',
    OPER_DROP     = 'd',
    OPER_EAT      = 'e',
    OPER_TAKEOFF  = 'T',
    OPER_WEAR     = 'W',
    OPER_PUTON    = 'P',
    OPER_REMOVE   = 'R',
    OPER_READ     = 'r',
    OPER_MEMORISE = 'M',
    OPER_ZAP      = 'Z',
    OPER_FIRE     = 'f',
    OPER_PRAY     = 'p',
    OPER_EVOKE    = 'v',
    OPER_DESTROY  = 'D',
    OPER_QUIVER   = 'Q',
    OPER_ATTACK   = 'a',
    OPER_ANY      = 0,
};

enum orb_type
{
    ORB_ZOT,
};

enum recite_type
{
    RECITE_HERETIC,
    RECITE_CHAOTIC,
    RECITE_IMPURE,
    RECITE_UNHOLY,
    NUM_RECITE_TYPES
};

enum size_part_type
{
    PSIZE_BODY,         // entire body size -- used for EV/size of target
    PSIZE_TORSO,        // torso only (hybrids -- size of parts that use equip)
};

enum potion_type
{
    POT_CURING,
    POT_HEAL_WOUNDS,
    POT_HASTE,
    POT_MIGHT,
    POT_BRILLIANCE,
    POT_AGILITY,
#if TAG_MAJOR_VERSION == 34
    POT_GAIN_STRENGTH,
    POT_GAIN_DEXTERITY,
    POT_GAIN_INTELLIGENCE,
#endif
    POT_FLIGHT,
    POT_POISON,
    POT_SLOWING,
    POT_PARALYSIS,
    POT_CONFUSION,
    POT_INVISIBILITY,
    POT_PORRIDGE,
    POT_DEGENERATION,
    POT_DECAY,
#if TAG_MAJOR_VERSION == 34
    POT_WATER,
#endif
    POT_EXPERIENCE,
    POT_MAGIC,
    POT_RESTORE_ABILITIES,
    POT_STRONG_POISON,
    POT_BERSERK_RAGE,
    POT_CURE_MUTATION,
    POT_MUTATION,
    POT_RESISTANCE,
    POT_BLOOD,
    POT_BLOOD_COAGULATED,
    POT_LIGNIFY,
    POT_BENEFICIAL_MUTATION,
    NUM_POTIONS
};

enum pronoun_type
{
    PRONOUN_SUBJECTIVE,
    PRONOUN_POSSESSIVE,
    PRONOUN_REFLEXIVE,
    PRONOUN_OBJECTIVE,
};

// Be sure to update _prop_name[] in wiz-item.cc to match.  Also
// _randart_propnames(), but order doesn't matter there.
enum artefact_prop_type
{
    ARTP_BRAND,
    ARTP_AC,
    ARTP_EVASION,
    ARTP_STRENGTH,
    ARTP_INTELLIGENCE,
    ARTP_DEXTERITY,
    ARTP_FIRE,
    ARTP_COLD,
    ARTP_ELECTRICITY,
    ARTP_POISON,
    ARTP_NEGATIVE_ENERGY,
    ARTP_MAGIC,
    ARTP_EYESIGHT,
    ARTP_INVISIBLE,
    ARTP_FLY,
#if TAG_MAJOR_VERSION > 34
    ARTP_FOG,
#endif
    ARTP_BLINK,
    ARTP_BERSERK,
    ARTP_NOISES,
    ARTP_PREVENT_SPELLCASTING,
    ARTP_CAUSE_TELEPORTATION,
    ARTP_PREVENT_TELEPORTATION,
    ARTP_ANGRY,
#if TAG_MAJOR_VERSION == 34
    ARTP_METABOLISM,
#endif
    ARTP_MUTAGENIC,
#if TAG_MAJOR_VERSION == 34
    ARTP_ACCURACY,
#endif
    ARTP_SLAYING,
    ARTP_CURSED,
    ARTP_STEALTH,
    ARTP_MAGICAL_POWER,
    ARTP_BASE_DELAY,
    ARTP_HP,
    ARTP_CLARITY,
    ARTP_BASE_ACC,
    ARTP_BASE_DAM,
    ARTP_RMSL,
#if TAG_MAJOR_VERSION == 34
    ARTP_FOG,
#endif
    ARTP_REGENERATION,
    ARTP_SUSTAB,
    ARTP_NO_UPGRADE,
    ARTP_NUM_PROPERTIES
};

enum score_format_type
{
    SCORE_TERSE,                // one line
    SCORE_REGULAR,              // two lines (name, cause, blank)
    SCORE_VERBOSE,              // everything (dates, times, god, etc.)
};

enum sense_type
{
    SENSE_SMELL_BLOOD,
    SENSE_WEB_VIBRATION,
};

enum shop_type
{
    SHOP_WEAPON,
    SHOP_ARMOUR,
    SHOP_WEAPON_ANTIQUE,
    SHOP_ARMOUR_ANTIQUE,
    SHOP_GENERAL_ANTIQUE,
    SHOP_JEWELLERY,
    SHOP_EVOKABLES, // wands, rods, and misc items
    SHOP_BOOK,
    SHOP_FOOD,
    SHOP_DISTILLERY,
    SHOP_SCROLL,
    SHOP_GENERAL,
    NUM_SHOPS, // must remain last 'regular' member {dlb}
    SHOP_UNASSIGNED = 100,
    SHOP_RANDOM,
};

// These are often addressed relative to each other (esp. delta SIZE_MEDIUM).
enum size_type
{
    SIZE_TINY,              // rats/bats
    SIZE_LITTLE,            // spriggans
    SIZE_SMALL,             // halflings/kobolds
    SIZE_MEDIUM,            // humans/elves/dwarves
    SIZE_LARGE,             // trolls/ogres/centaurs/nagas
    SIZE_BIG,               // large quadrupeds
    SIZE_GIANT,             // giants
    NUM_SIZE_LEVELS,
    SIZE_CHARACTER,         // transformations that don't change size
};

// [dshaligram] If you add a new skill, update skills2.cc, specifically
// the skills[] array and skill_display_order[]. New skills must go at the
// end of the list or in the unused skill numbers. NEVER rearrange this enum or
// move existing skills to new numbers; save file compatibility depends on this
// order.
enum skill_type
{
    SK_FIGHTING,
    SK_FIRST_SKILL = SK_FIGHTING,
    SK_SHORT_BLADES,
    SK_LONG_BLADES,
    SK_AXES,
    SK_MACES_FLAILS,
    SK_POLEARMS,
    SK_STAVES,
    SK_SLINGS,
    SK_BOWS,
    SK_CROSSBOWS,
    SK_THROWING,
    SK_ARMOUR,
    SK_DODGING,
    SK_STEALTH,
#if TAG_MAJOR_VERSION == 34
    SK_STABBING,
#endif
    SK_SHIELDS,
#if TAG_MAJOR_VERSION == 34
    SK_TRAPS,
#endif
    SK_UNARMED_COMBAT,
    SK_LAST_MUNDANE = SK_UNARMED_COMBAT,
    SK_SPELLCASTING,
    SK_CONJURATIONS,
    SK_FIRST_MAGIC_SCHOOL = SK_CONJURATIONS, // not SK_FIRST_MAGIC as no Spc
    SK_HEXES,
    SK_CHARMS,
    SK_SUMMONINGS,
    SK_NECROMANCY,
    SK_TRANSLOCATIONS,
    SK_TRANSMUTATIONS,
    SK_FIRE_MAGIC,
    SK_ICE_MAGIC,
    SK_AIR_MAGIC,
    SK_EARTH_MAGIC,
    SK_POISON_MAGIC,
    SK_LAST_MAGIC = SK_POISON_MAGIC,
    SK_INVOCATIONS,
    SK_EVOCATIONS,
    SK_LAST_SKILL = SK_EVOCATIONS,
    NUM_SKILLS,                        // must remain last regular member

    SK_BLANK_LINE,                     // used for skill output
    SK_COLUMN_BREAK,                   // used for skill output
    SK_TITLE,                          // used for skill output
    SK_NONE,
};

enum skill_menu_state
{
    SKM_NONE,
    SKM_DO_FOCUS,
    SKM_DO_PRACTISE,
    SKM_LEVEL_ENHANCED,
    SKM_LEVEL_NORMAL,
    SKM_MODE_AUTO,
    SKM_MODE_MANUAL,
    SKM_SHOW_DEFAULT,
    SKM_SHOW_KNOWN,
    SKM_SHOW_ALL,
    SKM_VIEW_NEW_LEVEL,
    SKM_VIEW_POINTS,
    SKM_VIEW_PROGRESS,
    SKM_VIEW_TRAINING,
    SKM_VIEW_TRANSFER,
};

enum skill_focus_mode
{
    SKM_FOCUS_OFF,
    SKM_FOCUS_ON,
    SKM_FOCUS_TOGGLE,
};

// order is important on these (see player_speed())
enum speed_type
{
    SPEED_SLOWED,
    SPEED_NORMAL,
    SPEED_HASTED,
};

enum species_type
{
    SP_HUMAN,
    SP_HIGH_ELF,
    SP_DEEP_ELF,
#if TAG_MAJOR_VERSION == 34
    SP_SLUDGE_ELF,
#endif
    SP_HALFLING,
    SP_HILL_ORC,
    SP_KOBOLD,
    SP_MUMMY,
    SP_NAGA,
    SP_OGRE,
    SP_TROLL,
    SP_RED_DRACONIAN,
    SP_WHITE_DRACONIAN,
    SP_GREEN_DRACONIAN,
    SP_YELLOW_DRACONIAN,
    SP_GREY_DRACONIAN,
    SP_BLACK_DRACONIAN,
    SP_PURPLE_DRACONIAN,
    SP_MOTTLED_DRACONIAN,
    SP_PALE_DRACONIAN,
    SP_BASE_DRACONIAN,
    SP_CENTAUR,
    SP_DEMIGOD,
    SP_SPRIGGAN,
    SP_MINOTAUR,
    SP_DEMONSPAWN,
    SP_GHOUL,
    SP_TENGU,
    SP_MERFOLK,
    SP_VAMPIRE,
    SP_DEEP_DWARF,
    SP_FELID,
    SP_OCTOPODE,
#if TAG_MAJOR_VERSION == 34
    SP_DJINNI,
    SP_LAVA_ORC,
#endif
    SP_GARGOYLE,
    SP_FORMICID,
    SP_VINE_STALKER,
    LAST_VALID_SPECIES = SP_VINE_STALKER,
// The high scores viewer still needs enums for removed species.
    SP_ELF,                            // (placeholder)
    SP_HILL_DWARF,                     // (placeholder)
    SP_OGRE_MAGE,                      // (placeholder)
    SP_GREY_ELF,                       // (placeholder)
    SP_GNOME,                          // (placeholder)
    SP_MOUNTAIN_DWARF,                 // (placeholder)
#if TAG_MAJOR_VERSION > 34
    SP_SLUDGE_ELF,                     // (placeholder)
    SP_DJINNI,                         // (placeholder)
    SP_LAVA_ORC,                       // (placeholder)
#endif

    NUM_SPECIES,                       // always after the last species

    SP_UNKNOWN  = 100,
    SP_RANDOM   = 101,
    SP_VIABLE   = 102,
};

enum spell_type
{
    SPELL_NO_SPELL,
    SPELL_TELEPORT_SELF,
    SPELL_CAUSE_FEAR,
    SPELL_MAGIC_DART,
    SPELL_FIREBALL,
    SPELL_APPORTATION,
    SPELL_DELAYED_FIREBALL,
#if TAG_MAJOR_VERSION == 34
    SPELL_STRIKING,
#endif
    SPELL_CONJURE_FLAME,
    SPELL_DIG,
    SPELL_BOLT_OF_FIRE,
    SPELL_BOLT_OF_COLD,
    SPELL_LIGHTNING_BOLT,
    SPELL_BOLT_OF_MAGMA,
    SPELL_POLYMORPH,
    SPELL_SLOW,
    SPELL_HASTE,
    SPELL_PARALYSE,
    SPELL_CONFUSE,
    SPELL_INVISIBILITY,
    SPELL_THROW_FLAME,
    SPELL_THROW_FROST,
    SPELL_CONTROLLED_BLINK,
    SPELL_FREEZING_CLOUD,
    SPELL_MEPHITIC_CLOUD,
    SPELL_RING_OF_FLAMES,
    SPELL_VENOM_BOLT,
    SPELL_OLGREBS_TOXIC_RADIANCE,
    SPELL_TELEPORT_OTHER,
    SPELL_MINOR_HEALING,
    SPELL_MAJOR_HEALING,
    SPELL_DEATHS_DOOR,
    SPELL_MASS_CONFUSION,
    SPELL_SMITING,
    SPELL_SUMMON_SMALL_MAMMAL,
    SPELL_ABJURATION,
#if TAG_MAJOR_VERSION == 34
    SPELL_SUMMON_SCORPIONS,
#endif
    SPELL_BOLT_OF_DRAINING,
    SPELL_LEHUDIBS_CRYSTAL_SPEAR,
    SPELL_BOLT_OF_INACCURACY,
    SPELL_POISONOUS_CLOUD,
    SPELL_FIRE_STORM,
    SPELL_BLINK,
    SPELL_ISKENDERUNS_MYSTIC_BLAST,
    SPELL_SUMMON_SWARM,
    SPELL_SUMMON_HORRIBLE_THINGS,
    SPELL_ENSLAVEMENT,
    SPELL_ANIMATE_DEAD,
    SPELL_PAIN,
    SPELL_CONTROL_UNDEAD,
    SPELL_ANIMATE_SKELETON,
    SPELL_VAMPIRIC_DRAINING,
    SPELL_HAUNT,
    SPELL_BORGNJORS_REVIVIFICATION,
    SPELL_FREEZE,
#if TAG_MAJOR_VERSION == 34
    SPELL_SUMMON_ELEMENTAL,
#endif
    SPELL_OZOCUBUS_REFRIGERATION,
    SPELL_STICKY_FLAME,
    SPELL_SUMMON_ICE_BEAST,
    SPELL_OZOCUBUS_ARMOUR,
    SPELL_CALL_IMP,
    SPELL_REPEL_MISSILES,
    SPELL_BERSERKER_RAGE,
    SPELL_DISPEL_UNDEAD,
#if TAG_MAJOR_VERSION == 34
    SPELL_FULSOME_DISTILLATION,
#endif
    SPELL_POISON_ARROW,
    SPELL_TWISTED_RESURRECTION,
    SPELL_REGENERATION,
    SPELL_BANISHMENT,
#if TAG_MAJOR_VERSION == 34
    SPELL_CIGOTUVIS_DEGENERATION,
#endif
    SPELL_STING,
    SPELL_SUBLIMATION_OF_BLOOD,
    SPELL_TUKIMAS_DANCE,
    SPELL_HELLFIRE,
    SPELL_SUMMON_DEMON,
#if TAG_MAJOR_VERSION == 34
    SPELL_DEMONIC_HORDE,
#endif
    SPELL_SUMMON_GREATER_DEMON,
    SPELL_CORPSE_ROT,
#if TAG_MAJOR_VERSION == 34
    SPELL_FIRE_BRAND,
    SPELL_FREEZING_AURA,
    SPELL_LETHAL_INFUSION,
#endif
    SPELL_IRON_SHOT,
    SPELL_STONE_ARROW,
    SPELL_SHOCK,
    SPELL_SWIFTNESS,
    SPELL_FLY,
#if TAG_MAJOR_VERSION == 34
    SPELL_INSULATION,
#endif
    SPELL_CURE_POISON,
    SPELL_CONTROL_TELEPORT,
#if TAG_MAJOR_VERSION == 34
    SPELL_POISON_WEAPON,
#endif
    SPELL_DEBUGGING_RAY,
    SPELL_RECALL,
    SPELL_AGONY,
    SPELL_SPIDER_FORM,
    SPELL_DISINTEGRATE,
    SPELL_BLADE_HANDS,
    SPELL_STATUE_FORM,
    SPELL_ICE_FORM,
    SPELL_DRAGON_FORM,
    SPELL_NECROMUTATION,
    SPELL_DEATH_CHANNEL,
    SPELL_SYMBOL_OF_TORMENT,
    SPELL_DEFLECT_MISSILES,
    SPELL_THROW_ICICLE,
    SPELL_GLACIATE,
    SPELL_AIRSTRIKE,
    SPELL_SHADOW_CREATURES,
    SPELL_CONFUSING_TOUCH,
    SPELL_SURE_BLADE,
    SPELL_FLAME_TONGUE,
    SPELL_PASSWALL,
    SPELL_IGNITE_POISON,
    SPELL_STICKS_TO_SNAKES,
    SPELL_CALL_CANINE_FAMILIAR,
    SPELL_SUMMON_DRAGON,
    SPELL_HIBERNATION,
    SPELL_ENGLACIATION,
#if TAG_MAJOR_VERSION == 34
    SPELL_SEE_INVISIBLE,
#endif
    SPELL_PHASE_SHIFT,
    SPELL_SUMMON_BUTTERFLIES,
    SPELL_WARP_BRAND,
    SPELL_SILENCE,
    SPELL_SHATTER,
    SPELL_DISPERSAL,
    SPELL_DISCHARGE,
    SPELL_CORONA,
    SPELL_INTOXICATE,
#if TAG_MAJOR_VERSION == 34
    SPELL_EVAPORATE,
#endif
    SPELL_LRD,
    SPELL_SANDBLAST,
    SPELL_CONDENSATION_SHIELD,
    SPELL_STONESKIN,
    SPELL_SIMULACRUM,
    SPELL_CONJURE_BALL_LIGHTNING,
    SPELL_CHAIN_LIGHTNING,
    SPELL_EXCRUCIATING_WOUNDS,
    SPELL_PORTAL_PROJECTILE,
    SPELL_MONSTROUS_MENAGERIE,
    SPELL_PETRIFY,
    SPELL_GOLUBRIAS_PASSAGE,

    // Mostly monster-only spells after this point:
    SPELL_HELLFIRE_BURST,
#if TAG_MAJOR_VERSION == 34
    SPELL_VAMPIRE_SUMMON,
#endif
    SPELL_BRAIN_FEED,
#if TAG_MAJOR_VERSION == 34
    SPELL_FAKE_RAKSHASA_SUMMON,
#endif
    SPELL_STEAM_BALL,
    SPELL_SUMMON_UFETUBUS,
    SPELL_SUMMON_HELL_BEAST,
    SPELL_ENERGY_BOLT,
    SPELL_SPIT_POISON,
    SPELL_SUMMON_UNDEAD,
    SPELL_CANTRIP,
    SPELL_QUICKSILVER_BOLT,
    SPELL_METAL_SPLINTERS,
    SPELL_MIASMA_BREATH,
    SPELL_SUMMON_DRAKES,
    SPELL_BLINK_OTHER,
    SPELL_SUMMON_MUSHROOMS,
    SPELL_SPIT_ACID,
    SPELL_STICKY_FLAME_SPLASH,
    SPELL_FIRE_BREATH,
    SPELL_COLD_BREATH,
    SPELL_DRACONIAN_BREATH,
    SPELL_WATER_ELEMENTALS,
    SPELL_PORKALATOR,
    SPELL_CREATE_TENTACLES,
    SPELL_TOMB_OF_DOROKLOHE,
    SPELL_SUMMON_EYEBALLS,
    SPELL_HASTE_OTHER,
    SPELL_FIRE_ELEMENTALS,
    SPELL_EARTH_ELEMENTALS,
    SPELL_AIR_ELEMENTALS,
    SPELL_SLEEP,
    SPELL_BLINK_OTHER_CLOSE,
    SPELL_BLINK_CLOSE,
    SPELL_BLINK_RANGE,
    SPELL_BLINK_AWAY,
#if TAG_MAJOR_VERSION == 34
    SPELL_MISLEAD,
#endif
    SPELL_FAKE_MARA_SUMMON,
#if TAG_MAJOR_VERSION == 34
    SPELL_SUMMON_RAKSHASA,
#endif
    SPELL_SUMMON_ILLUSION,
    SPELL_PRIMAL_WAVE,
    SPELL_CALL_TIDE,
    SPELL_IOOD,
    SPELL_INK_CLOUD,
    SPELL_MIGHT,
#if TAG_MAJOR_VERSION == 34
    SPELL_SUNRAY,
#endif
    SPELL_AWAKEN_FOREST,
    SPELL_DRUIDS_CALL,
    SPELL_IRON_ELEMENTALS,
    SPELL_SUMMON_SPECTRAL_ORCS,
#if TAG_MAJOR_VERSION == 34
    SPELL_RESURRECT,
    SPELL_HOLY_LIGHT,
    SPELL_HOLY_WORD,
    SPELL_SUMMON_HOLIES,
#endif
    SPELL_HEAL_OTHER,
#if TAG_MAJOR_VERSION == 34
    SPELL_SACRIFICE,
#endif
    SPELL_HOLY_FLAMES,
    SPELL_HOLY_BREATH,
    SPELL_TROGS_HAND,
    SPELL_BROTHERS_IN_ARMS,
    SPELL_INJURY_MIRROR,
    SPELL_DRAIN_LIFE,
#if TAG_MAJOR_VERSION == 34
    SPELL_MIASMA_CLOUD,
    SPELL_POISON_CLOUD,
    SPELL_FIRE_CLOUD,
    SPELL_STEAM_CLOUD,
#endif
    SPELL_MALIGN_GATEWAY,
    SPELL_NOXIOUS_CLOUD,
    SPELL_TORNADO,
    SPELL_STICKY_FLAME_RANGE,
    SPELL_LEDAS_LIQUEFACTION,
#if TAG_MAJOR_VERSION == 34
    SPELL_HOMUNCULUS,
#endif
    SPELL_SUMMON_HYDRA,
    SPELL_DARKNESS,
    SPELL_MESMERISE,
    SPELL_MELEE, // like SPELL_NO_SPELL, but doesn't cause a re-roll
    SPELL_FIRE_SUMMON,
    SPELL_SHROUD_OF_GOLUBRIA,
    SPELL_INNER_FLAME,
    SPELL_PETRIFYING_CLOUD,
    SPELL_AURA_OF_ABJURATION,
    SPELL_BEASTLY_APPENDAGE,
#if TAG_MAJOR_VERSION == 34
    SPELL_SILVER_BLAST,
#endif
    SPELL_ENSNARE,
    SPELL_THUNDERBOLT,
    SPELL_SUMMON_MINOR_DEMON,
    SPELL_DISJUNCTION,
    SPELL_CHAOS_BREATH,
    SPELL_FRENZY,
#if TAG_MAJOR_VERSION == 34
    SPELL_SUMMON_TWISTER,
#endif
    SPELL_BATTLESPHERE,
    SPELL_FULMINANT_PRISM,
    SPELL_DAZZLING_SPRAY,
    SPELL_FORCE_LANCE,
    SPELL_MALMUTATE,
    SPELL_MIGHT_OTHER,
    SPELL_SENTINEL_MARK,
    SPELL_WORD_OF_RECALL,
    SPELL_INJURY_BOND,
    SPELL_GHOSTLY_FLAMES,
    SPELL_GHOSTLY_FIREBALL,
    SPELL_CALL_LOST_SOUL,
    SPELL_DIMENSION_ANCHOR,
    SPELL_BLINK_ALLIES_ENCIRCLE,
    SPELL_AWAKEN_VINES,
    SPELL_CONTROL_WINDS,
    SPELL_THORN_VOLLEY,
    SPELL_WALL_OF_BRAMBLES,
    SPELL_WATERSTRIKE,
    SPELL_HASTE_PLANTS,
    SPELL_WIND_BLAST,
    SPELL_STRIP_RESISTANCE,
    SPELL_INFUSION,
    SPELL_SONG_OF_SLAYING,
    SPELL_SPECTRAL_WEAPON,
#if TAG_MAJOR_VERSION == 34
    SPELL_SONG_OF_SHIELDING,
#endif
    SPELL_SUMMON_VERMIN,
    SPELL_MALIGN_OFFERING,
    SPELL_SEARING_RAY,
    SPELL_DISCORD,
#if TAG_MAJOR_VERSION == 34
    SPELL_SHAFT_SELF,
#endif
    SPELL_BLINKBOLT,
    SPELL_INVISIBILITY_OTHER,
    SPELL_VIRULENCE,
    SPELL_IGNITE_POISON_SINGLE,
    SPELL_ORB_OF_ELECTRICITY,
    SPELL_EXPLOSIVE_BOLT,
    SPELL_FLASH_FREEZE,
    SPELL_LEGENDARY_DESTRUCTION,
    SPELL_EPHEMERAL_INFUSION,
    SPELL_FORCEFUL_INVITATION,
    SPELL_PLANEREND,
    SPELL_CHAIN_OF_CHAOS,
    SPELL_CHAOTIC_MIRROR,
    SPELL_BLACK_MARK,
    SPELL_GRAND_AVATAR,
    SPELL_SAP_MAGIC,
    SPELL_CORRUPT_BODY,
#if TAG_MAJOR_VERSION == 34
    SPELL_REARRANGE_PIECES,
#endif
    SPELL_MAJOR_DESTRUCTION,
    SPELL_BLINK_ALLIES_AWAY,
    SPELL_SHADOW_SHARD,
    SPELL_SHADOW_BOLT,
    SPELL_CRYSTAL_BOLT,
    SPELL_SUMMON_FOREST,
    SPELL_SUMMON_LIGHTNING_SPIRE,
    SPELL_SUMMON_GUARDIAN_GOLEM,
    SPELL_RANDOM_BOLT,
    SPELL_CLOUD_CONE,
    SPELL_WEAVE_SHADOWS,
    SPELL_DRAGON_CALL,
    SPELL_SPELLFORGED_SERVITOR,
    SPELL_FORCEFUL_DISMISSAL,
    SPELL_SUMMON_MANA_VIPER,
    SPELL_PHANTOM_MIRROR,
    SPELL_DRAIN_MAGIC,
    NUM_SPELLS
};

enum slot_select_mode
{
    SS_FORWARD      = 0,
    SS_BACKWARD     = 1,
};

enum stat_type
{
    STAT_STR,
    STAT_INT,
    STAT_DEX,
    NUM_STATS,
    STAT_ALL, // must remain after NUM_STATS
    STAT_RANDOM,
};

enum targeting_type
{
    DIR_NONE,
    DIR_TARGET,         // smite targeting
    DIR_DIR,            // needs a clear line to target
    DIR_TARGET_OBJECT,  // targets items
    DIR_MOVABLE_OBJECT, // skips corpses
    DIR_JUMP,           // a jump target
};

enum torment_source_type
{
    TORMENT_GENERIC       = -1,
    TORMENT_CARDS         = -2,   // Symbol of torment
    TORMENT_SPWLD         = -3,   // Special wield torment
    TORMENT_SCROLL        = -4,
    TORMENT_SPELL         = -5,   // SPELL_SYMBOL_OF_TORMENT
    TORMENT_XOM           = -6,   // Xom effect
    TORMENT_KIKUBAAQUDGHA = -7,   // Kikubaaqudgha effect
};

enum trap_type
{
#if TAG_MAJOR_VERSION == 34
    TRAP_DART,
#endif
    TRAP_ARROW,
    TRAP_SPEAR,
#if TAG_MAJOR_VERSION > 34
    TRAP_TELEPORT,
#endif
    TRAP_TELEPORT_PERMANENT,
    TRAP_ALARM,
    TRAP_BLADE,
    TRAP_BOLT,
    TRAP_NET,
    TRAP_ZOT,
    TRAP_NEEDLE,
    TRAP_SHAFT,
    TRAP_GOLUBRIA,
    TRAP_PLATE,
    TRAP_WEB,
#if TAG_MAJOR_VERSION == 34
    TRAP_GAS,
    TRAP_TELEPORT,
#endif
    NUM_TRAPS,
    TRAP_MAX_REGULAR = TRAP_SHAFT,
    TRAP_UNASSIGNED = 100,
#if TAG_MAJOR_VERSION == 34
    TRAP_UNUSED1,                      // was TRAP_INDEPTH
#endif
    TRAP_NONTELEPORT,
    TRAP_RANDOM,
};

enum undead_state_type                // you.is_undead
{
    US_ALIVE = 0,
    US_HUNGRY_DEAD,     // Ghouls
    US_UNDEAD,          // Mummies
    US_SEMI_UNDEAD,     // Vampires
};

enum unique_item_status_type
{
    UNIQ_NOT_EXISTS = 0,
    UNIQ_EXISTS = 1,
    UNIQ_LOST_IN_ABYSS = 2,
};

enum zap_type
{
    ZAP_THROW_FLAME,
    ZAP_THROW_FROST,
    ZAP_SLOW,
    ZAP_HASTE,
    ZAP_MAGIC_DART,
    ZAP_MAJOR_HEALING,
    ZAP_PARALYSE,
    ZAP_BOLT_OF_FIRE,
    ZAP_BOLT_OF_COLD,
    ZAP_CONFUSE,
    ZAP_INVISIBILITY,
    ZAP_DIG,
    ZAP_FIREBALL,
    ZAP_TELEPORT_OTHER,
    ZAP_LIGHTNING_BOLT,
    ZAP_POLYMORPH,
    ZAP_VENOM_BOLT,
    ZAP_BOLT_OF_DRAINING,
    ZAP_LEHUDIBS_CRYSTAL_SPEAR,
    ZAP_BOLT_OF_INACCURACY,
    ZAP_ISKENDERUNS_MYSTIC_BLAST,
    ZAP_ENSLAVEMENT,
    ZAP_PAIN,
    ZAP_STICKY_FLAME,
    ZAP_STICKY_FLAME_RANGE,
    ZAP_DISPEL_UNDEAD,
    ZAP_BANISHMENT,
    ZAP_STING,
    ZAP_HELLFIRE,
    ZAP_IRON_SHOT,
    ZAP_STONE_ARROW,
    ZAP_SHOCK,
    ZAP_ORB_OF_ELECTRICITY,
    ZAP_SPIT_POISON,
    ZAP_DEBUGGING_RAY,
    ZAP_BREATHE_FIRE,
    ZAP_BREATHE_FROST,
    ZAP_BREATHE_ACID,
    ZAP_BREATHE_POISON,
    ZAP_BREATHE_POWER,
    ZAP_AGONY,
    ZAP_DISINTEGRATE,
    ZAP_BREATHE_STEAM,
    ZAP_THROW_ICICLE,
#if TAG_MAJOR_VERSION == 34
    ZAP_ICE_STORM,
#endif
    ZAP_CORONA,
    ZAP_HIBERNATION,
    ZAP_FLAME_TONGUE,
    ZAP_LARGE_SANDBLAST,
    ZAP_SANDBLAST,
    ZAP_SMALL_SANDBLAST,
    ZAP_BOLT_OF_MAGMA,
    ZAP_POISON_ARROW,
    ZAP_BREATHE_STICKY_FLAME,
    ZAP_PETRIFY,
    ZAP_ENSLAVE_SOUL,
    ZAP_PORKALATOR,
    ZAP_SLEEP,
    ZAP_PRIMAL_WAVE,
    ZAP_IOOD,
#if TAG_MAJOR_VERSION == 34
    ZAP_HOLY_LIGHT,
#endif
    ZAP_BREATHE_MEPHITIC,
    ZAP_INNER_FLAME,
    ZAP_DAZZLING_SPRAY,
    ZAP_FORCE_LANCE,
    ZAP_SEARING_RAY_I,
    ZAP_SEARING_RAY_II,
    ZAP_SEARING_RAY_III,
    ZAP_EXPLOSIVE_BOLT,
    ZAP_CRYSTAL_BOLT,
    ZAP_TUKIMAS_DANCE,
    ZAP_QUICKSILVER_BOLT,
    ZAP_RANDOM_BOLT_TRACER,

    NUM_ZAPS
};

enum montravel_target_type
{
    MTRAV_NONE = 0,
    MTRAV_FOE,         // Travelling to reach its foe.
    MTRAV_PATROL,      // Travelling to reach the patrol point.
    MTRAV_SIREN,       // Sirens travelling towards deep water.
    MTRAV_UNREACHABLE, // Not travelling because target is unreachable.
    MTRAV_KNOWN_UNREACHABLE, // As above, and the player knows this.
};

enum maybe_bool
{
    MB_FALSE,
    MB_MAYBE,
    MB_TRUE,
};

enum reach_type
{
    REACH_NONE   = 2,
    REACH_KNIGHT = 5,
    REACH_TWO    = 8,
};

enum daction_type
{
    DACT_ALLY_HOLY,
    DACT_ALLY_UNHOLY_EVIL,
    DACT_ALLY_UNCLEAN_CHAOTIC,
    DACT_ALLY_SPELLCASTER,
    DACT_ALLY_YRED_SLAVE,
    DACT_ALLY_BEOGH, // both orcs and demons summoned by high priests
    DACT_ALLY_SLIME,
    DACT_ALLY_PLANT,

    NUM_DA_COUNTERS,

    // Leave space for new counters, as they need to be at the start.
    DACT_OLD_ENSLAVED_SOULS_POOF = 16,
#if TAG_MAJOR_VERSION == 34
    DACT_HOLY_NEW_ATTEMPT,
#endif
#if TAG_MAJOR_VERSION > 34
    DACT_SLIME_NEW_ATTEMPT,
#endif
    DACT_HOLY_PETS_GO_NEUTRAL,
    DACT_ALLY_TROG,

    DACT_SHUFFLE_DECKS,
    DACT_REAUTOMAP,
    DACT_REMOVE_JIYVA_ALTARS,
    DACT_PIKEL_SLAVES,
    DACT_ROT_CORPSES,
    DACT_TOMB_CTELE,
#if TAG_MAJOR_VERSION == 34
    DACT_SLIME_NEW_ATTEMPT,
#endif
    DACT_KIRKE_HOGS,
#if TAG_MAJOR_VERSION == 34
    DACT_END_SPIRIT_HOWL,
#endif
    DACT_GOLD_ON_TOP,
    DACT_BRIBE_TIMEOUT,
    DACT_REMOVE_GOZAG_SHOPS,
    DACT_SET_BRIBES,
    DACT_ALLY_SACRIFICE_LOVE,
    NUM_DACTIONS,
    // If you want to add a new daction, you need to
    // add a corresponding entry to *daction_names[]
    // of dactions.cc to avoid breaking the debug build
};

enum disable_type
{
    DIS_SPAWNS,
    DIS_MON_ACT,
    DIS_MON_REGEN,
    DIS_PLAYER_REGEN,
    DIS_HUNGER,
    DIS_DEATH,
    DIS_DELAY,
    DIS_CONFIRMATIONS,
    DIS_AFFLICTIONS,
    DIS_MON_SIGHT,
    DIS_SAVE_CHECKPOINTS,
    NUM_DISABLEMENTS
};

enum seen_context_type
{
    SC_NONE,
    SC_JUST_SEEN,       // has already been announced this turn
    SC_NEWLY_SEEN,      // regular walking into view
    SC_ALREADY_SEEN,    // wasn't a threat before, is now
    SC_TELEPORT_IN,
    SC_SURFACES,                      // land-capable
    SC_SURFACES_BRIEFLY,              // land-capable, submerged back
    SC_FISH_SURFACES_SHOUT,           // water/lava-only, shouting
    SC_FISH_SURFACES,                 // water/lava-only
    SC_NONSWIMMER_SURFACES_FROM_DEEP, // impossible?!?
    SC_UNCHARM,
    SC_DOOR,            // they opened a door
    SC_GATE,            // ... or a big door
    SC_LEAP_IN,         // leaps into view
    SC_UPSTAIRS,        // comes up the stairs
    SC_DOWNSTAIRS,      // comes down the stairs
    SC_ARCH,            // through the gate
    SC_ABYSS,           // abyss creation
    SC_THROWN_IN,       // thrown into view from the monster throw ability
};

enum los_type
{
    LOS_NONE         = 0,
    LOS_ARENA        = LOS_NONE,
    LOS_DEFAULT      = (1 << 0),
    LOS_NO_TRANS     = (1 << 1),
    LOS_SOLID        = (1 << 2),
    LOS_SOLID_SEE    = (1 << 3),
};

enum ac_type
{
    AC_NONE,
    // These types block small amounts of damage, hardly affecting big hits.
    AC_NORMAL,
    AC_HALF,
    AC_TRIPLE,
    // This one stays fair over arbitrary splits.
    AC_PROPORTIONAL,
};

enum uncancellable_type
{
    UNC_ACQUIREMENT,           // arg is AQ_SCROLL
    UNC_DRAW_THREE,            // arg is inv slot of the deck
    UNC_STACK_FIVE,            // arg is inv slot of the deck
    UNC_MERCENARY,             // arg is mid of the monster
    UNC_POTION_PETITION,       // arg is ignored
    UNC_CALL_MERCHANT,         // arg is ignored
};

// game-wide random seeds
enum seed_type
{
    SEED_PASSIVE_MAP,          // determinist magic mapping
    NUM_SEEDS
};

// Tiles stuff.

enum screen_mode
{
    SCREENMODE_WINDOW = 0,
    SCREENMODE_FULL   = 1,
    SCREENMODE_AUTO   = 2,
};

enum cursor_type
{
    CURSOR_MOUSE,
    CURSOR_TUTORIAL,
    CURSOR_MAP,
    CURSOR_MAX,
};

// Ordering of tags is important: higher values cover up lower ones.
enum text_tag_type
{
    TAG_NAMED_MONSTER = 0,
    TAG_TUTORIAL      = 1,
    TAG_CELL_DESC     = 2,
    TAG_MAX,
};

enum tag_pref
{
    TAGPREF_NONE,     // never display text tags
    TAGPREF_TUTORIAL, // display text tags on "new" monsters
    TAGPREF_NAMED,    // display text tags on named monsters (incl. friendlies)
    TAGPREF_ENEMY,    // display text tags on enemy named monsters
    TAGPREF_MAX,
};
enum tile_flags ENUM_INT64
{
    //// Foreground flags

    // 3 mutually exclusive flags for attitude.
    TILE_FLAG_ATT_MASK   = 0x00030000ULL,
    TILE_FLAG_PET        = 0x00010000ULL,
    TILE_FLAG_GD_NEUTRAL = 0x00020000ULL,
    TILE_FLAG_NEUTRAL    = 0x00030000ULL,

    TILE_FLAG_S_UNDER    = 0x00040000ULL,
    TILE_FLAG_FLYING     = 0x00080000ULL,

    // 3 mutually exclusive flags for behaviour.
    TILE_FLAG_BEH_MASK   = 0x00300000ULL,
    TILE_FLAG_STAB       = 0x00100000ULL,
    TILE_FLAG_MAY_STAB   = 0x00200000ULL,
    TILE_FLAG_FLEEING    = 0x00300000ULL,

    TILE_FLAG_NET        = 0x00400000ULL,
    TILE_FLAG_POISON     = 0x00800000ULL,
    TILE_FLAG_WEB        = 0x01000000ULL,
    TILE_FLAG_GLOWING    = 0x02000000ULL,
    TILE_FLAG_STICKY_FLAME = 0x04000000ULL,
    TILE_FLAG_BERSERK    = 0x08000000ULL,
    TILE_FLAG_INNER_FLAME= 0x10000000ULL,
    TILE_FLAG_CONSTRICTED= 0x20000000ULL,
    TILE_FLAG_SLOWED     = 0x8000000000ULL,
    TILE_FLAG_PAIN_MIRROR = 0x10000000000ULL,
    TILE_FLAG_HASTED     = 0x20000000000ULL,
    TILE_FLAG_MIGHT      = 0x40000000000ULL,
    TILE_FLAG_PETRIFYING = 0x80000000000ULL,
    TILE_FLAG_PETRIFIED  = 0x100000000000ULL,
    TILE_FLAG_BLIND      = 0x200000000000ULL,
    TILE_FLAG_ANIM_WEP   = 0x400000000000ULL,
    TILE_FLAG_SUMMONED   = 0x800000000000ULL,
    TILE_FLAG_PERM_SUMMON= 0x1000000000000ULL,
    TILE_FLAG_DEATHS_DOOR = 0x2000000000000ULL,
    TILE_FLAG_RECALL =     0x4000000000000ULL,

    // MDAM has 5 possibilities, so uses 3 bits.
    TILE_FLAG_MDAM_MASK  = 0x1C0000000ULL,
    TILE_FLAG_MDAM_LIGHT = 0x040000000ULL,
    TILE_FLAG_MDAM_MOD   = 0x080000000ULL,
    TILE_FLAG_MDAM_HEAVY = 0x0C0000000ULL,
    TILE_FLAG_MDAM_SEV   = 0x100000000ULL,
    TILE_FLAG_MDAM_ADEAD = 0x1C0000000ULL,

    // Demon difficulty has 5 possibilities, so uses 3 bits.
    TILE_FLAG_DEMON      = 0xE00000000ULL,
    TILE_FLAG_DEMON_5    = 0x200000000ULL,
    TILE_FLAG_DEMON_4    = 0x400000000ULL,
    TILE_FLAG_DEMON_3    = 0x600000000ULL,
    TILE_FLAG_DEMON_2    = 0x800000000ULL,
    TILE_FLAG_DEMON_1    = 0xE00000000ULL,

    // 3 mutually exclusive flags for mimics.
    TILE_FLAG_MIMIC_INEPT = 0x2000000000ULL,
    TILE_FLAG_MIMIC       = 0x4000000000ULL,
    TILE_FLAG_MIMIC_RAVEN = 0x6000000000ULL,
    TILE_FLAG_MIMIC_MASK  = 0x6000000000ULL,

    //// Background flags

    TILE_FLAG_RAY        = 0x00010000ULL,
    TILE_FLAG_MM_UNSEEN  = 0x00020000ULL,
    TILE_FLAG_UNSEEN     = 0x00040000ULL,

    // 3 mutually exclusive flags for cursors.
    TILE_FLAG_CURSOR1    = 0x00180000ULL,
    TILE_FLAG_CURSOR2    = 0x00080000ULL,
    TILE_FLAG_CURSOR3    = 0x00100000ULL,
    TILE_FLAG_CURSOR     = 0x00180000ULL,

    TILE_FLAG_TUT_CURSOR = 0x00200000ULL,
    TILE_FLAG_TRAV_EXCL  = 0x00400000ULL,
    TILE_FLAG_EXCL_CTR   = 0x00800000ULL,
    TILE_FLAG_RAY_OOR    = 0x01000000ULL,
    TILE_FLAG_OOR        = 0x02000000ULL,
    TILE_FLAG_WATER      = 0x04000000ULL,
    TILE_FLAG_NEW_STAIR  = 0x08000000ULL,

    // Tentacle overlay flags: direction and type.
    TILE_FLAG_TENTACLE_NW  = 0x020000000ULL,
    TILE_FLAG_TENTACLE_NE  = 0x040000000ULL,
    TILE_FLAG_TENTACLE_SE  = 0x080000000ULL,
    TILE_FLAG_TENTACLE_SW  = 0x100000000ULL,
    TILE_FLAG_TENTACLE_KRAKEN = 0x0200000000ULL,
    TILE_FLAG_TENTACLE_ELDRITCH = 0x0400000000ULL,
    TILE_FLAG_TENTACLE_STARSPAWN = 0x0800000000ULL,
    TILE_FLAG_TENTACLE_VINE = 0x1000000000ULL,

#if TAG_MAJOR_VERSION == 34
    // Starspawn tentacle overlays. Obviated by the above.
    TILE_FLAG_STARSPAWN_NW = 0x02000000000ULL,
    TILE_FLAG_STARSPAWN_NE = 0x04000000000ULL,
    TILE_FLAG_STARSPAWN_SE = 0x08000000000ULL,
    TILE_FLAG_STARSPAWN_SW = 0x10000000000ULL,
#endif

    //// General

    // Should go up with RAY/RAY_OOR, but they need to be exclusive for those
    // flags and there's no room.
    TILE_FLAG_LANDING     = 0x20000000000ULL,

    // Mask for the tile index itself.
    TILE_FLAG_MASK       = 0x0000FFFFULL,
};

enum tile_inventory_flags
{
    TILEI_FLAG_SELECT  = 0x0100,
    TILEI_FLAG_TRIED   = 0x0200,
    TILEI_FLAG_EQUIP   = 0x0400,
    TILEI_FLAG_FLOOR   = 0x0800,
    TILEI_FLAG_CURSE   = 0x1000,
    TILEI_FLAG_CURSOR  = 0x2000,
    TILEI_FLAG_MELDED  = 0x4000,
    TILEI_FLAG_INVALID = 0x8000,
};

enum tile_player_flags
{
    TILEP_SHOW_EQUIP    = 0x1000,
};

enum tile_player_flag_cut
{
    TILEP_FLAG_HIDE,
    TILEP_FLAG_NORMAL,
    TILEP_FLAG_CUT_CENTAUR,
    TILEP_FLAG_CUT_NAGA,
};

// normal tile size in px
enum
{
    TILE_X = 32,
    TILE_Y = 32,
};

// Don't change this without also modifying the data save/load routines.
enum
{
    NUM_MAX_DOLLS = 10,
};

#ifdef WIZARD

enum wizard_option_type
{
    WIZ_NEVER,                         // protect player from accidental wiz
    WIZ_NO,                            // don't start character in wiz mode
    WIZ_YES,                           // start character in wiz mode
};

#endif

enum timed_effect_type
{
    TIMER_CORPSES,
    TIMER_HELL_EFFECTS,
    TIMER_STAT_RECOVERY,
    TIMER_CONTAM,
    TIMER_DETERIORATION,
    TIMER_GOD_EFFECTS,
#if TAG_MAJOR_VERSION == 34
    TIMER_SCREAM,
#endif
    TIMER_FOOD_ROT,
    TIMER_PRACTICE,
    TIMER_LABYRINTH,
    TIMER_ABYSS_SPEED,
    TIMER_JIYVA,
    TIMER_EVOLUTION,
#if TAG_MAJOR_VERSION == 34
    TIMER_BRIBE_TIMEOUT,
#endif
    NUM_TIMERS,
};

enum deck_rarity_type
{
    DECK_RARITY_RANDOM,
    DECK_RARITY_COMMON,
    DECK_RARITY_RARE,
    DECK_RARITY_LEGENDARY,
};

#endif // ENUM_H<|MERGE_RESOLUTION|>--- conflicted
+++ resolved
@@ -3486,7 +3486,6 @@
     MUT_FLAME_CLOUD_IMMUNITY,
 #endif
     MUT_FORLORN,
-<<<<<<< HEAD
     MUT_CONTEMPLATIVE,
     MUT_NO_DRINK,
     MUT_NO_READ,
@@ -3513,10 +3512,7 @@
     MUT_SLOW_REFLEXES,
     MUT_MAGICAL_VULNERABILITY,
     MUT_ANTI_WIZARDRY,
-
-=======
     MUT_PLACID_MAGIC,
->>>>>>> 0ee87428
     NUM_MUTATIONS,
 
     RANDOM_MUTATION,

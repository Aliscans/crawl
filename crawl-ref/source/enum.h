--- conflicted
+++ resolved
@@ -1714,12 +1714,9 @@
 
     DNGN_TRAP_SHADOW,
     DNGN_TRAP_SHADOW_DORMANT,
-<<<<<<< HEAD
+    DNGN_ALTAR_ECUMENICAL,
     DNGN_ENTER_OUBLIETTE,
     DNGN_EXIT_OUBLIETTE,
-=======
-    DNGN_ALTAR_ECUMENICAL,
->>>>>>> c7ba09c3
 #endif
     NUM_FEATURES
 };

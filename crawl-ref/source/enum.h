--- conflicted
+++ resolved
@@ -1735,14 +1735,11 @@
     DNGN_TRAP_SHADOW,
     DNGN_TRAP_SHADOW_DORMANT,
     DNGN_ALTAR_ECUMENICAL,
-<<<<<<< HEAD
     DNGN_ENTER_OUBLIETTE,
     DNGN_EXIT_OUBLIETTE,
-=======
     DNGN_ALTAR_PAKELLAS,
     DNGN_ALTAR_USKAYAW,
     DNGN_ALTAR_HEPLIAKLQANA,
->>>>>>> 3763c35f
 #endif
     NUM_FEATURES
 };

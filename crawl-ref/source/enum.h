/**
 * @file
 * @brief Global (ick) enums.
**/


#ifndef ENUM_H
#define ENUM_H

#include "tag-version.h"

enum lang_t
{
    LANG_EN = 0,
    LANG_PL,
    LANG_DE,
    LANG_FR,
    LANG_ES,
    LANG_EL,
    LANG_FI,
    // fake languages
    LANG_DWARVEN,
    LANG_JAGERKIN,
    LANG_KRAUT,
    LANG_CYRILLIC,
    LANG_WIDE,
};

enum ability_type
{
    ABIL_NON_ABILITY = -1,
    // Innate abilities and (Demonspawn) mutations.
    ABIL_SPIT_POISON = 1,
    ABIL_BREATHE_FIRE,
    ABIL_BREATHE_FROST,
    ABIL_BREATHE_POISON,
    ABIL_BREATHE_LIGHTNING,
    ABIL_BREATHE_POWER,
    ABIL_BREATHE_STICKY_FLAME,
    ABIL_BREATHE_STEAM,
    ABIL_BREATHE_MEPHITIC,
    ABIL_SPIT_ACID,
    ABIL_BLINK,

    // Others
    ABIL_DELAYED_FIREBALL,
    ABIL_END_TRANSFORMATION,

    // Species-specific abilities.
    // Demonspawn-only
    ABIL_HELLFIRE,
    // Tengu, Draconians
    ABIL_FLY,
    ABIL_FLY_II,
    ABIL_STOP_FLYING,
    // Mummies
    ABIL_MUMMY_RESTORATION,
    // Vampires
    ABIL_TRAN_BAT,
    ABIL_BOTTLE_BLOOD,
    // Deep Dwarves
    ABIL_RECHARGING,

    ABIL_MAX_INTRINSIC = ABIL_RECHARGING,

    // Evoking items.
    ABIL_EVOKE_BERSERK = 40,
    ABIL_MIN_EVOKE = ABIL_EVOKE_BERSERK,
    ABIL_EVOKE_TELEPORTATION,
    ABIL_EVOKE_BLINK,
    ABIL_EVOKE_TURN_INVISIBLE,
    ABIL_EVOKE_TURN_VISIBLE,
    ABIL_EVOKE_LEVITATE,
    ABIL_EVOKE_STOP_LEVITATING,
    ABIL_MAX_EVOKE = ABIL_EVOKE_STOP_LEVITATING,

    // Divine abilities
    // Zin
    ABIL_ZIN_SUSTENANCE = 50,
    ABIL_ZIN_RECITE,
    ABIL_ZIN_VITALISATION,
    ABIL_ZIN_IMPRISON,
    ABIL_ZIN_SANCTUARY,
    ABIL_ZIN_CURE_ALL_MUTATIONS,
    // TSO
    ABIL_TSO_DIVINE_SHIELD = 60,
    ABIL_TSO_CLEANSING_FLAME,
    ABIL_TSO_SUMMON_DIVINE_WARRIOR,
    // Kiku
    ABIL_KIKU_RECEIVE_CORPSES = 70,
    ABIL_KIKU_TORMENT,
    // Yredelemnul
    ABIL_YRED_INJURY_MIRROR = 80,
    ABIL_YRED_ANIMATE_REMAINS,
    ABIL_YRED_RECALL_UNDEAD_SLAVES,
    ABIL_YRED_ANIMATE_DEAD,
    ABIL_YRED_DRAIN_LIFE,
    ABIL_YRED_ENSLAVE_SOUL,
    ABIL_YRED_ANIMATE_REMAINS_OR_DEAD,
    // Xom, Vehumet = 90
    // Okawaru
    ABIL_OKAWARU_HEROISM = 100,
    ABIL_OKAWARU_FINESSE,
    // Makhleb
    ABIL_MAKHLEB_MINOR_DESTRUCTION = 110,
    ABIL_MAKHLEB_LESSER_SERVANT_OF_MAKHLEB,
    ABIL_MAKHLEB_MAJOR_DESTRUCTION,
    ABIL_MAKHLEB_GREATER_SERVANT_OF_MAKHLEB,
    // Sif Muna
    ABIL_SIF_MUNA_CHANNEL_ENERGY = 120,
    ABIL_SIF_MUNA_FORGET_SPELL,
    // Trog
    ABIL_TROG_BURN_SPELLBOOKS = 130,
    ABIL_TROG_BERSERK,
    ABIL_TROG_REGEN_MR,
    ABIL_TROG_BROTHERS_IN_ARMS,
    // Elyvilon
    ABIL_ELYVILON_LIFESAVING = 140,
    ABIL_ELYVILON_LESSER_HEALING_SELF,
    ABIL_ELYVILON_LESSER_HEALING_OTHERS,
    ABIL_ELYVILON_PURIFICATION,
    ABIL_ELYVILON_GREATER_HEALING_SELF,
    ABIL_ELYVILON_GREATER_HEALING_OTHERS,
    ABIL_ELYVILON_DIVINE_VIGOUR,
    // Lugonu
    ABIL_LUGONU_ABYSS_EXIT = 150,
    ABIL_LUGONU_BEND_SPACE,
    ABIL_LUGONU_BANISH,
    ABIL_LUGONU_CORRUPT,
    ABIL_LUGONU_ABYSS_ENTER,
    // Nemelex
    ABIL_NEMELEX_DRAW_ONE = 160,
    ABIL_NEMELEX_PEEK_TWO,
    ABIL_NEMELEX_TRIPLE_DRAW,
    ABIL_NEMELEX_DEAL_FOUR,
    ABIL_NEMELEX_STACK_FIVE,
    // Beogh
    ABIL_BEOGH_SMITING = 170,
    ABIL_BEOGH_RECALL_ORCISH_FOLLOWERS,
    // Jiyva
    ABIL_JIYVA_CALL_JELLY = 180,
    ABIL_JIYVA_JELLY_PARALYSE,
    ABIL_JIYVA_SLIMIFY,
    ABIL_JIYVA_CURE_BAD_MUTATION,
    // Fedhas
    ABIL_FEDHAS_SUNLIGHT = 190,
    ABIL_FEDHAS_RAIN,
    ABIL_FEDHAS_PLANT_RING,
    ABIL_FEDHAS_SPAWN_SPORES,
    ABIL_FEDHAS_EVOLUTION,
    // Cheibriados
    ABIL_CHEIBRIADOS_TIME_STEP = 201,
    ABIL_CHEIBRIADOS_TIME_BEND,
    ABIL_CHEIBRIADOS_SLOUCH,
    ABIL_CHEIBRIADOS_DISTORTION,
    // Ashenzari
    ABIL_ASHENZARI_SCRYING = 210,
    ABIL_ASHENZARI_TRANSFER_KNOWLEDGE,
    ABIL_ASHENZARI_END_TRANSFER,

    // General divine (pseudo) abilities.
    ABIL_RENOUNCE_RELIGION,

    // Zot Defence abilities
    ABIL_MAKE_FUNGUS = 230,
    ABIL_MIN_ZOTDEF = ABIL_MAKE_FUNGUS,
    ABIL_MAKE_PLANT,
    ABIL_MAKE_OKLOB_SAPLING,
    ABIL_MAKE_DART_TRAP,
    ABIL_MAKE_ICE_STATUE,
    ABIL_MAKE_OCS,
    ABIL_MAKE_SILVER_STATUE,
    ABIL_MAKE_CURSE_SKULL,
    ABIL_MAKE_TELEPORT,
    ABIL_MAKE_ARROW_TRAP,
    ABIL_MAKE_BOLT_TRAP,
    ABIL_MAKE_SPEAR_TRAP,
    ABIL_MAKE_NEEDLE_TRAP,
    ABIL_MAKE_NET_TRAP,
    ABIL_MAKE_TELEPORT_TRAP,
    ABIL_MAKE_ALARM_TRAP,
    ABIL_MAKE_BLADE_TRAP,
    ABIL_MAKE_OKLOB_CIRCLE,
    ABIL_MAKE_ACQUIRE_GOLD,
    ABIL_MAKE_ACQUIREMENT,
    ABIL_MAKE_WATER,
    ABIL_MAKE_LIGHTNING_SPIRE,
    ABIL_MAKE_BAZAAR,
    ABIL_MAKE_ALTAR,
    ABIL_MAKE_GRENADES,
    ABIL_MAKE_SAGE,
    ABIL_MAKE_OKLOB_PLANT,
    ABIL_MAKE_BURNING_BUSH,
    ABIL_REMOVE_CURSE,
    ABIL_MAX_ZOTDEF = ABIL_REMOVE_CURSE,
    NUM_ABILITIES
};

enum activity_interrupt_type
{
    AI_FORCE_INTERRUPT = 0,         // Forcibly kills any activity that can be
                                    // interrupted.
    AI_KEYPRESS,
    AI_FULL_HP,                     // Player is fully healed
    AI_FULL_MP,                     // Player has recovered all mp
    AI_STATUE,                      // Bad statue has come into view
    AI_HUNGRY,                      // Hunger increased
    AI_MESSAGE,                     // Message was displayed
    AI_HP_LOSS,
    AI_BURDEN_CHANGE,
    AI_STAT_CHANGE,
    AI_SEE_MONSTER,
    AI_MONSTER_ATTACKS,
    AI_TELEPORT,
    AI_HIT_MONSTER,                 // Player hit monster (invis or
                                    // mimic) during travel/explore.
    AI_SENSE_MONSTER,

    // Always the last.
    NUM_AINTERRUPTS
};

enum actor_type
{
    ACT_NONE = -1,
    ACT_PLAYER,
    ACT_MONSTER,
};

enum attribute_type
{
    ATTR_DIVINE_LIGHTNING_PROTECTION,
    ATTR_DIVINE_REGENERATION,
    ATTR_DIVINE_DEATH_CHANNEL,
    ATTR_CARD_COUNTDOWN,
    ATTR_BANISHMENT_IMMUNITY,   // banishment immunity until
    ATTR_DELAYED_FIREBALL,      // bwr: reserve fireballs
    ATTR_HELD,                  // caught in a net
    ATTR_ABYSS_ENTOURAGE,       // maximum number of hostile monsters in
                                // sight of the player while in the Abyss.
    ATTR_DIVINE_VIGOUR,         // strength of Ely's Divine Vigour
    ATTR_DIVINE_STAMINA,        // strength of Zin's Divine Stamina
    ATTR_DIVINE_SHIELD,         // strength of TSO's Divine Shield
    ATTR_WEAPON_SWAP_INTERRUPTED,
    ATTR_GOLD_FOUND,
    ATTR_PURCHASES,            // Gold amount spent at shops.
    ATTR_DONATIONS,            // Gold amount donated to Zin.
    ATTR_MISC_SPENDING,        // Spending for things like ziggurats.
    ATTR_RND_LVL_BOOKS,        // Bitfield of level-type randart spellbooks
                               // player has seen.
    ATTR_NOISES,               // A noisy artefact is equipped.
    ATTR_SHADOWS,              // Lantern of shadows effect.
#if TAG_MAJOR_VERSION == 34
    ATTR_FRUIT_FOUND,          // Mask of fruit types found.
#endif
    ATTR_LEV_UNCANCELLABLE,    // Potion or spell of levitation is in effect.
    ATTR_INVIS_UNCANCELLABLE,  // Potion/spell/wand of invis is in effect.
    ATTR_PERM_LEVITATION,      // Tengu flight or boots of lev are on.
    ATTR_SEEN_INVIS_TURN,      // Last turn you saw something invisible.
    ATTR_SEEN_INVIS_SEED,      // Random seed for invis monster positions.
    ATTR_APPENDAGE,            // eq slot of Beastly Appendage
    ATTR_TITHE_BASE,           // Remainder of untithed gold.
    ATTR_EVOL_XP,              // XP gained since last evolved mutation
    ATTR_LIFE_GAINED,          // XL when a felid gained a life.
    NUM_ATTRIBUTES
};

enum transformation_type
{
    TRAN_NONE,
    TRAN_SPIDER,
    TRAN_BLADE_HANDS,
    TRAN_STATUE,
    TRAN_ICE_BEAST,
    TRAN_DRAGON,
    TRAN_LICH,
    TRAN_BAT,
    TRAN_PIG,
    TRAN_APPENDAGE,
    // no NUM_TRANSFORMS due to too many switch statements
    LAST_FORM = TRAN_APPENDAGE
};

enum beam_type                  // beam[].flavour
{
    BEAM_NONE,

    BEAM_MISSILE,
    BEAM_MMISSILE,                //    and similarly irresistible things
    BEAM_FIRE,
    BEAM_COLD,
    BEAM_MAGIC,
    BEAM_ELECTRICITY,
    BEAM_POISON,
    BEAM_NEG,
    BEAM_ACID,
    BEAM_MIASMA,
    BEAM_WATER,

    BEAM_SPORE,
    BEAM_POISON_ARROW,
    BEAM_HELLFIRE,
    BEAM_NAPALM,
    BEAM_STEAM,
    BEAM_ENERGY,
    BEAM_HOLY,
    BEAM_FRAG,
    BEAM_LAVA,
    BEAM_ICE,
    BEAM_NUKE,
    BEAM_LIGHT,
    BEAM_RANDOM,                  // currently translates into FIRE..ACID
    BEAM_CHAOS,

    // Enchantments
    BEAM_SLOW,
    BEAM_FIRST_ENCHANTMENT = BEAM_SLOW,
    BEAM_HASTE,
    BEAM_MIGHT,
    BEAM_HEALING,
    BEAM_PARALYSIS,
    BEAM_CONFUSION,
    BEAM_INVISIBILITY,
    BEAM_DIGGING,
    BEAM_TELEPORT,
    BEAM_POLYMORPH,
    BEAM_ENSLAVE,
    BEAM_BANISH,
    BEAM_DEGENERATE,
    BEAM_ENSLAVE_SOUL,
    BEAM_PAIN,
    BEAM_DISPEL_UNDEAD,
    BEAM_DISINTEGRATION,
    BEAM_BLINK,
    BEAM_BLINK_CLOSE,
    BEAM_PETRIFY,
    BEAM_CORONA,
    BEAM_PORKALATOR,
    BEAM_HIBERNATION,
    BEAM_BERSERK,
    BEAM_SLEEP,
    BEAM_INNER_FLAME,
    BEAM_LAST_ENCHANTMENT = BEAM_INNER_FLAME,

    // new beams for evaporate
    BEAM_POTION_MEPHITIC,
    BEAM_POTION_POISON,
    BEAM_POTION_MIASMA,
    BEAM_POTION_STEAM,
    BEAM_POTION_FIRE,
    BEAM_POTION_COLD,
    BEAM_POTION_BLACK_SMOKE,
    BEAM_POTION_GREY_SMOKE,
    BEAM_POTION_MUTAGENIC,
    BEAM_POTION_BLUE_SMOKE,
    BEAM_POTION_PURPLE_SMOKE,
    BEAM_POTION_RAIN,
    BEAM_GLOOM,
    BEAM_INK,
    BEAM_HOLY_FLAME,
    BEAM_HOLY_LIGHT,
    BEAM_POTION_RANDOM,
    BEAM_AIR,
    BEAM_PETRIFYING_CLOUD,
    BEAM_BOLT_OF_ZIN,
    BEAM_ENSNARE,
    BEAM_LAST_REAL = BEAM_ENSNARE,

    // For getting the visual effect of a beam.
    BEAM_VISUAL,

    BEAM_TORMENT_DAMAGE,          // Pseudo-beam for damage flavour.
    BEAM_FIRST_PSEUDO = BEAM_TORMENT_DAMAGE,
    BEAM_DEVOUR_FOOD,             // Pseudo-beam for harpies' devouring food.

    NUM_BEAMS
};

enum book_type
{
    BOOK_MINOR_MAGIC,
    BOOK_CONJURATIONS,
    BOOK_FLAMES,
    BOOK_FROST,
    BOOK_SUMMONINGS,
    BOOK_FIRE,
    BOOK_ICE,
    BOOK_SPATIAL_TRANSLOCATIONS,
    BOOK_ENCHANTMENTS,
    BOOK_YOUNG_POISONERS,
    BOOK_TEMPESTS,
    BOOK_DEATH,
    BOOK_HINDERANCE,
    BOOK_CHANGES,
    BOOK_TRANSFIGURATIONS,
    BOOK_WAR_CHANTS,
    BOOK_CLOUDS,
    BOOK_NECROMANCY,
    BOOK_CALLINGS,
    BOOK_MALEDICT,
    BOOK_AIR,
    BOOK_SKY,
    BOOK_WARP,
    BOOK_ENVENOMATIONS,
    BOOK_UNLIFE,
    BOOK_CONTROL,
    BOOK_MUTATIONS,
    BOOK_GEOMANCY,
    BOOK_EARTH,
    BOOK_WIZARDRY,
    BOOK_POWER,
    BOOK_CANTRIPS,
    BOOK_PARTY_TRICKS,
#if TAG_MAJOR_VERSION == 34
    BOOK_STALKING,
#endif
    BOOK_DEBILITATION,
    BOOK_DRAGON,
    BOOK_BURGLARY,
    BOOK_DREAMS,
    BOOK_ALCHEMY,
    BOOK_BEASTS,
    MAX_NORMAL_BOOK = BOOK_BEASTS,

    MIN_GOD_ONLY_BOOK,
    BOOK_ANNIHILATIONS = MIN_GOD_ONLY_BOOK,
    BOOK_GRAND_GRIMOIRE,
    BOOK_NECRONOMICON,
    MAX_GOD_ONLY_BOOK = BOOK_NECRONOMICON,

    MAX_FIXED_BOOK = MAX_GOD_ONLY_BOOK,

    BOOK_RANDART_LEVEL,
    BOOK_RANDART_THEME,

    BOOK_MANUAL,
    BOOK_DESTRUCTION,
    NUM_BOOKS
};

#define NUM_NORMAL_BOOKS     (MAX_NORMAL_BOOK + 1)
#define NUM_FIXED_BOOKS      (MAX_FIXED_BOOK + 1)

enum branch_type                // you.where_are_you
{
    BRANCH_MAIN_DUNGEON,
    BRANCH_ECUMENICAL_TEMPLE,
    BRANCH_FIRST_NON_DUNGEON = BRANCH_ECUMENICAL_TEMPLE,
    BRANCH_ORCISH_MINES,
    BRANCH_ELVEN_HALLS,
    BRANCH_DWARVEN_HALL,
    BRANCH_LAIR,
    BRANCH_SWAMP,
    BRANCH_SHOALS,
    BRANCH_SNAKE_PIT,
    BRANCH_SPIDER_NEST,
    BRANCH_SLIME_PITS,
    BRANCH_VAULTS,
    BRANCH_HALL_OF_BLADES,
    BRANCH_CRYPT,
    BRANCH_TOMB,
    BRANCH_VESTIBULE_OF_HELL,
    BRANCH_DIS,
    BRANCH_GEHENNA,
    BRANCH_COCYTUS,
    BRANCH_TARTARUS,
      BRANCH_FIRST_HELL = BRANCH_DIS,
      BRANCH_LAST_HELL = BRANCH_TARTARUS,
    BRANCH_HALL_OF_ZOT,
    BRANCH_FOREST,
    BRANCH_ABYSS,
    BRANCH_PANDEMONIUM,
    BRANCH_ZIGGURAT,
    BRANCH_LABYRINTH,
    BRANCH_BAZAAR,
    BRANCH_TROVE,
    BRANCH_SEWER,
    BRANCH_OSSUARY,
    BRANCH_BAILEY,
    BRANCH_ICE_CAVE,
    BRANCH_VOLCANO,
    BRANCH_WIZLAB,
    NUM_BRANCHES
};

enum burden_state_type          // you.burden_state
{   // these values increase hunger and divide stealth
    BS_UNENCUMBERED = 0,
    BS_ENCUMBERED   = 2,
    BS_OVERLOADED   = 5,
};

enum caction_type    // Primary categorization of counted actions.
{                    // A subtype will also be given in each case:
    CACT_MELEE,      // weapon_type
    CACT_FIRE,       // weapon_type
    CACT_THROW,      // missile_type
    CACT_CAST,       // spell_type
    CACT_INVOKE,     // ability_type
    CACT_ABIL,       // ability_type
    CACT_EVOKE,      // evoc_type
    CACT_USE,        // object_class_type
    NUM_CACTIONS,
};

enum canned_message_type
{
    MSG_SOMETHING_APPEARS,
    MSG_NOTHING_HAPPENS,
    MSG_YOU_UNAFFECTED,
    MSG_YOU_RESIST,
    MSG_YOU_PARTIALLY_RESIST,
    MSG_TOO_BERSERK,
    MSG_PRESENT_FORM,
    MSG_NOTHING_CARRIED,
    MSG_CANNOT_DO_YET,
    MSG_OK,
    MSG_UNTHINKING_ACT,
    MSG_NOTHING_THERE,
    MSG_NOTHING_CLOSE_ENOUGH,
    MSG_NO_ENERGY,
    MSG_SPELL_FIZZLES,
    MSG_HUH,
    MSG_EMPTY_HANDED_ALREADY,
    MSG_EMPTY_HANDED_NOW,
    MSG_YOU_BLINK,
    MSG_STRANGE_STASIS,
    MSG_NO_SPELLS,
    MSG_MANA_INCREASE,
    MSG_MANA_DECREASE,
    MSG_DISORIENTED,
    MSG_TOO_HUNGRY,
    MSG_DETECT_NOTHING,
    MSG_CALL_DEAD,
    MSG_ANIMATE_REMAINS,
    MSG_DECK_EXHAUSTED,
    MSG_EVOCATION_SUPPRESSED,
};

enum char_set_type
{
    CSET_DEFAULT,
    CSET_ASCII,         // flat 7-bit ASCII
    CSET_IBM,           // 8-bit ANSI/Code Page 437
    CSET_DEC,           // 8-bit DEC, 0xE0-0xFF shifted for line drawing chars
    CSET_OLD_UNICODE,
    NUM_CSET
};

enum cleansing_flame_source_type
{
    CLEANSING_FLAME_GENERIC    = -1,
    CLEANSING_FLAME_SPELL      = -2, // SPELL_FLAME_OF_CLEANSING
    CLEANSING_FLAME_INVOCATION = -3, // ABIL_TSO_CLEANSING_FLAME
    CLEANSING_FLAME_TSO        = -4, // TSO effect
};

enum cloud_type
{
    CLOUD_NONE,
    CLOUD_FIRE,
    CLOUD_MEPHITIC,
    CLOUD_COLD,
    CLOUD_POISON,
    CLOUD_BLACK_SMOKE,
    CLOUD_GREY_SMOKE,
    CLOUD_BLUE_SMOKE,
    CLOUD_PURPLE_SMOKE,
    CLOUD_TLOC_ENERGY,
    CLOUD_FOREST_FIRE,
    CLOUD_STEAM,
    CLOUD_GLOOM,
    CLOUD_INK,
    CLOUD_PETRIFY,
    CLOUD_HOLY_FLAMES,
    CLOUD_MIASMA,
    CLOUD_MIST,
    CLOUD_CHAOS,
    CLOUD_RAIN,
    CLOUD_MUTAGENIC,
    CLOUD_MAGIC_TRAIL,
    CLOUD_TORNADO,
    CLOUD_DUST_TRAIL,
    NUM_CLOUD_TYPES,

    CLOUD_OPAQUE_FIRST = CLOUD_BLACK_SMOKE,
    CLOUD_OPAQUE_LAST  = CLOUD_HOLY_FLAMES,

    CLOUD_RANDOM = 98,
    CLOUD_DEBUGGING,
};

enum command_type
{
    CMD_NO_CMD = 2000,
    CMD_NO_CMD_DEFAULT, // hack to allow assignment of keys to CMD_NO_CMD
    CMD_MOVE_NOWHERE,
    CMD_MOVE_LEFT,
    CMD_MOVE_DOWN,
    CMD_MOVE_UP,
    CMD_MOVE_RIGHT,
    CMD_MOVE_UP_LEFT,
    CMD_MOVE_DOWN_LEFT,
    CMD_MOVE_UP_RIGHT,
    CMD_MOVE_DOWN_RIGHT,
    CMD_RUN_LEFT,
    CMD_RUN_DOWN,
    CMD_RUN_UP,
    CMD_RUN_RIGHT,
    CMD_RUN_UP_LEFT,
    CMD_RUN_DOWN_LEFT,
    CMD_RUN_UP_RIGHT,
    CMD_RUN_DOWN_RIGHT,
    CMD_OPEN_DOOR_LEFT,
    CMD_OPEN_DOOR_DOWN,
    CMD_OPEN_DOOR_UP,
    CMD_OPEN_DOOR_RIGHT,
    CMD_OPEN_DOOR_UP_LEFT,
    CMD_OPEN_DOOR_DOWN_LEFT,
    CMD_OPEN_DOOR_UP_RIGHT,
    CMD_OPEN_DOOR_DOWN_RIGHT,
    CMD_OPEN_DOOR,
    CMD_CLOSE_DOOR,
    CMD_REST,
    CMD_GO_UPSTAIRS,
    CMD_GO_DOWNSTAIRS,
    CMD_TOGGLE_AUTOPICKUP,
    CMD_TOGGLE_FRIENDLY_PICKUP,
    CMD_TOGGLE_VIEWPORT_MONSTER_HP,
    CMD_PICKUP,
    CMD_PICKUP_QUANTITY,
    CMD_DROP,
    CMD_DROP_LAST,
    CMD_BUTCHER,
    CMD_INSPECT_FLOOR,
    CMD_SHOW_TERRAIN,
    CMD_FULL_VIEW,
    CMD_EXAMINE_OBJECT,
    CMD_EVOKE,
    CMD_EVOKE_WIELDED,
    CMD_WIELD_WEAPON,
    CMD_WEAPON_SWAP,
    CMD_FIRE,
    CMD_QUIVER_ITEM,
    CMD_THROW_ITEM_NO_QUIVER,
    CMD_WEAR_ARMOUR,
    CMD_REMOVE_ARMOUR,
    CMD_WEAR_JEWELLERY,
    CMD_REMOVE_JEWELLERY,
    CMD_CYCLE_QUIVER_FORWARD,
    CMD_CYCLE_QUIVER_BACKWARD,
    CMD_LIST_WEAPONS,
    CMD_LIST_ARMOUR,
    CMD_LIST_JEWELLERY,
    CMD_LIST_EQUIPMENT,
    CMD_LIST_GOLD,
    CMD_ZAP_WAND,
    CMD_CAST_SPELL,
    CMD_FORCE_CAST_SPELL,
    CMD_MEMORISE_SPELL,
    CMD_USE_ABILITY,
    CMD_PRAY,
    CMD_EAT,
    CMD_QUAFF,
    CMD_READ,
    CMD_LOOK_AROUND,
    CMD_SEARCH,
    CMD_SHOUT,
    CMD_DISARM_TRAP,
    CMD_CHARACTER_DUMP,
    CMD_DISPLAY_COMMANDS,
    CMD_DISPLAY_INVENTORY,
    CMD_DISPLAY_KNOWN_OBJECTS,
    CMD_DISPLAY_MUTATIONS,
    CMD_DISPLAY_SKILLS,
    CMD_DISPLAY_MAP,
    CMD_DISPLAY_OVERMAP,
    CMD_DISPLAY_RELIGION,
    CMD_DISPLAY_RUNES,
    CMD_DISPLAY_CHARACTER_STATUS,
    CMD_DISPLAY_SPELLS,
    CMD_EXPERIENCE_CHECK,
    CMD_ADJUST_INVENTORY,
    CMD_REPLAY_MESSAGES,
    CMD_REDRAW_SCREEN,
    CMD_MACRO_ADD,
    CMD_SAVE_GAME,
    CMD_SAVE_GAME_NOW,
    CMD_SUSPEND_GAME,
    CMD_QUIT,
    CMD_WIZARD,
    CMD_DESTROY_ITEM,

    CMD_FORGET_STASH,
    CMD_SEARCH_STASHES,
    CMD_EXPLORE,
    CMD_INTERLEVEL_TRAVEL,
    CMD_FIX_WAYPOINT,

    CMD_CLEAR_MAP,
    CMD_INSCRIBE_ITEM,
    CMD_MAKE_NOTE,
    CMD_RESISTS_SCREEN,

    CMD_READ_MESSAGES,

    CMD_MOUSE_MOVE,
    CMD_MOUSE_CLICK,

    CMD_ANNOTATE_LEVEL,

#ifdef CLUA_BINDINGS
    CMD_AUTOFIGHT,
    CMD_AUTOFIGHT_NOMOVE,
#endif

#ifdef USE_TILE
    CMD_EDIT_PLAYER_TILE,
    CMD_MIN_TILE = CMD_EDIT_PLAYER_TILE,
    CMD_MAX_TILE = CMD_EDIT_PLAYER_TILE,
#endif

    // Repeat previous command
    CMD_PREV_CMD_AGAIN,

    // Repeat next command a given number of times
    CMD_REPEAT_CMD,

    CMD_MAX_NORMAL = CMD_REPEAT_CMD,

    // overmap commands
    CMD_MAP_CLEAR_MAP,
    CMD_MIN_OVERMAP = CMD_MAP_CLEAR_MAP,
    CMD_MAP_ADD_WAYPOINT,
    CMD_MAP_EXCLUDE_AREA,
    CMD_MAP_CLEAR_EXCLUDES,
    CMD_MAP_EXCLUDE_RADIUS,

    CMD_MAP_MOVE_LEFT,
    CMD_MAP_MOVE_DOWN,
    CMD_MAP_MOVE_UP,
    CMD_MAP_MOVE_RIGHT,
    CMD_MAP_MOVE_UP_LEFT,
    CMD_MAP_MOVE_DOWN_LEFT,
    CMD_MAP_MOVE_UP_RIGHT,
    CMD_MAP_MOVE_DOWN_RIGHT,

    CMD_MAP_JUMP_LEFT,
    CMD_MAP_JUMP_DOWN,
    CMD_MAP_JUMP_UP,
    CMD_MAP_JUMP_RIGHT,
    CMD_MAP_JUMP_UP_LEFT,
    CMD_MAP_JUMP_DOWN_LEFT,
    CMD_MAP_JUMP_UP_RIGHT,
    CMD_MAP_JUMP_DOWN_RIGHT,

    CMD_MAP_NEXT_LEVEL,
    CMD_MAP_PREV_LEVEL,
    CMD_MAP_GOTO_LEVEL,

    CMD_MAP_SCROLL_DOWN,
    CMD_MAP_SCROLL_UP,

    CMD_MAP_FIND_UPSTAIR,
    CMD_MAP_FIND_DOWNSTAIR,
    CMD_MAP_FIND_YOU,
    CMD_MAP_FIND_PORTAL,
    CMD_MAP_FIND_TRAP,
    CMD_MAP_FIND_ALTAR,
    CMD_MAP_FIND_EXCLUDED,
    CMD_MAP_FIND_F,
    CMD_MAP_FIND_WAYPOINT,
    CMD_MAP_FIND_STASH,
    CMD_MAP_FIND_STASH_REVERSE,

    CMD_MAP_GOTO_TARGET,
    CMD_MAP_ANNOTATE_LEVEL,

    CMD_MAP_WIZARD_TELEPORT,

    CMD_MAP_HELP,
    CMD_MAP_FORGET,

    CMD_MAP_EXIT_MAP,

    CMD_MAX_OVERMAP = CMD_MAP_EXIT_MAP,

    // targetting commands
    CMD_TARGET_DOWN_LEFT,
    CMD_MIN_TARGET = CMD_TARGET_DOWN_LEFT,
    CMD_TARGET_DOWN,
    CMD_TARGET_DOWN_RIGHT,
    CMD_TARGET_LEFT,
    CMD_TARGET_RIGHT,
    CMD_TARGET_UP_LEFT,
    CMD_TARGET_UP,
    CMD_TARGET_UP_RIGHT,

    CMD_TARGET_DIR_DOWN_LEFT,
    CMD_TARGET_DIR_DOWN,
    CMD_TARGET_DIR_DOWN_RIGHT,
    CMD_TARGET_DIR_LEFT,
    CMD_TARGET_DIR_RIGHT,
    CMD_TARGET_DIR_UP_LEFT,
    CMD_TARGET_DIR_UP,
    CMD_TARGET_DIR_UP_RIGHT,

    CMD_TARGET_DESCRIBE,
    CMD_TARGET_CYCLE_TARGET_MODE,
    CMD_TARGET_PREV_TARGET,
    CMD_TARGET_MAYBE_PREV_TARGET,
    CMD_TARGET_SELECT,
    CMD_TARGET_SELECT_ENDPOINT,
    CMD_TARGET_SELECT_FORCE,
    CMD_TARGET_SELECT_FORCE_ENDPOINT,
    CMD_TARGET_GET,
    CMD_TARGET_OBJ_CYCLE_BACK,
    CMD_TARGET_OBJ_CYCLE_FORWARD,
    CMD_TARGET_CYCLE_FORWARD,
    CMD_TARGET_CYCLE_BACK,
    CMD_TARGET_CYCLE_BEAM,
    CMD_TARGET_CYCLE_MLIST = CMD_NO_CMD + 1000, // for indices a-z in the monster list
    CMD_TARGET_CYCLE_MLIST_END = CMD_NO_CMD + 1025,
    CMD_TARGET_TOGGLE_MLIST,
    CMD_TARGET_TOGGLE_BEAM,
    CMD_TARGET_CANCEL,
    CMD_TARGET_SHOW_PROMPT,
    CMD_TARGET_OLD_SPACE,
    CMD_TARGET_EXCLUDE,
    CMD_TARGET_FIND_TRAP,
    CMD_TARGET_FIND_PORTAL,
    CMD_TARGET_FIND_ALTAR,
    CMD_TARGET_FIND_UPSTAIR,
    CMD_TARGET_FIND_DOWNSTAIR,
    CMD_TARGET_FIND_YOU,
    CMD_TARGET_WIZARD_MAKE_FRIENDLY,
    CMD_TARGET_WIZARD_BLESS_MONSTER,
    CMD_TARGET_WIZARD_MAKE_SHOUT,
    CMD_TARGET_WIZARD_GIVE_ITEM,
    CMD_TARGET_WIZARD_MOVE,
    CMD_TARGET_WIZARD_PATHFIND,
    CMD_TARGET_WIZARD_GAIN_LEVEL,
    CMD_TARGET_WIZARD_MISCAST,
    CMD_TARGET_WIZARD_MAKE_SUMMONED,
    CMD_TARGET_WIZARD_POLYMORPH,
    CMD_TARGET_WIZARD_DEBUG_MONSTER,
    CMD_TARGET_WIZARD_HEAL_MONSTER,
    CMD_TARGET_WIZARD_HURT_MONSTER,
    CMD_TARGET_WIZARD_DEBUG_PORTAL,
    CMD_TARGET_WIZARD_KILL_MONSTER,
    CMD_TARGET_WIZARD_BANISH_MONSTER,
    CMD_TARGET_MOUSE_MOVE,
    CMD_TARGET_MOUSE_SELECT,
    CMD_TARGET_HELP,
    CMD_MAX_TARGET = CMD_TARGET_HELP,

#ifdef USE_TILE
    // Tile doll editing screen
    CMD_DOLL_RANDOMIZE,
    CMD_MIN_DOLL = CMD_DOLL_RANDOMIZE,
    CMD_DOLL_SELECT_NEXT_DOLL,
    CMD_DOLL_SELECT_PREV_DOLL,
    CMD_DOLL_SELECT_NEXT_PART,
    CMD_DOLL_SELECT_PREV_PART,
    CMD_DOLL_CHANGE_PART_NEXT,
    CMD_DOLL_CHANGE_PART_PREV,
    CMD_DOLL_CONFIRM_CHOICE,
    CMD_DOLL_COPY,
    CMD_DOLL_PASTE,
    CMD_DOLL_TAKE_OFF,
    CMD_DOLL_TAKE_OFF_ALL,
    CMD_DOLL_TOGGLE_EQUIP,
    CMD_DOLL_TOGGLE_EQUIP_ALL,
    CMD_DOLL_JOB_DEFAULT,
    CMD_DOLL_CHANGE_MODE,
    CMD_DOLL_SAVE,
    CMD_DOLL_QUIT,
    CMD_MAX_DOLL = CMD_DOLL_QUIT,
#endif

    // Disable/enable -more- prompts.
    CMD_DISABLE_MORE,
    CMD_MIN_SYNTHETIC = CMD_DISABLE_MORE,
    CMD_ENABLE_MORE,
    CMD_UNWIELD_WEAPON,

    // [ds] Silently ignored, requests another round of input.
    CMD_NEXT_CMD,

    // Must always be last
    CMD_MAX_CMD
};

enum conduct_type
{
    DID_NOTHING,
    DID_NECROMANCY,                       // vamp/drain/pain/reap, Zong/Curses
    DID_HOLY,                             // holy wrath, holy word scrolls
    DID_UNHOLY,                           // demon weapons, demon spells
    DID_ATTACK_HOLY,
    DID_ATTACK_NEUTRAL,
    DID_ATTACK_FRIEND,
    DID_FRIEND_DIED,
    DID_UNCHIVALRIC_ATTACK,
    DID_POISON,
    DID_KILL_LIVING,
    DID_KILL_UNDEAD,
    DID_KILL_DEMON,
    DID_KILL_NATURAL_UNHOLY,              // TSO
    DID_KILL_NATURAL_EVIL,                // TSO
    DID_KILL_UNCLEAN,                     // Zin
    DID_KILL_CHAOTIC,                     // Zin
    DID_KILL_WIZARD,                      // Trog
    DID_KILL_PRIEST,                      // Beogh
    DID_KILL_HOLY,
    DID_KILL_FAST,                        // Cheibriados
    DID_LIVING_KILLED_BY_UNDEAD_SLAVE,
    DID_LIVING_KILLED_BY_SERVANT,
    DID_UNDEAD_KILLED_BY_UNDEAD_SLAVE,
    DID_UNDEAD_KILLED_BY_SERVANT,
    DID_DEMON_KILLED_BY_UNDEAD_SLAVE,
    DID_DEMON_KILLED_BY_SERVANT,
    DID_NATURAL_UNHOLY_KILLED_BY_SERVANT, // TSO
    DID_NATURAL_EVIL_KILLED_BY_SERVANT,   // TSO
    DID_HOLY_KILLED_BY_UNDEAD_SLAVE,
    DID_HOLY_KILLED_BY_SERVANT,
    DID_BANISH,
    DID_SPELL_MEMORISE,
    DID_SPELL_CASTING,
    DID_SPELL_PRACTISE,
    DID_CARDS,
    DID_DRINK_BLOOD,
    DID_CANNIBALISM,
    DID_EAT_SOULED_BEING,                 // Zin
    DID_DELIBERATE_MUTATING,              // Zin
    DID_CAUSE_GLOWING,                    // Zin
    DID_UNCLEAN,                          // Zin (used unclean weapon/magic)
    DID_CHAOS,                            // Zin (used chaotic weapon/magic)
    DID_DESECRATE_ORCISH_REMAINS,         // Beogh
    DID_DESTROY_ORCISH_IDOL,              // Beogh
    DID_KILL_SLIME,                       // Jiyva
    DID_KILL_PLANT,                       // Fedhas
    DID_PLANT_KILLED_BY_SERVANT,          // Fedhas
    DID_HASTY,                            // Cheibriados
    DID_CORPSE_VIOLATION,                 // Fedhas (Necromancy involving
                                          // corpses/chunks).
    DID_SOULED_FRIEND_DIED,               // Zin
    DID_UNCLEAN_KILLED_BY_SERVANT,        // Zin
    DID_CHAOTIC_KILLED_BY_SERVANT,        // Zin
    DID_ATTACK_IN_SANCTUARY,              // Zin
    DID_KILL_ARTIFICIAL,                  // Yredelemnul
    DID_ARTIFICIAL_KILLED_BY_UNDEAD_SLAVE,// Yredelemnul
    DID_ARTIFICIAL_KILLED_BY_SERVANT,     // Yredelemnul
    DID_DESTROY_SPELLBOOK,                // Sif Muna
    DID_EXPLORATION,                      // Ashenzari, wrath timers
    DID_DESECRATE_HOLY_REMAINS,           // Zin/Ely/TSO
    DID_SEE_MONSTER,                      // TSO

    NUM_CONDUCTS
};

enum confirm_butcher_type
{
    CONFIRM_NEVER,
    CONFIRM_ALWAYS,
    CONFIRM_AUTO,
};

enum confirm_prompt_type
{
    CONFIRM_CANCEL,             // automatically answer 'no', i.e. disallow
    CONFIRM_PROMPT,             // prompt
    CONFIRM_NONE,               // automatically answer 'yes'
};

enum confirm_level_type
{
    CONFIRM_NONE_EASY,
    CONFIRM_SAFE_EASY,
    CONFIRM_ALL_EASY,
};

enum chunk_drop_type
{
    ADC_NEVER,
    ADC_ROTTEN,
    ADC_YES,
};

// When adding new delays, update their names in delay.cc, or bad things will
// happen.
enum delay_type
{
    DELAY_NOT_DELAYED,
    DELAY_EAT,
    DELAY_FEED_VAMPIRE,
    DELAY_ARMOUR_ON,
    DELAY_ARMOUR_OFF,
    DELAY_JEWELLERY_ON,
    DELAY_MEMORISE,
    DELAY_BUTCHER,
    DELAY_BOTTLE_BLOOD,
    DELAY_WEAPON_SWAP,
    DELAY_PASSWALL,
    DELAY_DROP_ITEM,
    DELAY_MULTIDROP,
    DELAY_ASCENDING_STAIRS,
    DELAY_DESCENDING_STAIRS,
    DELAY_RECITE,  // Zin's Recite invocation

    // [dshaligram] Shift-running, resting, travel and macros are now
    // also handled as delays.
    DELAY_RUN,
    DELAY_REST,
    DELAY_TRAVEL,

    DELAY_MACRO,

    // In a macro delay, a stacked delay to tell Crawl to read and act on
    // one input command.
    DELAY_MACRO_PROCESS_KEY,

    DELAY_INTERRUPTIBLE,                // simple interruptible delay
    DELAY_UNINTERRUPTIBLE,              // simple uninterruptible delay

    NUM_DELAYS
};

enum description_level_type
{
    DESC_THE,
    DESC_A,
    DESC_YOUR,
    DESC_PLAIN,
    DESC_ITS,
    DESC_INVENTORY_EQUIP,
    DESC_INVENTORY,

    // Partial item names.
    DESC_BASENAME,                     // Base name of item subtype
    DESC_QUALNAME,                     // Name without articles, quantities,
                                       // enchantments.
    DESC_DBNAME,                       // Name with which to look up item
                                       // description in the db.

    DESC_NONE
};

enum evoc_type
{
    EVOC_WAND,
    EVOC_ROD,
    EVOC_DECK,
    EVOC_MISC,
};

enum game_direction_type
{
    GDT_GAME_START = 0,
    GDT_DESCENDING,
    GDT_ASCENDING,
};

enum game_type
{
    GAME_TYPE_UNSPECIFIED,
    GAME_TYPE_NORMAL,
    GAME_TYPE_TUTORIAL,
    GAME_TYPE_ARENA,
    GAME_TYPE_SPRINT,
    GAME_TYPE_HINTS,
    GAME_TYPE_ZOTDEF,
    GAME_TYPE_INSTRUCTIONS,
    GAME_TYPE_HIGH_SCORES,
    NUM_GAME_TYPE
};

enum level_flag_type
{
    LFLAG_NONE = 0,

    LFLAG_NO_TELE_CONTROL = (1 << 0), // Teleport control not allowed.
    LFLAG_NO_MAP          = (1 << 2), // Level can't be persistently mapped.
};

// Volatile state and cache.
enum level_state_type
{
    LSTATE_NONE = 0,

    LSTATE_GOLUBRIA       = (1 << 0), // A Golubria trap exists.
    LSTATE_GLOW_MOLD      = (1 << 1), // Any glowing mold exists.

    LSTATE_DELETED        = (1 << 2), // The level won't be saved.
};

// NOTE: The order of these is very important to their usage!
// [dshaligram] If adding/removing from this list, also update view.cc!
enum dungeon_char_type
{
    DCHAR_WALL,
    DCHAR_WALL_MAGIC,
    DCHAR_FLOOR,
    DCHAR_FLOOR_MAGIC,
    DCHAR_DOOR_OPEN,
    DCHAR_DOOR_CLOSED,
    DCHAR_TRAP,
    DCHAR_STAIRS_DOWN,
    DCHAR_STAIRS_UP,
    DCHAR_GRATE,
    DCHAR_ALTAR,
    DCHAR_ARCH,
    DCHAR_FOUNTAIN,
    DCHAR_WAVY,
    DCHAR_STATUE,
    DCHAR_INVIS_EXPOSED,
    DCHAR_ITEM_DETECTED,
    DCHAR_ITEM_ORB,
    DCHAR_ITEM_WEAPON,
    DCHAR_ITEM_ARMOUR,
    DCHAR_ITEM_WAND,
    DCHAR_ITEM_FOOD,
    DCHAR_ITEM_SCROLL,
    DCHAR_ITEM_RING,
    DCHAR_ITEM_POTION,
    DCHAR_ITEM_MISSILE,
    DCHAR_ITEM_BOOK,
    DCHAR_ITEM_STAVE,
    DCHAR_ITEM_MISCELLANY,
    DCHAR_ITEM_CORPSE,
    DCHAR_ITEM_GOLD,
    DCHAR_ITEM_AMULET,
    DCHAR_CLOUD,
    DCHAR_TREE,
    DCHAR_TELEPORTER,

    DCHAR_SPACE,
    DCHAR_FIRED_FLASK,
    DCHAR_FIRED_BOLT,
    DCHAR_FIRED_CHUNK,
    DCHAR_FIRED_BOOK,
    DCHAR_FIRED_WEAPON,
    DCHAR_FIRED_ZAP,
    DCHAR_FIRED_BURST,
    DCHAR_FIRED_STICK,
    DCHAR_FIRED_TRINKET,
    DCHAR_FIRED_SCROLL,
    DCHAR_FIRED_DEBUG,
    DCHAR_FIRED_ARMOUR,
    DCHAR_FIRED_MISSILE,
    DCHAR_EXPLOSION,

    NUM_DCHAR_TYPES
};

// When adding:
//
// * New stairs/portals: update grid_stair_direction.
// * Any: edit view.cc and add a glyph and colour for the feature.
// * Any: edit directn.cc and add a description for the feature.
// * Any: edit dat/descript/features.txt and add a
//        long description if appropriate.
// * Any: check the grid_* functions in misc.cc and make sure
//        they return sane values for your new feature.
// * Any: edit dungeon.cc and add a symbol to map_feature() and
//        vault_grid() for the feature, if you want vault maps to
//        be able to use it.  If you do, also update
//        docs/develop/levels/syntax.txt with the new symbol.
// * Any: edit l_dgngrd.cc and add the feature's name to the dngn_feature_names
//        array, if you want vault map Lua code to be able to use the
//        feature, and/or you want to be able to create the feature
//        using the "create feature by name" wizard command.
// Also take note of MINMOVE and MINSEE above.
//
enum dungeon_feature_type
{
    DNGN_UNSEEN,
    DNGN_CLOSED_DOOR,
<<<<<<< HEAD
    DNGN_RUNED_DOOR,
#if TAG_MAJOR_VERSION == 33
    DNGN_OLD_SECRET_DOOR,
    DNGN_OLD_WAX_WALL,
#else
=======
    DNGN_DETECTED_SECRET_DOOR,
    DNGN_SECRET_DOOR,
>>>>>>> 35613e09
    DNGN_MANGROVE,
    DNGN_METAL_WALL,
        DNGN_MINWALL = DNGN_METAL_WALL,
    DNGN_GREEN_CRYSTAL_WALL,
    DNGN_ROCK_WALL,
    DNGN_SLIMY_WALL,
    DNGN_STONE_WALL,
    DNGN_PERMAROCK_WALL,               // for undiggable walls
        DNGN_MAXOPAQUE = DNGN_PERMAROCK_WALL,
    DNGN_CLEAR_ROCK_WALL,              // transparent walls
        // Lowest grid value which can be seen through.
        DNGN_MINSEE = DNGN_CLEAR_ROCK_WALL,
    DNGN_CLEAR_STONE_WALL,
    DNGN_CLEAR_PERMAROCK_WALL,
        DNGN_MAXWALL = DNGN_CLEAR_PERMAROCK_WALL,
    DNGN_GRATE,
    DNGN_TREE,
        DNGN_MAX_NONREACH = DNGN_TREE,

    DNGN_OPEN_SEA,                     // Shoals equivalent for permarock
    DNGN_LAVA_SEA,                     // Gehenna equivalent for permarock
    DNGN_ORCISH_IDOL,
    DNGN_GRANITE_STATUE,
    DNGN_MALIGN_GATEWAY,
        // Highest solid grid value.
        DNGN_MAXSOLID = DNGN_MALIGN_GATEWAY,

    DNGN_LAVA            = 30,
        DNGN_MINMOVE = DNGN_LAVA, // Can be moved through.
    DNGN_DEEP_WATER,

    DNGN_SHALLOW_WATER,
        DNGN_MINWALK = DNGN_SHALLOW_WATER,

    // Lowest grid value that an item can be placed on.
    DNGN_MINITEM = DNGN_SHALLOW_WATER,

    DNGN_FLOOR,
    DNGN_OPEN_DOOR,

    DNGN_TRAP_MECHANICAL,
    DNGN_TRAP_MAGICAL,
    DNGN_TRAP_NATURAL,
    DNGN_TRAP_WEB,
    DNGN_UNDISCOVERED_TRAP,

    DNGN_ENTER_SHOP,
    DNGN_ABANDONED_SHOP,

    DNGN_STONE_STAIRS_DOWN_I,
    DNGN_STONE_STAIRS_DOWN_II,
    DNGN_STONE_STAIRS_DOWN_III,
    DNGN_ESCAPE_HATCH_DOWN,

    // corresponding up stairs (same order as above)
    DNGN_STONE_STAIRS_UP_I,
    DNGN_STONE_STAIRS_UP_II,
    DNGN_STONE_STAIRS_UP_III,
    DNGN_ESCAPE_HATCH_UP,

    // Various gates
    DNGN_ENTER_DIS,
    DNGN_ENTER_GEHENNA,
    DNGN_ENTER_COCYTUS,
    DNGN_ENTER_TARTARUS,
    DNGN_ENTER_ABYSS,
    DNGN_EXIT_ABYSS,
    DNGN_STONE_ARCH,
    DNGN_ENTER_PANDEMONIUM,
    DNGN_EXIT_PANDEMONIUM,
    DNGN_TRANSIT_PANDEMONIUM,
    DNGN_EXIT_DUNGEON,
    DNGN_EXIT_THROUGH_ABYSS,
    DNGN_EXIT_HELL,
    DNGN_ENTER_HELL,
    DNGN_ENTER_LABYRINTH,
    DNGN_TELEPORTER,
    DNGN_ENTER_PORTAL_VAULT,
    DNGN_EXIT_PORTAL_VAULT,
    DNGN_EXPIRED_PORTAL,

    // Entrances to various branches
    DNGN_ENTER_DWARVEN_HALL,
        DNGN_ENTER_FIRST_BRANCH = DNGN_ENTER_DWARVEN_HALL,
    DNGN_ENTER_ORCISH_MINES,
    DNGN_ENTER_LAIR,
    DNGN_ENTER_SLIME_PITS,
    DNGN_ENTER_VAULTS,
    DNGN_ENTER_CRYPT,
    DNGN_ENTER_HALL_OF_BLADES,
    DNGN_ENTER_ZOT,
    DNGN_ENTER_TEMPLE,
    DNGN_ENTER_SNAKE_PIT,
    DNGN_ENTER_ELVEN_HALLS,
    DNGN_ENTER_TOMB,
    DNGN_ENTER_SWAMP,
    DNGN_ENTER_SHOALS,
    DNGN_ENTER_SPIDER_NEST,
    DNGN_ENTER_FOREST,
        DNGN_ENTER_LAST_BRANCH = DNGN_ENTER_FOREST,
    DNGN_UNUSED_ENTER_BRANCH_1,

    // Exits from various branches
    // Order must be the same as above
    DNGN_RETURN_FROM_DWARVEN_HALL,
        DNGN_RETURN_FROM_FIRST_BRANCH = DNGN_RETURN_FROM_DWARVEN_HALL,
    DNGN_RETURN_FROM_ORCISH_MINES,
    DNGN_RETURN_FROM_LAIR,
    DNGN_RETURN_FROM_SLIME_PITS,
    DNGN_RETURN_FROM_VAULTS,
    DNGN_RETURN_FROM_CRYPT,
    DNGN_RETURN_FROM_HALL_OF_BLADES,
    DNGN_RETURN_FROM_ZOT,
    DNGN_RETURN_FROM_TEMPLE,
    DNGN_RETURN_FROM_SNAKE_PIT,
    DNGN_RETURN_FROM_ELVEN_HALLS,
    DNGN_RETURN_FROM_TOMB,
    DNGN_RETURN_FROM_SWAMP,
    DNGN_RETURN_FROM_SHOALS,
    DNGN_RETURN_FROM_SPIDER_NEST,
    DNGN_RETURN_FROM_FOREST,
        DNGN_RETURN_FROM_LAST_BRANCH = DNGN_RETURN_FROM_FOREST,
    DNGN_UNUSED_RETURN_BRANCH_1,

    // Order of altars must match order of gods (god_type)
    DNGN_ALTAR_ZIN,
        DNGN_ALTAR_FIRST_GOD = DNGN_ALTAR_ZIN,
    DNGN_ALTAR_SHINING_ONE,
    DNGN_ALTAR_KIKUBAAQUDGHA,
    DNGN_ALTAR_YREDELEMNUL,
    DNGN_ALTAR_XOM,
    DNGN_ALTAR_VEHUMET,
    DNGN_ALTAR_OKAWARU,
    DNGN_ALTAR_MAKHLEB,
    DNGN_ALTAR_SIF_MUNA,
    DNGN_ALTAR_TROG,
    DNGN_ALTAR_NEMELEX_XOBEH,
    DNGN_ALTAR_ELYVILON,
    DNGN_ALTAR_LUGONU,
    DNGN_ALTAR_BEOGH,
    DNGN_ALTAR_JIYVA,
    DNGN_ALTAR_FEDHAS,
    DNGN_ALTAR_CHEIBRIADOS,
    DNGN_ALTAR_ASHENZARI,
        DNGN_ALTAR_LAST_GOD = DNGN_ALTAR_ASHENZARI,
    DNGN_UNUSED_ALTAR_1,

    DNGN_FOUNTAIN_BLUE,
    DNGN_FOUNTAIN_SPARKLING,           // aka 'Magic Fountain' {dlb}
    DNGN_FOUNTAIN_BLOOD,
    // same order as above!
    DNGN_DRY_FOUNTAIN_BLUE,
    DNGN_DRY_FOUNTAIN_SPARKLING,
    DNGN_DRY_FOUNTAIN_BLOOD,
    DNGN_PERMADRY_FOUNTAIN,

    // Not meant to ever appear in grd().
    DNGN_EXPLORE_HORIZON, // dummy for redefinition

    DNGN_UNKNOWN_ALTAR,
    DNGN_UNKNOWN_PORTAL,

    NUM_FEATURES
};

enum duration_type
{
    DUR_INVIS,
    DUR_CONF,
    DUR_PARALYSIS,
    DUR_SLOW,
    DUR_MESMERISED,
    DUR_HASTE,
    DUR_MIGHT,
    DUR_BRILLIANCE,
    DUR_AGILITY,
    DUR_LEVITATION,
    DUR_BERSERK,
    DUR_POISONING,

    DUR_CONFUSING_TOUCH,
    DUR_SURE_BLADE,
    DUR_CORONA,
    DUR_DEATHS_DOOR,
    DUR_FIRE_SHIELD,

    DUR_BUILDING_RAGE,          // countdown to starting berserk
    DUR_EXHAUSTED,              // fatigue counter for berserk

    DUR_LIQUID_FLAMES,
    DUR_ICY_ARMOUR,
    DUR_REPEL_MISSILES,
    DUR_JELLY_PRAYER,
    DUR_PIETY_POOL,             // distribute piety over time
    DUR_DIVINE_VIGOUR,          // duration of Ely's Divine Vigour
    DUR_DIVINE_STAMINA,         // duration of Zin's Divine Stamina
    DUR_DIVINE_SHIELD,          // duration of TSO's Divine Shield
    DUR_REGENERATION,
    DUR_SWIFTNESS,
    DUR_CONTROLLED_FLIGHT,
    DUR_TELEPORT,
    DUR_CONTROL_TELEPORT,
    DUR_BREATH_WEAPON,
    DUR_TRANSFORMATION,
    DUR_DEATH_CHANNEL,
    DUR_DEFLECT_MISSILES,
    DUR_PHASE_SHIFT,
#if TAG_MAJOR_VERSION == 34
    DUR_SEE_INVISIBLE,
#endif
    DUR_WEAPON_BRAND,                  // general "branding" spell counter
    DUR_DEMONIC_GUARDIAN,              // demonic guardian timeout
    DUR_POWERED_BY_DEATH,
    DUR_SILENCE,
    DUR_CONDENSATION_SHIELD,
    DUR_STONESKIN,
    DUR_GOURMAND,
    DUR_BARGAIN,
#if TAG_MAJOR_VERSION == 34
    DUR_INSULATION,
#endif
    DUR_RESISTANCE,
    DUR_SLAYING,
    DUR_STEALTH,
    DUR_MAGIC_SHIELD,
    DUR_SLEEP,
    DUR_TELEPATHY,
    DUR_PETRIFIED,
    DUR_LOWERED_MR,
    DUR_REPEL_STAIRS_MOVE,
    DUR_REPEL_STAIRS_CLIMB,
    DUR_COLOUR_SMOKE_TRAIL,
    DUR_SLIMIFY,
    DUR_TIME_STEP,
    DUR_ICEMAIL_DEPLETED,     // Wait this many turns for full Icemail
    DUR_MISLED,
    DUR_QUAD_DAMAGE,
    DUR_AFRAID,
    DUR_MIRROR_DAMAGE,
    DUR_SCRYING,
    DUR_TORNADO,
    DUR_LIQUEFYING,
    DUR_HEROISM,
    DUR_FINESSE,
    DUR_LIFESAVING,
    DUR_PARALYSIS_IMMUNITY,
    DUR_DARKNESS,
    DUR_PETRIFYING,
    DUR_SHROUD_OF_GOLUBRIA,
    DUR_TORNADO_COOLDOWN,
    DUR_NAUSEA,
    DUR_AMBROSIA,
    NUM_DURATIONS
};

// This list must match the enchant_names array in monster.cc or Crawl
// will CRASH, we kid you not.
// Enchantments that imply other enchantments should come first
// to avoid timeout message confusion. Currently:
//     berserk -> haste, might; fatigue -> slow
enum enchant_type
{
    ENCH_NONE = 0,
    ENCH_BERSERK,
    ENCH_HASTE,
    ENCH_MIGHT,
    ENCH_FATIGUE,        // Post-berserk fatigue.
    ENCH_SLOW,
    ENCH_FEAR,
    ENCH_CONFUSION,
    ENCH_INVIS,
    ENCH_POISON,
    ENCH_ROT,
    ENCH_SUMMON,
    ENCH_ABJ,
    ENCH_CORONA,
    ENCH_CHARM,
    ENCH_STICKY_FLAME,
    ENCH_GLOWING_SHAPESHIFTER,
    ENCH_SHAPESHIFTER,
    ENCH_TP,
    ENCH_SLEEP_WARY,
    ENCH_SUBMERGED,
    ENCH_SHORT_LIVED,
    ENCH_PARALYSIS,
    ENCH_SICK,
    ENCH_SLEEPY,         //   Monster can't wake until this wears off.
    ENCH_HELD,           //   Caught in a net.
    ENCH_BATTLE_FRENZY,  //   Monster is in a battle frenzy.
    ENCH_TEMP_PACIF,
    ENCH_PETRIFYING,
    ENCH_PETRIFIED,
    ENCH_LOWERED_MR,
    ENCH_SOUL_RIPE,
    ENCH_SLOWLY_DYING,
    ENCH_EAT_ITEMS,
    ENCH_AQUATIC_LAND,   // Water monsters lose hp while on land.
    ENCH_SPORE_PRODUCTION,
    ENCH_SLOUCH,
    ENCH_SWIFT,
    ENCH_TIDE,
    ENCH_INSANE,
    ENCH_SILENCE,
    ENCH_AWAKEN_FOREST,
    ENCH_EXPLODING,
    ENCH_BLEED,
    ENCH_PORTAL_TIMER,
    ENCH_SEVERED,
    ENCH_ANTIMAGIC,
    ENCH_FADING_AWAY,
    ENCH_PREPARING_RESURRECT,
    ENCH_REGENERATION,
    ENCH_RAISED_MR,
    ENCH_MIRROR_DAMAGE,
    ENCH_STONESKIN,
    ENCH_FEAR_INSPIRING,
    ENCH_PORTAL_PACIFIED,
    ENCH_WITHDRAWN,
    ENCH_ATTACHED,
    ENCH_LIFE_TIMER,    // Minimum time demonic guardian must exist.
    ENCH_LEVITATION,
    ENCH_LIQUEFYING,
    ENCH_TORNADO,
    ENCH_FAKE_ABJURATION,
    ENCH_DAZED,         // Dazed - less chance of acting each turn.
    ENCH_MUTE,          // Silenced.
    ENCH_BLIND,         // Blind (everything is invisible).
    ENCH_DUMB,          // Dumb (as in, 'struck dumb').
    ENCH_MAD,           // Mad.
    ENCH_SILVER_CORONA, // Zin's silver light.
    ENCH_RECITE_TIMER,  // Was recited against.
    ENCH_INNER_FLAME,
    ENCH_ROUSED,        // Monster has been roused to greatness
    ENCH_BREATH_WEAPON, // just a simple timer for dragon breathweapon spam
    ENCH_DEATHS_DOOR,
    ENCH_ROLLING,       // Boulder Beetle in ball form
    ENCH_OZOCUBUS_ARMOUR,
    // Update enchantment names in monster.cc when adding or removing
    // enchantments.
    NUM_ENCHANTMENTS
};

enum enchant_retval
{
    ERV_FAIL,
    ERV_NEW,
    ERV_INCREASED,
};

enum energy_use_type
{
    EUT_MOVE,
    EUT_SWIM,
    EUT_ATTACK,
    EUT_MISSILE,
    EUT_SPELL,
    EUT_SPECIAL,
    EUT_ITEM,
    EUT_PICKUP,
};

enum equipment_type
{
    EQ_NONE = -1,

    EQ_WEAPON,
    EQ_CLOAK,
    EQ_HELMET,
    EQ_GLOVES,
    EQ_BOOTS,
    EQ_SHIELD,
    EQ_BODY_ARMOUR,
    //Everything beyond here is jewellery
    EQ_LEFT_RING,
    EQ_RIGHT_RING,
    EQ_AMULET,
    //Octopodes don't have left and right rings. They have eight rings, instead.
    EQ_RING_ONE,
    EQ_RING_TWO,
    EQ_RING_THREE,
    EQ_RING_FOUR,
    EQ_RING_FIVE,
    EQ_RING_SIX,
    EQ_RING_SEVEN,
    EQ_RING_EIGHT,
    NUM_EQUIP,

    EQ_MIN_ARMOUR = EQ_CLOAK,
    EQ_MAX_ARMOUR = EQ_BODY_ARMOUR,
    EQ_MAX_WORN   = EQ_RING_EIGHT,
    // these aren't actual equipment slots, they're categories for functions
    EQ_STAFF            = 100,         // weapon with base_type OBJ_STAVES
    EQ_RINGS,                          // check both rings
    EQ_RINGS_PLUS,                     // check both rings and sum plus
    EQ_RINGS_PLUS2,                    // check both rings and sum plus2
    EQ_ALL_ARMOUR,                     // check all armour types
};

enum eq_type
{
    ET_WEAPON,
    ET_SHIELD,
    ET_ARMOUR,
    ET_JEWELS,
    NUM_ET
};

enum eq_type_flags
{
    ETF_WEAPON = 0x1,
    ETF_SHIELD = 0x2,
    ETF_ARMOUR = 0x4,
    ETF_JEWELS = 0x8,
    ETF_ALL    = 0xF
};

enum feature_flag_type
{
    FFT_NONE          = 0,
    FFT_NOTABLE       = 0x1,           // should be noted for dungeon overview
    FFT_EXAMINE_HINT  = 0x2,           // could get an "examine-this" hint.
};

enum flush_reason_type
{
    FLUSH_ON_FAILURE,                  // spell/ability failed to cast
    FLUSH_BEFORE_COMMAND,              // flush before getting a command
    FLUSH_ON_MESSAGE,                  // flush when printing a message
    FLUSH_ON_WARNING_MESSAGE,          // flush on MSGCH_WARN messages
    FLUSH_ON_DANGER_MESSAGE,           // flush on MSGCH_DANGER messages
    FLUSH_ON_PROMPT,                   // flush on MSGCH_PROMPT messages
    FLUSH_ON_UNSAFE_YES_OR_NO_PROMPT,  // flush when !safe set to yesno()
    FLUSH_LUA,                         // flush when Lua wants to flush
    FLUSH_KEY_REPLAY_CANCEL,           // flush when key replay is cancelled
    FLUSH_ABORT_MACRO,                 // something wrong with macro being
                                       // processed, so stop it
    FLUSH_REPLAY_SETUP_FAILURE,        // setup for key replay failed
    FLUSH_REPEAT_SETUP_DONE,           // command repeat done manipulating
                                       // the macro buffer
    NUM_FLUSH_REASONS
};

// The order of this enum must match the order of DNGN_ALTAR_FOO.
enum god_type
{
    GOD_NO_GOD,
    GOD_ZIN,
    GOD_SHINING_ONE,
    GOD_KIKUBAAQUDGHA,
    GOD_YREDELEMNUL,
    GOD_XOM,
    GOD_VEHUMET,
    GOD_OKAWARU,
    GOD_MAKHLEB,
    GOD_SIF_MUNA,
    GOD_TROG,
    GOD_NEMELEX_XOBEH,
    GOD_ELYVILON,
    GOD_LUGONU,
    GOD_BEOGH,
    GOD_JIYVA,
    GOD_FEDHAS,
    GOD_CHEIBRIADOS,
    GOD_ASHENZARI,
    NUM_GODS,                          // always after last god

    GOD_RANDOM = 100,
    GOD_NAMELESS,                      // for monsters with non-player gods
    GOD_VIABLE,
};

enum held_type
{
    HELD_NONE = 0,
    HELD_NET,         // currently unused
    HELD_WEB,         // currently unused
    HELD_MONSTER,     // but no damage
    HELD_CONSTRICTED, // damaging
};

enum holy_word_source_type
{
    HOLY_WORD_GENERIC     = -1,
    HOLY_WORD_SCROLL      = -2,
    HOLY_WORD_SPELL       = -3,  // SPELL_HOLY_WORD
    HOLY_WORD_ZIN         = -4,  // Zin effect
    HOLY_WORD_TSO         = -5,  // TSO effect
};

enum hunger_state_t                    // you.hunger_state
{
    HS_STARVING,
    HS_NEAR_STARVING,
    HS_VERY_HUNGRY,
    HS_HUNGRY,
    HS_SATIATED,                       // "not hungry" state
    HS_FULL,
    HS_VERY_FULL,
    HS_ENGORGED,
};

enum immolation_source_type
{
    IMMOLATION_GENERIC = -1,
    IMMOLATION_SCROLL  = -2,
    IMMOLATION_AFFIX   = -3, // effect when fixing fire brand
    IMMOLATION_TOME    = -4, // exploding Tome of Destruction
};

enum item_status_flag_type  // per item flags: ie. ident status, cursed status
{
    ISFLAG_KNOW_CURSE        = 0x00000001,  // curse status
    ISFLAG_KNOW_TYPE         = 0x00000002,  // artefact name, sub/special types
    ISFLAG_KNOW_PLUSES       = 0x00000004,  // to hit/to dam/to AC/charges
    ISFLAG_KNOW_PROPERTIES   = 0x00000008,  // know special artefact properties
    ISFLAG_IDENT_MASK        = 0x0000000F,  // mask of all id related flags

    // these three masks are of the minimal flags set upon using equipment:
    ISFLAG_EQ_WEAPON_MASK    = 0x0000000B,  // mask of flags for weapon equip
    ISFLAG_EQ_ARMOUR_MASK    = 0x0000000F,  // mask of flags for armour equip
    ISFLAG_EQ_JEWELLERY_MASK = 0x0000000F,  // mask of flags for known jewellery

    ISFLAG_CURSED            = 0x00000100,  // cursed
    ISFLAG_BLESSED_WEAPON    = 0x00000200,  // personalized TSO's gift
    ISFLAG_SEEN_CURSED       = 0x00000400,  // was seen being cursed
    ISFLAG_TRIED             = 0x00000800,  // tried but not (usually) ided

    ISFLAG_RANDART           = 0x00001000,  // special value is seed
    ISFLAG_UNRANDART         = 0x00002000,  // is an unrandart
    ISFLAG_ARTEFACT_MASK     = 0x00003000,  // randart or unrandart
    ISFLAG_DROPPED           = 0x00004000,  // dropped item (no autopickup)
    ISFLAG_THROWN            = 0x00008000,  // thrown missile weapon

    // these don't have to remain as flags
    ISFLAG_NO_DESC           = 0x00000000,  // used for clearing these flags
    ISFLAG_GLOWING           = 0x00010000,  // weapons or armour
    ISFLAG_RUNED             = 0x00020000,  // weapons or armour
    ISFLAG_EMBROIDERED_SHINY = 0x00040000,  // armour: depends on sub-type
    ISFLAG_COSMETIC_MASK     = 0x00070000,  // mask of cosmetic descriptions

    ISFLAG_UNOBTAINABLE      = 0x00080000,  // vault on display

    ISFLAG_MIMIC             = 0x00100000,  // mimic
    ISFLAG_NO_MIMIC          = 0x00200000,  // Can't be turned into a mimic

    ISFLAG_NO_RACE           = 0x00000000,  // used for clearing these flags
    ISFLAG_ORCISH            = 0x01000000,  // low quality items
    ISFLAG_DWARVEN           = 0x02000000,  // strong and robust items
    ISFLAG_ELVEN             = 0x04000000,  // light and accurate items
    ISFLAG_RACIAL_MASK       = 0x07000000,  // mask of racial equipment types

    ISFLAG_NOTED_ID          = 0x08000000,
    ISFLAG_NOTED_GET         = 0x10000000,

    ISFLAG_BEEN_IN_INV       = 0x20000000,  // Item has been in inventory
    ISFLAG_SUMMONED          = 0x40000000,  // Item generated on a summon
    ISFLAG_DROPPED_BY_ALLY   = 0x80000000,  // Item was dropped by an ally
};

enum item_type_id_state_type
{
    ID_UNKNOWN_TYPE = 0,
    ID_MON_TRIED_TYPE,
    ID_TRIED_TYPE,
    ID_TRIED_ITEM_TYPE,
    ID_KNOWN_TYPE,
    NUM_ID_STATE_TYPES
};

enum job_type
{
    JOB_FIGHTER,
    JOB_WIZARD,
    JOB_PRIEST,
    JOB_GLADIATOR,
    JOB_NECROMANCER,
    JOB_ASSASSIN,
    JOB_BERSERKER,
    JOB_HUNTER,
    JOB_CONJURER,
    JOB_ENCHANTER,
    JOB_FIRE_ELEMENTALIST,
    JOB_ICE_ELEMENTALIST,
    JOB_SUMMONER,
    JOB_AIR_ELEMENTALIST,
    JOB_EARTH_ELEMENTALIST,
    JOB_SKALD,
    JOB_VENOM_MAGE,
    JOB_CHAOS_KNIGHT,
    JOB_TRANSMUTER,
    JOB_HEALER,
#if TAG_MAJOR_VERSION == 34
    JOB_STALKER,
#endif
    JOB_MONK,
    JOB_WARPER,
    JOB_WANDERER,
    JOB_ARTIFICER,                     //   Greenberg/Bane
    JOB_ARCANE_MARKSMAN,
    JOB_DEATH_KNIGHT,
    JOB_ABYSSAL_KNIGHT,
    NUM_JOBS,                          // always after the last job

    JOB_UNKNOWN = 100,
    JOB_RANDOM,
    JOB_VIABLE,
};

enum KeymapContext
{
    KMC_DEFAULT,         // For no-arg getchm(), must be zero.
    KMC_LEVELMAP,        // When in the 'X' level map
    KMC_TARGETTING,       // Only during 'x' and other targetting modes
    KMC_CONFIRM,         // When being asked y/n/q questions
    KMC_MENU,            // For menus
#ifdef USE_TILE
    KMC_DOLL,            // For the tiles doll menu editing screen
#endif

    KMC_CONTEXT_COUNT,   // Must always be the last real context

    KMC_NONE
};

// This order is *critical*. Don't mess with it (see mon_enchant)
enum kill_category
{
    KC_YOU,
    KC_FRIENDLY,
    KC_OTHER,
    KC_NCATEGORIES
};

enum killer_type                       // monster_die(), thing_thrown
{
    KILL_NONE,                         // no killer
    KILL_YOU,                          // you are the killer
    KILL_MON,                          // no, it was a monster!
    KILL_YOU_MISSILE,                  // in the library, with a dart
    KILL_MON_MISSILE,                  // in the dungeon, with a club
    KILL_YOU_CONF,                     // died while confused as caused by you
    KILL_MISCAST,                      // as a result of a spell miscast
    KILL_MISC,                         // any miscellaneous killing
    KILL_RESET,                        // ???
    KILL_DISMISSED,                    // ???
    KILL_BANISHED,                     // monsters what got banished
    KILL_UNSUMMONED,                   // summoned monsters whose timers ran out
    KILL_TIMEOUT,                      // non-summoned monsters whose times ran out
    KILL_PACIFIED,                     // only used by milestones and notes
    KILL_ENSLAVED,                     // only used by milestones and notes
};

enum flight_type
{
    FL_NONE = 0,
    FL_LEVITATE,                       // doesn't require physical effort
    FL_FLY                             // wings, etc... paralysis == fall
};

// Can't change this order without breaking saves.
enum map_marker_type
{
    MAT_FEATURE,              // Stock marker.
    MAT_LUA_MARKER,
    MAT_CORRUPTION_NEXUS,
    MAT_WIZ_PROPS,
    MAT_TOMB,
    MAT_MALIGN,
    MAT_PHOENIX,
    MAT_POSITION,
    NUM_MAP_MARKER_TYPES,
    MAT_ANY,
};

enum map_feature
{
    MF_UNSEEN,
    MF_FLOOR,
    MF_WALL,
    MF_MAP_FLOOR,
    MF_MAP_WALL,
    MF_DOOR,
    MF_ITEM,
    MF_MONS_FRIENDLY,
    MF_MONS_PEACEFUL,
    MF_MONS_NEUTRAL,
    MF_MONS_HOSTILE,
    MF_MONS_NO_EXP,
    MF_STAIR_UP,
    MF_STAIR_DOWN,
    MF_STAIR_BRANCH,
    MF_FEATURE,
    MF_WATER,
    MF_LAVA,
    MF_TRAP,
    MF_EXCL_ROOT,
    MF_EXCL,
    MF_PLAYER,
    MF_MAX,

    MF_SKIP,
};

enum menu_type
{
    MT_ANY = -1,

    MT_INVLIST,                        // List inventory
    MT_DROP,
    MT_PICKUP,
    MT_KNOW,
    MT_RUNES,
};

enum mon_holy_type
{
    MH_HOLY,
    MH_NATURAL,
    MH_UNDEAD,
    MH_DEMONIC,
    MH_NONLIVING, // golems and other constructs
    MH_PLANT,
};

enum targ_mode_type
{
    TARG_ANY,
    TARG_ENEMY,  // hostile + neutral
    TARG_FRIEND,
    TARG_INJURED_FRIEND, // for healing
    TARG_HOSTILE,
    TARG_HOSTILE_SUBMERGED, // Target hostiles including submerged ones
    TARG_EVOLVABLE_PLANTS,  // Targetting mode for Fedhas' evolution
    TARG_HOSTILE_UNDEAD,    // For dispel undead
    TARG_NUM_MODES
};

// NOTE: Changing this order will break saves! Appending does not.
enum monster_type                      // menv[].type
{
    MONS_PROGRAM_BUG,
        MONS_0 = MONS_PROGRAM_BUG,

    MONS_GIANT_NEWT,
    MONS_GIANT_GECKO,
    MONS_IGUANA,
    MONS_KOMODO_DRAGON,
    MONS_BASILISK,
    MONS_BAT,
    MONS_FIRE_BAT,
    MONS_BALL_PYTHON,
    MONS_ADDER,
    MONS_WATER_MOCCASIN,
    MONS_BLACK_MAMBA,
    MONS_ANACONDA,
    MONS_SEA_SNAKE,
    MONS_RAT,
    MONS_GREY_RAT,
    MONS_GREEN_RAT,
    MONS_ORANGE_RAT,
    MONS_LABORATORY_RAT,
    MONS_QUOKKA,         // Quokka are a type of wallaby, returned -- bwr 382
    MONS_PORCUPINE,
    MONS_JACKAL,
    MONS_HOUND,
    MONS_WAR_DOG,
    MONS_WOLF,
    MONS_WARG,
    MONS_HELL_HOUND,
    MONS_HOG,
    MONS_HELL_HOG,
    MONS_HOLY_SWINE,            // porkalator
    MONS_GIANT_SLUG,
    MONS_AGATE_SNAIL,
    MONS_ELEPHANT_SLUG,
    MONS_GIANT_LEECH,
    MONS_BABY_ALLIGATOR,
    MONS_ALLIGATOR,
    MONS_CROCODILE,
    MONS_HYDRA,
    MONS_SHEEP,
    MONS_YAK,
    MONS_DEATH_YAK,
    MONS_CATOBLEPAS,
    MONS_ELEPHANT,
    MONS_DIRE_ELEPHANT,
    MONS_HELLEPHANT,
    MONS_MANTICORE,
    MONS_HIPPOGRIFF,
    MONS_GRIFFON,
    MONS_GIANT_FROG,
    MONS_SPINY_FROG,
    MONS_BLINK_FROG,
    MONS_GRIZZLY_BEAR,
    MONS_POLAR_BEAR,
    MONS_BLACK_BEAR,
    MONS_WORM,
    MONS_BRAIN_WORM,
    MONS_ROCK_WORM,
    MONS_SPINY_WORM,
    MONS_WYVERN,
    MONS_LINDWURM,
    MONS_FIRE_DRAKE,
    MONS_SWAMP_DRAKE,
    MONS_DEATH_DRAKE,
    MONS_STEAM_DRAGON,
    MONS_MOTTLED_DRAGON,
    MONS_SWAMP_DRAGON,
    MONS_DRAGON,
    MONS_ICE_DRAGON,
    MONS_SHADOW_DRAGON,
    MONS_STORM_DRAGON,
    MONS_BONE_DRAGON,
    MONS_QUICKSILVER_DRAGON,
    MONS_IRON_DRAGON,
    MONS_GOLDEN_DRAGON,
    MONS_PEARL_DRAGON,

    MONS_OOZE,
    MONS_JELLY,
    MONS_BROWN_OOZE,
    MONS_GIANT_AMOEBA,
    MONS_AZURE_JELLY,
    MONS_DEATH_OOZE,
    MONS_ACID_BLOB,
    MONS_SLIME_CREATURE,
    MONS_PULSATING_LUMP,
    MONS_GIANT_EYEBALL,
    MONS_EYE_OF_DRAINING,
    MONS_SHINING_EYE,
    MONS_EYE_OF_DEVASTATION,
    MONS_GREAT_ORB_OF_EYES,
    MONS_GIANT_ORANGE_BRAIN,

    MONS_DANCING_WEAPON,
    MONS_HARPY,
    MONS_RAVEN,
    MONS_FIRE_CRAB,
    MONS_HOMUNCULUS,
    MONS_SOUPLING,

    MONS_BUTTERFLY,
    MONS_ANT_LARVA,
    MONS_WORKER_ANT,
    MONS_SOLDIER_ANT,
    MONS_QUEEN_ANT,
    MONS_KILLER_BEE,
    MONS_QUEEN_BEE,
    MONS_VAMPIRE_MOSQUITO,
    MONS_BUMBLEBEE,
    MONS_YELLOW_WASP,
    MONS_RED_WASP,
    MONS_GOLIATH_BEETLE,
    MONS_BORING_BEETLE,
    MONS_BOULDER_BEETLE,
    MONS_GIANT_COCKROACH,
    MONS_GIANT_CENTIPEDE,
    MONS_GIANT_MITE,
    MONS_SPIDER,
    MONS_WOLF_SPIDER,
    MONS_TRAPDOOR_SPIDER,
    MONS_JUMPING_SPIDER,
    MONS_ORB_SPIDER,
    MONS_TARANTELLA,
    MONS_REDBACK,
    MONS_SCORPION,
    MONS_EMPEROR_SCORPION,
    MONS_MOTH,                  // genus
    MONS_MOTH_OF_SUPPRESSION,
    MONS_GHOST_MOTH,
    MONS_MOTH_OF_WRATH,
    MONS_DEMONIC_CRAWLER,
    MONS_SNAPPING_TURTLE,
    MONS_ALLIGATOR_SNAPPING_TURTLE,
    MONS_GNOME,                 // single vault
    MONS_HALFLING,              // recolouring + single vault.
    MONS_FELID,                 // recolouring + single vault.  Miaow!
    MONS_VAMPIRE_BAT,           // recolouring + vaults
    MONS_DEMIGOD,               // recolouring + single vault
    MONS_DEMONSPAWN,            // recolouring + single vault... but there are FRs
    MONS_GARGOYLE,
    MONS_METAL_GARGOYLE,
    MONS_MOLTEN_GARGOYLE,
    MONS_UGLY_THING,
    MONS_VERY_UGLY_THING,
    MONS_ICE_BEAST,
    MONS_SKY_BEAST,
    MONS_SPHINX,
    MONS_ORB_GUARDIAN,

    MONS_GOLEM,                 // genus
    MONS_CLAY_GOLEM,
    MONS_WOOD_GOLEM,
    MONS_STONE_GOLEM,
    MONS_IRON_GOLEM,
    MONS_CRYSTAL_GOLEM,
    MONS_TOENAIL_GOLEM,
    MONS_ELECTRIC_GOLEM, // replacing the guardian robot -- bwr
    MONS_ORB_OF_FIRE,    // Swords renamed to fit -- bwr
    MONS_EARTH_ELEMENTAL,
    MONS_FIRE_ELEMENTAL,
    MONS_AIR_ELEMENTAL,
    MONS_TWISTER,        // air miscasts
    MONS_GOLDEN_EYE,
    MONS_FIRE_VORTEX,
    MONS_SPATIAL_VORTEX,
    MONS_INSUBSTANTIAL_WISP,
    MONS_VAPOUR,

    // Mimics:
    MONS_INEPT_ITEM_MIMIC,
    MONS_ITEM_MIMIC,
    MONS_RAVENOUS_ITEM_MIMIC,
    MONS_MONSTROUS_ITEM_MIMIC,
    MONS_INEPT_FEATURE_MIMIC,
    MONS_FEATURE_MIMIC,
    MONS_RAVENOUS_FEATURE_MIMIC,
    MONS_MONSTROUS_FEATURE_MIMIC, // unused

    // Plants:
    MONS_TOADSTOOL,
    MONS_FUNGUS,
    MONS_WANDERING_MUSHROOM,
    MONS_PLANT,
    MONS_OKLOB_SAPLING,
    MONS_OKLOB_PLANT,
    MONS_BUSH,
    MONS_BURNING_BUSH,
    MONS_GIANT_SPORE,
    MONS_BALLISTOMYCETE,
    MONS_HYPERACTIVE_BALLISTOMYCETE,

    MONS_GOBLIN,
    MONS_HOBGOBLIN,
    MONS_GNOLL,
    MONS_GNOLL_SHAMAN,
    MONS_GNOLL_SERGEANT,
    MONS_BOGGART,
    MONS_KOBOLD,
    MONS_BIG_KOBOLD,
    MONS_KOBOLD_DEMONOLOGIST,
    MONS_ORC,
    MONS_ORC_WARRIOR,
    MONS_ORC_PRIEST,
    MONS_ORC_HIGH_PRIEST,
    MONS_ORC_WIZARD,
    MONS_ORC_KNIGHT,
    MONS_ORC_SORCERER,
    MONS_ORC_WARLORD,
    MONS_DWARF,
    MONS_DEEP_DWARF,
    MONS_DEEP_DWARF_SCION,
    MONS_DEEP_DWARF_ARTIFICER,
    MONS_DEEP_DWARF_NECROMANCER,
    MONS_DEEP_DWARF_BERSERKER,
    MONS_DEEP_DWARF_DEATH_KNIGHT,
    MONS_UNBORN_DEEP_DWARF,
    MONS_ELF,
    MONS_DEEP_ELF_SOLDIER,
    MONS_DEEP_ELF_FIGHTER,
    MONS_DEEP_ELF_KNIGHT,
    MONS_DEEP_ELF_MAGE,
    MONS_DEEP_ELF_SUMMONER,
    MONS_DEEP_ELF_CONJURER,
    MONS_DEEP_ELF_PRIEST,
    MONS_DEEP_ELF_HIGH_PRIEST,
    MONS_DEEP_ELF_DEMONOLOGIST,
    MONS_DEEP_ELF_ANNIHILATOR,
    MONS_DEEP_ELF_SORCERER,
    MONS_DEEP_ELF_DEATH_MAGE,
    MONS_DEEP_ELF_BLADEMASTER,
    MONS_DEEP_ELF_MASTER_ARCHER,
    MONS_SPRIGGAN,
    MONS_SPRIGGAN_DRUID,
    MONS_SPRIGGAN_ASSASSIN,
    MONS_SPRIGGAN_RIDER,
    MONS_SPRIGGAN_BERSERKER,
    MONS_SPRIGGAN_DEFENDER,
    MONS_SPRIGGAN_AIR_MAGE,
    MONS_FIREFLY,
    MONS_TENGU,
    MONS_MINOTAUR,
    MONS_NAGA,
    MONS_NAGA_WARRIOR,
    MONS_NAGA_MAGE,
    MONS_GREATER_NAGA,
    MONS_GUARDIAN_SERPENT,
    MONS_OCTOPODE,
    MONS_MERFOLK,
    MONS_MERMAID,
    MONS_SIREN,
    MONS_MERFOLK_IMPALER,
    MONS_MERFOLK_AQUAMANCER,
    MONS_MERFOLK_JAVELINEER,
    MONS_CENTAUR,
    MONS_CENTAUR_WARRIOR,
    MONS_YAKTAUR,
    MONS_YAKTAUR_CAPTAIN,
    MONS_OGRE,
    MONS_TWO_HEADED_OGRE,
    MONS_OGRE_MAGE,
    MONS_TROLL,
    MONS_ROCK_TROLL,
    MONS_IRON_TROLL,
    MONS_DEEP_TROLL,
    MONS_GIANT,                 // genus
    MONS_HILL_GIANT,
    MONS_CYCLOPS,
    MONS_ETTIN,
    MONS_STONE_GIANT,
    MONS_FIRE_GIANT,
    MONS_FROST_GIANT,
    MONS_TITAN,
    MONS_HUMAN,
    MONS_SLAVE,
    MONS_HELL_KNIGHT,
    MONS_NECROMANCER,
    MONS_WIZARD,
    MONS_VAULT_GUARD,
    MONS_KILLER_KLOWN,
    MONS_SHAPESHIFTER,
    MONS_GLOWING_SHAPESHIFTER,

    // Draconians:
    MONS_DRACONIAN,
    MONS_FIRST_DRACONIAN = MONS_DRACONIAN,

    // If adding more drac colours, sync up colour names in
    // mon-util.cc.
    MONS_BLACK_DRACONIAN,               // Should always be first colour.
    MONS_MOTTLED_DRACONIAN,
    MONS_YELLOW_DRACONIAN,
    MONS_GREEN_DRACONIAN,
    MONS_PURPLE_DRACONIAN,
    MONS_RED_DRACONIAN,
    MONS_WHITE_DRACONIAN,
    MONS_GREY_DRACONIAN,
    MONS_PALE_DRACONIAN,                //  Should always be last colour.

    // Sync up with mon-place.cc's draconian selection if adding more.
    MONS_DRACONIAN_CALLER,
    MONS_DRACONIAN_MONK,
    MONS_DRACONIAN_ZEALOT,
    MONS_DRACONIAN_SHIFTER,
    MONS_DRACONIAN_ANNIHILATOR,
    MONS_DRACONIAN_KNIGHT,
    MONS_DRACONIAN_SCORCHER,

    MONS_LAST_DRACONIAN = MONS_DRACONIAN_SCORCHER,

    // Lava monsters:
    MONS_LAVA_WORM,
    MONS_LAVA_FISH,
    MONS_LAVA_SNAKE,
    MONS_SALAMANDER,
    // Water monsters:
    MONS_BIG_FISH,
    MONS_GIANT_GOLDFISH,
    MONS_ELECTRIC_EEL,
    MONS_JELLYFISH,
    MONS_WATER_ELEMENTAL,
    MONS_SWAMP_WORM,
    MONS_SHARK,
    MONS_KRAKEN,
    MONS_KRAKEN_TENTACLE,
    MONS_KRAKEN_TENTACLE_SEGMENT,

    // Statuary
    MONS_ORANGE_STATUE,
    MONS_SILVER_STATUE,
    MONS_ICE_STATUE,
    MONS_STATUE,
    MONS_TRAINING_DUMMY,
    MONS_LIGHTNING_SPIRE,

    // Demons:
    MONS_CRIMSON_IMP,
    MONS_QUASIT,
    MONS_WHITE_IMP,
    MONS_LEMURE,
    MONS_UFETUBUS,
    MONS_IRON_IMP,
    MONS_SHADOW_IMP,
    MONS_RED_DEVIL,
    MONS_ROTTING_DEVIL,
    MONS_HELLWING,
    MONS_SIXFIRHY,
    MONS_NEQOXEC,
    MONS_ORANGE_DEMON,
    MONS_SMOKE_DEMON,
    MONS_YNOXINUL,
    MONS_CHAOS_SPAWN,
    MONS_HELLION,
    MONS_LOROCYPROCA,
    MONS_TORMENTOR,
    MONS_REAPER,
    MONS_SOUL_EATER,
    MONS_ICE_DEVIL,
    MONS_BLUE_DEVIL,
    MONS_HELL_BEAST,
    MONS_IRON_DEVIL,
    MONS_EXECUTIONER,
    MONS_GREEN_DEATH,
    MONS_BLIZZARD_DEMON,
    MONS_BALRUG,
    MONS_CACODEMON,
    MONS_SUN_DEMON,
    MONS_SHADOW_DEMON,
    MONS_HELL_SENTINEL,
    MONS_BRIMSTONE_FIEND,
    MONS_ICE_FIEND,
    MONS_SHADOW_FIEND,
    MONS_PANDEMONIUM_LORD,
    MONS_EFREET,
    MONS_RAKSHASA,
    MONS_RAKSHASA_FAKE,
    MONS_UNSEEN_HORROR,
    MONS_TENTACLED_STARSPAWN,
    MONS_LURKING_HORROR,
    MONS_THRASHING_HORROR,
    MONS_STARCURSED_MASS,
    MONS_ANCIENT_ZYME,
    MONS_WRETCHED_STAR,
    MONS_ELDRITCH_TENTACLE,
    MONS_ELDRITCH_TENTACLE_SEGMENT,
    MONS_TENTACLED_MONSTROSITY,
    MONS_ABOMINATION_SMALL,
    MONS_ABOMINATION_LARGE,
    MONS_CRAWLING_CORPSE,
    MONS_MACABRE_MASS,

    // Undead:
    MONS_ROTTING_HULK,
    MONS_NECROPHAGE,
    MONS_GHOUL,
    MONS_FLAMING_CORPSE,
    MONS_MUMMY,
    MONS_BOG_BODY,
    MONS_GUARDIAN_MUMMY,
    MONS_GREATER_MUMMY,
    MONS_MUMMY_PRIEST,
    MONS_VAMPIRE,
    MONS_VAMPIRE_KNIGHT,
    MONS_VAMPIRE_MAGE,
    MONS_GHOST,                 // common genus for monster and player ghosts
    MONS_PHANTOM,
    MONS_SHADOW,
    MONS_HUNGRY_GHOST,
    MONS_FLAYED_GHOST,
    MONS_WIGHT,
    MONS_WRAITH,
    MONS_FREEZING_WRAITH,
    MONS_SHADOW_WRAITH,
    MONS_SILENT_SPECTRE,
    MONS_EIDOLON,
    MONS_FLYING_SKULL,
    MONS_SKELETAL_WARRIOR,
    MONS_PHANTASMAL_WARRIOR,
    MONS_LICH,
    MONS_ANCIENT_LICH,
    MONS_DEATH_COB,
    MONS_CURSE_TOE,
    MONS_CURSE_SKULL,
    MONS_PROFANE_SERVITOR,
    MONS_SKELETON_SMALL,
    MONS_SKELETON_LARGE,
    MONS_ZOMBIE_SMALL,
    MONS_ZOMBIE_LARGE,
    MONS_SPECTRAL_THING,
    MONS_SIMULACRUM_SMALL,
    MONS_SIMULACRUM_LARGE,

    // Holies:
    MONS_ANGEL,
    MONS_DAEVA,
    MONS_CHERUB,
    MONS_SERAPH,
    MONS_PHOENIX,
    MONS_SILVER_STAR,
    MONS_BLESSED_TOE,
    MONS_SHEDU,
    MONS_OPHAN,
    MONS_SPIRIT,
    MONS_PALADIN,
    MONS_APIS,

    // Fixed uniques:
    MONS_GERYON,
    MONS_DISPATER,
    MONS_ASMODEUS,
    MONS_ANTAEUS,
    MONS_ERESHKIGAL,
    MONS_ROYAL_JELLY,
    MONS_THE_ENCHANTRESS,
    // the four Pan lords, order must match runes
    MONS_MNOLEG,
    MONS_LOM_LOBON,
    MONS_CEREBOV,
    MONS_GLOORX_VLOQ,
    MONS_SERPENT_OF_HELL,
    // Random uniques:
    MONS_IJYB,
    MONS_JESSICA,
    MONS_SIGMUND,
    MONS_TERENCE,
    MONS_BLORK_THE_ORC,
    MONS_EDMUND,
    MONS_PSYCHE,
    MONS_EROLCHA,
    MONS_DONALD,
    MONS_URUG,
    MONS_JOSEPH,
    MONS_SNORG, // was Anita - Snorg is correct 16jan2000 {dlb}
    MONS_ERICA,
    MONS_JOSEPHINE,
    MONS_HAROLD,
    MONS_AGNES,
    MONS_MAUD,
    MONS_LOUISE,
    MONS_FRANCES,
    MONS_RUPERT,
    MONS_WIGLAF,
    MONS_XTAHUA,
    MONS_NORRIS,
    MONS_FREDERICK,
    MONS_MARGERY,
    MONS_BORIS,
    MONS_POLYPHEMUS,
    MONS_MURRAY,
    MONS_TIAMAT,
    MONS_ROXANNE,
    MONS_SONJA,
    MONS_EUSTACHIO,
    MONS_AZRAEL,
    MONS_ILSUIW,
    MONS_PRINCE_RIBBIT,
    MONS_NERGALLE,
    MONS_SAINT_ROKA,
    MONS_NESSOS,
    MONS_LERNAEAN_HYDRA,
    MONS_DISSOLUTION,
    MONS_KIRKE,
    MONS_GRUM,
    MONS_PURGY,
    MONS_MENKAURE,
    MONS_DUVESSA,
    MONS_DOWAN,
    MONS_GASTRONOK,
    MONS_MAURICE,
    MONS_KHUFU,
    MONS_NIKOLA,
    MONS_AIZUL,
    MONS_PIKEL,
    MONS_CRAZY_YIUF,
    MONS_MENNAS,
    MONS_MARA,
    MONS_MARA_FAKE,
    MONS_GRINDER,
    MONS_JORY,
    MONS_IGNACIO,
    MONS_ARACHNE,
    // Sprint uniques:
    MONS_CHUCK,
    MONS_IRON_GIANT,
    MONS_NELLIE,
    MONS_IRON_ELEMENTAL,

    // Specials:
    MONS_PLAYER_ILLUSION,
    MONS_PLAYER_GHOST,
    MONS_BALL_LIGHTNING,
    MONS_ORB_OF_DESTRUCTION,    // a projectile, not a real mon
    MONS_PILLAR_OF_SALT,
    MONS_HELL_LORD,             // genus
    MONS_MERGED_SLIME_CREATURE, // used only for recolouring
    MONS_SENSED,                // dummy monster for unspecified sensed mons
    MONS_SENSED_TRIVIAL,
    MONS_SENSED_EASY,
    MONS_SENSED_TOUGH,
    MONS_SENSED_NASTY,
    MONS_SENSED_FRIENDLY,
    MONS_PLAYER,                // a certain ugly creature
    MONS_TEST_SPAWNER,

    // Add new monsters here:
    MONS_SERPENT_OF_HELL_COCYTUS,
    MONS_SERPENT_OF_HELL_DIS,
    MONS_SERPENT_OF_HELL_TARTARUS,

    MONS_HELLBINDER,
    MONS_CLOUD_MAGE,

    MONS_BEAR,                  // genus
    MONS_ELEMENTAL,             // genus

    MONS_FANNAR,

    NUM_MONSTERS,               // used for polymorph

    // MONS_NO_MONSTER can get put in savefiles, so it shouldn't change
    // when NUM_MONSTERS increases.
    MONS_NO_MONSTER = 1000,

    RANDOM_MONSTER = 2000, // used to distinguish between a random monster and using program bugs for error trapping {dlb}
    RANDOM_MOBILE_MONSTER, // used for monster generation (shadow creatures)

    // A random draconian, either base coloured drac or specialised.
    RANDOM_DRACONIAN,

    // Any random base draconian colour.
    RANDOM_BASE_DRACONIAN,

    // Any random specialised draconian, such as a draconian knight.
    RANDOM_NONBASE_DRACONIAN,

    WANDERING_MONSTER = 3500, // only used in monster placement routines - forced limit checks {dlb}
};

enum beh_type
{
    BEH_SLEEP,
    BEH_WANDER,
    BEH_SEEK,
    BEH_FLEE,
    BEH_CORNERED,
    BEH_PANIC,                         //  like flee but without running away
    BEH_LURK,                          //  stay still until discovered or
                                       //  enemy close by
    BEH_RETREAT,                       //  like flee but when cannot attack
    NUM_BEHAVIOURS,                    //  max # of legal states
    BEH_CHARMED,                       //  hostile-but-charmed; creation only
    BEH_FRIENDLY,                      //  used during creation only
    BEH_GOOD_NEUTRAL,                  //  creation only
    BEH_STRICT_NEUTRAL,
    BEH_NEUTRAL,                       //  creation only
    BEH_HOSTILE,                       //  creation only
    BEH_GUARD,                         //  creation only - monster is guard
    BEH_COPY,                          //  creation only - copy from summoner
};

enum mon_attitude_type
{
    ATT_HOSTILE,                       // 0, default in most cases
    ATT_NEUTRAL,                       // neutral
    ATT_STRICT_NEUTRAL,                // neutral, won't attack player. Used by Jiyva.
    ATT_GOOD_NEUTRAL,                  // neutral, but won't attack friendlies
    ATT_FRIENDLY,                      // created friendly (or tamed?)
};

// Adding slots breaks saves. YHBW.
enum mon_inv_type           // (int) menv[].inv[]
{
    MSLOT_WEAPON,           // Primary weapon (melee)
    MSLOT_ALT_WEAPON,       // Alternate weapon, ranged or second melee weapon
                            // for monsters that can use two weapons.
    MSLOT_MISSILE,
    MSLOT_ALT_MISSILE,
    MSLOT_ARMOUR,
    MSLOT_SHIELD,
    MSLOT_WAND,
    MSLOT_JEWELLERY,
    MSLOT_MISCELLANY,

    // [ds] Last monster gear slot that the player can observe by examining
    // the monster; i.e. the last slot that goes into monster_info.
    MSLOT_LAST_VISIBLE_SLOT = MSLOT_MISCELLANY,

    MSLOT_POTION,
    MSLOT_SCROLL,
    MSLOT_GOLD,
    NUM_MONSTER_SLOTS
};

enum mutation_type
{
    // body slot facets
    MUT_ANTENNAE,       // head
    MUT_BIG_WINGS,
    MUT_BEAK,           // head
    MUT_CLAWS,          // hands
    MUT_FANGS,
    MUT_HOOVES,         // feet
    MUT_HORNS,          // head
    MUT_STINGER,
    MUT_TALONS,         // feet
    MUT_TENTACLE_SPIKE, // Octopode only.

    // scales
    MUT_DISTORTION_FIELD,
    MUT_ICY_BLUE_SCALES,
    MUT_IRIDESCENT_SCALES,
    MUT_LARGE_BONE_PLATES,
    MUT_MOLTEN_SCALES,
    MUT_ROUGH_BLACK_SCALES,
    MUT_RUGGED_BROWN_SCALES,
    MUT_SLIMY_GREEN_SCALES,
    MUT_THIN_METALLIC_SCALES,
    MUT_THIN_SKELETAL_STRUCTURE,
    MUT_YELLOW_SCALES,
    MUT_CAMOUFLAGE,

    MUT_ACUTE_VISION,
    MUT_AGILE,
    MUT_BERSERK,
    MUT_BLINK,
    MUT_BLURRY_VISION,
    MUT_BREATHE_FLAMES,
    MUT_BREATHE_POISON,
    MUT_CARNIVOROUS,
    MUT_CLARITY,
    MUT_CLEVER,
    MUT_CLUMSY,
    MUT_COLD_RESISTANCE,
    MUT_CONSERVE_POTIONS,
    MUT_CONSERVE_SCROLLS,
    MUT_DEFORMED,
    MUT_DEMONIC_GUARDIAN,
    MUT_DETERIORATION,
    MUT_DOPEY,
    MUT_HEAT_RESISTANCE,
    MUT_HERBIVOROUS,
    MUT_HURL_HELLFIRE,
    MUT_FAST,
    MUT_FAST_METABOLISM,
    MUT_FLEXIBLE_WEAK,
    MUT_FRAIL,
    MUT_FOUL_STENCH,
    MUT_GOURMAND,
    MUT_HIGH_MAGIC,
    MUT_ICEMAIL,
    MUT_IGNITE_BLOOD,
    MUT_LOW_MAGIC,
    MUT_MAGIC_RESISTANCE,
    MUT_MUTATION_RESISTANCE,
    MUT_NEGATIVE_ENERGY_RESISTANCE,
    MUT_NIGHTSTALKER,
    MUT_PASSIVE_FREEZE,
    MUT_PASSIVE_MAPPING,
    MUT_POISON_RESISTANCE,
    MUT_POWERED_BY_DEATH,
    MUT_POWERED_BY_PAIN,
    MUT_REGENERATION,
    MUT_ROBUST,
    MUT_SAPROVOROUS,
    MUT_SCREAM,
    MUT_SHAGGY_FUR,
    MUT_SHOCK_RESISTANCE,
    MUT_SLOW,
    MUT_SLOW_HEALING,
    MUT_SLOW_METABOLISM,
    MUT_SPINY,
    MUT_SPIT_POISON,
    MUT_STOCHASTIC_TORMENT_RESISTANCE,
    MUT_STRONG,
    MUT_STRONG_STIFF,
    MUT_TELEPORT,
    MUT_TELEPORT_CONTROL,
    MUT_TORMENT_RESISTANCE,
    MUT_TOUGH_SKIN,
    MUT_WEAK,
    MUT_WILD_MAGIC,
    MUT_UNBREATHING,

    // Jiyva-specific mutations
    MUT_ACIDIC_BITE,
    MUT_EYEBALLS,
    MUT_FOOD_JELLY,
    MUT_GELATINOUS_BODY,
    MUT_PSEUDOPODS,
    MUT_TRANSLUCENT_SKIN,

    MUT_EVOLUTION,
    MUT_AUGMENTATION,
    NUM_MUTATIONS,

    RANDOM_MUTATION,
    RANDOM_XOM_MUTATION,
    RANDOM_GOOD_MUTATION,
    RANDOM_BAD_MUTATION,
    RANDOM_SLIME_MUTATION,
    RANDOM_NON_SLIME_MUTATION,
};

enum object_class_type                 // mitm[].base_type
{
    OBJ_WEAPONS,
    OBJ_MISSILES,
    OBJ_ARMOUR,
    OBJ_WANDS,
    OBJ_FOOD,
    OBJ_SCROLLS,
    OBJ_JEWELLERY,
    OBJ_POTIONS,
    OBJ_BOOKS,
    OBJ_STAVES,
    OBJ_ORBS,
    OBJ_MISCELLANY,
    OBJ_CORPSES,
    OBJ_GOLD,
    OBJ_RODS,
    NUM_OBJECT_CLASSES,
    OBJ_UNASSIGNED = 100,
    OBJ_RANDOM,      // used for blanket random sub_type .. see dungeon::items()
    OBJ_DETECTED,    // unknown item; item_info only
};

enum operation_types
{
    OPER_WIELD    = 'w',
    OPER_QUAFF    = 'q',
    OPER_DROP     = 'd',
    OPER_EAT      = 'e',
    OPER_TAKEOFF  = 'T',
    OPER_WEAR     = 'W',
    OPER_PUTON    = 'P',
    OPER_REMOVE   = 'R',
    OPER_READ     = 'r',
    OPER_MEMORISE = 'M',
    OPER_ZAP      = 'Z',
    OPER_EXAMINE  = 'x',
    OPER_FIRE     = 'f',
    OPER_PRAY     = 'p',
    OPER_EVOKE    = 'v',
    OPER_DESTROY  = 'D',
    OPER_QUIVER   = 'Q',
    OPER_ATTACK   = 'a',
    OPER_ANY      = 0,
};

enum orb_type
{
    ORB_ZOT,
};

enum recite_type
{
    RECITE_CHAOTIC,
    RECITE_IMPURE,
    RECITE_HERETIC,
    RECITE_UNHOLY,
    RECITE_ALLY,
    NUM_RECITE_TYPES
};

enum size_part_type
{
    PSIZE_BODY,         // entire body size -- used for EV/size of target
    PSIZE_TORSO,        // torso only (hybrids -- size of parts that use equip)
    PSIZE_PROFILE,      // profile only (for stealth checks)
};

enum potion_type
{
    POT_CURING,
    POT_HEAL_WOUNDS,
    POT_SPEED,
    POT_MIGHT,
    POT_BRILLIANCE,
    POT_AGILITY,
    POT_GAIN_STRENGTH,
    POT_GAIN_DEXTERITY,
    POT_GAIN_INTELLIGENCE,
    POT_LEVITATION,
    POT_POISON,
    POT_SLOWING,
    POT_PARALYSIS,
    POT_CONFUSION,
    POT_INVISIBILITY,
    POT_PORRIDGE,
    POT_DEGENERATION,
    POT_DECAY,
#if TAG_MAJOR_VERSION == 34
    POT_WATER,
#endif
    POT_EXPERIENCE,
    POT_MAGIC,
    POT_RESTORE_ABILITIES,
    POT_STRONG_POISON,
    POT_BERSERK_RAGE,
    POT_CURE_MUTATION,
    POT_MUTATION,
    POT_RESISTANCE,
    POT_BLOOD,
    POT_BLOOD_COAGULATED,
    POT_FIZZING,
    NUM_POTIONS
};

enum pronoun_type
{
    PRONOUN_SUBJECTIVE,
    PRONOUN_POSSESSIVE,
    PRONOUN_REFLEXIVE,
    PRONOUN_OBJECTIVE,
};

enum artefact_prop_type
{
    ARTP_BRAND,
    ARTP_AC,
    ARTP_EVASION,
    ARTP_STRENGTH,
    ARTP_INTELLIGENCE,
    ARTP_DEXTERITY,
    ARTP_FIRE,
    ARTP_COLD,
    ARTP_ELECTRICITY,
    ARTP_POISON,
    ARTP_NEGATIVE_ENERGY,
    ARTP_MAGIC,
    ARTP_EYESIGHT,
    ARTP_INVISIBLE,
    ARTP_LEVITATE,
    ARTP_BLINK,
    ARTP_BERSERK,
    ARTP_NOISES,
    ARTP_PREVENT_SPELLCASTING,
    ARTP_CAUSE_TELEPORTATION,
    ARTP_PREVENT_TELEPORTATION,
    ARTP_ANGRY,
    ARTP_METABOLISM,
    ARTP_MUTAGENIC,
    ARTP_ACCURACY,
    ARTP_DAMAGE,
    ARTP_CURSED,
    ARTP_STEALTH,
    ARTP_MAGICAL_POWER,
    ARTP_BASE_DELAY,
    ARTP_HP,
    ARTP_CLARITY,
    ARTP_BASE_ACC,
    ARTP_BASE_DAM,
    ARTP_NUM_PROPERTIES
};

enum score_format_type
{
    SCORE_TERSE,                // one line
    SCORE_REGULAR,              // two lines (name, cause, blank)
    SCORE_VERBOSE,              // everything (dates, times, god, etc.)
};

enum sense_type
{
    SENSE_SMELL_BLOOD,
    SENSE_WEB_VIBRATION,
};

enum shop_type
{
    SHOP_WEAPON,
    SHOP_ARMOUR,
    SHOP_WEAPON_ANTIQUE,
    SHOP_ARMOUR_ANTIQUE,
    SHOP_GENERAL_ANTIQUE,
    SHOP_JEWELLERY,
    SHOP_WAND,
    SHOP_BOOK,
    SHOP_FOOD,
    SHOP_DISTILLERY,
    SHOP_SCROLL,
    SHOP_GENERAL,
    NUM_SHOPS, // must remain last 'regular' member {dlb}
    SHOP_UNASSIGNED = 100,
    SHOP_RANDOM,
};

// These are often addressed relative to each other (esp. delta SIZE_MEDIUM).
enum size_type
{
    SIZE_TINY,              // rats/bats
    SIZE_LITTLE,            // spriggans
    SIZE_SMALL,             // halflings/kobolds
    SIZE_MEDIUM,            // humans/elves/dwarves
    SIZE_LARGE,             // trolls/ogres/centaurs/nagas
    SIZE_BIG,               // large quadrupeds
    SIZE_GIANT,             // giants
    SIZE_HUGE,              // dragons
    NUM_SIZE_LEVELS,
    SIZE_CHARACTER,         // transformations that don't change size
};

// [dshaligram] If you add a new skill, update skills2.cc, specifically
// the skills[] array and skill_display_order[]. New skills must go at the
// end of the list or in the unused skill numbers. NEVER rearrange this enum or
// move existing skills to new numbers; save file compatibility depends on this
// order.
enum skill_type
{
    SK_FIGHTING,
    SK_FIRST_SKILL = SK_FIGHTING,
    SK_SHORT_BLADES,
    SK_LONG_BLADES,
    SK_AXES,
    SK_MACES_FLAILS,
    SK_POLEARMS,
    SK_STAVES,
    SK_SLINGS,
    SK_BOWS,
    SK_CROSSBOWS,
    SK_THROWING,
    SK_ARMOUR,
    SK_DODGING,
    SK_STEALTH,
    SK_STABBING,
    SK_SHIELDS,
    SK_TRAPS,
    SK_UNARMED_COMBAT,
    SK_LAST_MUNDANE = SK_UNARMED_COMBAT,
    SK_SPELLCASTING,
    SK_CONJURATIONS,
    SK_FIRST_MAGIC_SCHOOL = SK_CONJURATIONS, // not SK_FIRST_MAGIC as no Spc
    SK_HEXES,
    SK_CHARMS,
    SK_SUMMONINGS,
    SK_NECROMANCY,
    SK_TRANSLOCATIONS,
    SK_TRANSMUTATIONS,
    SK_FIRE_MAGIC,
    SK_ICE_MAGIC,
    SK_AIR_MAGIC,
    SK_EARTH_MAGIC,
    SK_POISON_MAGIC,
    SK_LAST_MAGIC = SK_POISON_MAGIC,
    SK_INVOCATIONS,
    SK_EVOCATIONS,
    SK_LAST_SKILL = SK_EVOCATIONS,
    NUM_SKILLS,                        // must remain last regular member

    SK_BLANK_LINE,                     // used for skill output
    SK_COLUMN_BREAK,                   // used for skill output
    SK_TITLE,                          // used for skill output
    SK_NONE,
};

enum skill_menu_state
{
    SKM_NONE,
    SKM_DO_FOCUS,
    SKM_DO_PRACTISE,
    SKM_LEVEL_ENHANCED,
    SKM_LEVEL_NORMAL,
    SKM_MODE_AUTO,
    SKM_MODE_MANUAL,
    SKM_SHOW_DEFAULT,
    SKM_SHOW_KNOWN,
    SKM_SHOW_ALL,
    SKM_VIEW_NEW_LEVEL,
    SKM_VIEW_POINTS,
    SKM_VIEW_PROGRESS,
    SKM_VIEW_TRAINING,
    SKM_VIEW_TRANSFER,
};

enum skill_focus_mode
{
    SKM_FOCUS_OFF,
    SKM_FOCUS_ON,
    SKM_FOCUS_TOGGLE,
};

// order is important on these (see player_speed())
enum speed_type
{
    SPEED_SLOWED,
    SPEED_NORMAL,
    SPEED_HASTED,
};

enum species_type
{
    SP_HUMAN,
    SP_HIGH_ELF,
    SP_DEEP_ELF,
    SP_SLUDGE_ELF,
    SP_HALFLING,
    SP_HILL_ORC,
    SP_KOBOLD,
    SP_MUMMY,
    SP_NAGA,
    SP_OGRE,
    SP_TROLL,
    SP_RED_DRACONIAN,
    SP_WHITE_DRACONIAN,
    SP_GREEN_DRACONIAN,
    SP_YELLOW_DRACONIAN,
    SP_GREY_DRACONIAN,
    SP_BLACK_DRACONIAN,
    SP_PURPLE_DRACONIAN,
    SP_MOTTLED_DRACONIAN,
    SP_PALE_DRACONIAN,
    SP_BASE_DRACONIAN,
    SP_CENTAUR,
    SP_DEMIGOD,
    SP_SPRIGGAN,
    SP_MINOTAUR,
    SP_DEMONSPAWN,
    SP_GHOUL,
    SP_TENGU,
    SP_MERFOLK,
    SP_VAMPIRE,
    SP_DEEP_DWARF,
    SP_FELID,
    SP_OCTOPODE,
// The high scores viewer still needs enums for removed species.
    SP_ELF,                            // (placeholder)
    SP_HILL_DWARF,                     // (placeholder)
    SP_OGRE_MAGE,                      // (placeholder)
    SP_GREY_ELF,                       // (placeholder)
    SP_GNOME,                          // (placeholder)
    SP_MOUNTAIN_DWARF,                 // (placeholder)
    NUM_SPECIES,                       // always after the last species

    SP_UNKNOWN  = 100,
    SP_RANDOM   = 101,
    SP_VIABLE   = 102,
};

enum spell_type
{
    SPELL_NO_SPELL,
    SPELL_TELEPORT_SELF,
    SPELL_CAUSE_FEAR,
    SPELL_MAGIC_DART,
    SPELL_FIREBALL,
    SPELL_APPORTATION,
    SPELL_DELAYED_FIREBALL,
    SPELL_STRIKING,
    SPELL_CONJURE_FLAME,
    SPELL_DIG,
    SPELL_BOLT_OF_FIRE,
    SPELL_BOLT_OF_COLD,
    SPELL_LIGHTNING_BOLT,
    SPELL_BOLT_OF_MAGMA,
    SPELL_POLYMORPH_OTHER,
    SPELL_SLOW,
    SPELL_HASTE,
    SPELL_PARALYSE,
    SPELL_CONFUSE,
    SPELL_INVISIBILITY,
    SPELL_THROW_FLAME,
    SPELL_THROW_FROST,
    SPELL_CONTROLLED_BLINK,
    SPELL_FREEZING_CLOUD,
    SPELL_MEPHITIC_CLOUD,
    SPELL_RING_OF_FLAMES,
    SPELL_VENOM_BOLT,
    SPELL_OLGREBS_TOXIC_RADIANCE,
    SPELL_TELEPORT_OTHER,
    SPELL_MINOR_HEALING,
    SPELL_MAJOR_HEALING,
    SPELL_DEATHS_DOOR,
    SPELL_MASS_CONFUSION,
    SPELL_SMITING,
    SPELL_SUMMON_SMALL_MAMMALS,
    SPELL_ABJURATION,
    SPELL_SUMMON_SCORPIONS,
    SPELL_BOLT_OF_DRAINING,
    SPELL_LEHUDIBS_CRYSTAL_SPEAR,
    SPELL_BOLT_OF_INACCURACY,
    SPELL_POISONOUS_CLOUD,
    SPELL_FIRE_STORM,
    SPELL_BLINK,
    SPELL_ISKENDERUNS_MYSTIC_BLAST,
    SPELL_SUMMON_SWARM,
    SPELL_SUMMON_HORRIBLE_THINGS,
    SPELL_ENSLAVEMENT,
    SPELL_ANIMATE_DEAD,
    SPELL_PAIN,
    SPELL_CONTROL_UNDEAD,
    SPELL_ANIMATE_SKELETON,
    SPELL_VAMPIRIC_DRAINING,
    SPELL_HAUNT,
    SPELL_BORGNJORS_REVIVIFICATION,
    SPELL_FREEZE,
    SPELL_SUMMON_ELEMENTAL,
    SPELL_OZOCUBUS_REFRIGERATION,
    SPELL_STICKY_FLAME,
    SPELL_SUMMON_ICE_BEAST,
    SPELL_OZOCUBUS_ARMOUR,
    SPELL_CALL_IMP,
    SPELL_REPEL_MISSILES,
    SPELL_BERSERKER_RAGE,
    SPELL_DISPEL_UNDEAD,
#if TAG_MAJOR_VERSION == 34
    SPELL_FULSOME_DISTILLATION,
#endif
    SPELL_POISON_ARROW,
    SPELL_TWISTED_RESURRECTION,
    SPELL_REGENERATION,
    SPELL_BANISHMENT,
    SPELL_CIGOTUVIS_DEGENERATION,
    SPELL_STING,
    SPELL_SUBLIMATION_OF_BLOOD,
    SPELL_TUKIMAS_DANCE,
    SPELL_HELLFIRE,
    SPELL_SUMMON_DEMON,
    SPELL_DEMONIC_HORDE,
    SPELL_SUMMON_GREATER_DEMON,
    SPELL_CORPSE_ROT,
    SPELL_FIRE_BRAND,
    SPELL_FREEZING_AURA,
    SPELL_LETHAL_INFUSION,
    SPELL_IRON_SHOT,
    SPELL_STONE_ARROW,
    SPELL_SHOCK,
    SPELL_SWIFTNESS,
    SPELL_FLY,
#if TAG_MAJOR_VERSION == 34
    SPELL_INSULATION,
#endif
    SPELL_CURE_POISON,
    SPELL_CONTROL_TELEPORT,
    SPELL_POISON_WEAPON,
    SPELL_DEBUGGING_RAY,
    SPELL_RECALL,
    SPELL_AGONY,
    SPELL_SPIDER_FORM,
    SPELL_DISINTEGRATE,
    SPELL_BLADE_HANDS,
    SPELL_STATUE_FORM,
    SPELL_ICE_FORM,
    SPELL_DRAGON_FORM,
    SPELL_NECROMUTATION,
    SPELL_DEATH_CHANNEL,
    SPELL_SYMBOL_OF_TORMENT,
    SPELL_DEFLECT_MISSILES,
    SPELL_THROW_ICICLE,
    SPELL_ICE_STORM,
    SPELL_AIRSTRIKE,
    SPELL_SHADOW_CREATURES,
    SPELL_CONFUSING_TOUCH,
    SPELL_SURE_BLADE,
    SPELL_FLAME_TONGUE,
    SPELL_PASSWALL,
    SPELL_IGNITE_POISON,
    SPELL_STICKS_TO_SNAKES,
    SPELL_CALL_CANINE_FAMILIAR,
    SPELL_SUMMON_DRAGON,
    SPELL_HIBERNATION,
    SPELL_ENGLACIATION,
#if TAG_MAJOR_VERSION == 34
    SPELL_SEE_INVISIBLE,
#endif
    SPELL_PHASE_SHIFT,
    SPELL_SUMMON_BUTTERFLIES,
    SPELL_WARP_BRAND,
    SPELL_SILENCE,
    SPELL_SHATTER,
    SPELL_DISPERSAL,
    SPELL_DISCHARGE,
    SPELL_CORONA,
    SPELL_INTOXICATE,
#if TAG_MAJOR_VERSION == 34
    SPELL_EVAPORATE,
#endif
    SPELL_FRAGMENTATION,
    SPELL_SANDBLAST,
    SPELL_CONDENSATION_SHIELD,
    SPELL_STONESKIN,
    SPELL_SIMULACRUM,
    SPELL_CONJURE_BALL_LIGHTNING,
    SPELL_CHAIN_LIGHTNING,
    SPELL_EXCRUCIATING_WOUNDS,
    SPELL_PORTAL_PROJECTILE,
    SPELL_SUMMON_UGLY_THING,
    SPELL_PETRIFY,
    SPELL_GOLUBRIAS_PASSAGE,

    // Mostly monster-only spells after this point:
    SPELL_HELLFIRE_BURST,
    SPELL_VAMPIRE_SUMMON,
    SPELL_BRAIN_FEED,
    SPELL_FAKE_RAKSHASA_SUMMON,
    SPELL_STEAM_BALL,
    SPELL_SUMMON_UFETUBUS,
    SPELL_SUMMON_BEAST,
    SPELL_ENERGY_BOLT,
    SPELL_POISON_SPLASH,
    SPELL_SUMMON_UNDEAD,
    SPELL_CANTRIP,
    SPELL_QUICKSILVER_BOLT,
    SPELL_METAL_SPLINTERS,
    SPELL_MIASMA,
    SPELL_SUMMON_DRAKES,
    SPELL_BLINK_OTHER,
    SPELL_SUMMON_MUSHROOMS,
    SPELL_ACID_SPLASH,
    SPELL_STICKY_FLAME_SPLASH,
    SPELL_FIRE_BREATH,
    SPELL_COLD_BREATH,
    SPELL_DRACONIAN_BREATH,
    SPELL_WATER_ELEMENTALS,
    SPELL_PORKALATOR,
    SPELL_KRAKEN_TENTACLES,
    SPELL_TOMB_OF_DOROKLOHE,
    SPELL_SUMMON_EYEBALLS,
    SPELL_HASTE_OTHER,
    SPELL_FIRE_ELEMENTALS,
    SPELL_EARTH_ELEMENTALS,
    SPELL_AIR_ELEMENTALS,
    SPELL_SLEEP,
    SPELL_BLINK_OTHER_CLOSE,
    SPELL_BLINK_CLOSE,
    SPELL_BLINK_RANGE,
    SPELL_BLINK_AWAY,
    SPELL_MISLEAD,
    SPELL_FAKE_MARA_SUMMON,
    SPELL_SUMMON_RAKSHASA,
    SPELL_SUMMON_ILLUSION,
    SPELL_PRIMAL_WAVE,
    SPELL_CALL_TIDE,
    SPELL_IOOD,
    SPELL_INK_CLOUD,
    SPELL_MIGHT,
    SPELL_SUNRAY,
    SPELL_AWAKEN_FOREST,
    SPELL_SUMMON_CANIFORMS,
    SPELL_IRON_ELEMENTALS,
    SPELL_SUMMON_SPECTRAL_ORCS,
    SPELL_RESURRECT,
    SPELL_HOLY_LIGHT,
    SPELL_HOLY_WORD,
    SPELL_SUMMON_HOLIES,
    SPELL_HEAL_OTHER,
    SPELL_SACRIFICE,
    SPELL_HOLY_FLAMES,
    SPELL_HOLY_BREATH,
    SPELL_TROGS_HAND,
    SPELL_BROTHERS_IN_ARMS,
    SPELL_MIRROR_DAMAGE,
    SPELL_DRAIN_LIFE,
    SPELL_MIASMA_CLOUD,
    SPELL_POISON_CLOUD,
    SPELL_FIRE_CLOUD,
    SPELL_STEAM_CLOUD,
    SPELL_MALIGN_GATEWAY,
    SPELL_NOXIOUS_CLOUD,
    SPELL_TORNADO,
    SPELL_STICKY_FLAME_RANGE,
    SPELL_LEDAS_LIQUEFACTION,
    SPELL_HOMUNCULUS,
    SPELL_SUMMON_HYDRA,
    SPELL_DARKNESS,
    SPELL_MESMERISE,
    SPELL_MELEE, // like SPELL_NO_SPELL, but doesn't cause a re-roll
    SPELL_FIRE_SUMMON,
    SPELL_SHROUD_OF_GOLUBRIA,
    SPELL_INNER_FLAME,
    SPELL_PETRIFYING_CLOUD,
    SPELL_MASS_ABJURATION,
    SPELL_BEASTLY_APPENDAGE,
    SPELL_SILVER_BLAST,
    SPELL_ENSNARE,
    SPELL_THUNDERBOLT,
    SPELL_SUMMON_MINOR_DEMON,

    NUM_SPELLS
};

enum slot_select_mode
{
    SS_FORWARD      = 0,
    SS_BACKWARD     = 1,
};

enum stat_type
{
    STAT_STR,
    STAT_INT,
    STAT_DEX,
    NUM_STATS,
    STAT_ALL, // must remain after NUM_STATS -- added to handle royal jelly, etc. {dlb}
    STAT_RANDOM,
};

enum targetting_type
{
    DIR_NONE,
    DIR_TARGET, // smite targetting
    DIR_DIR,    // needs a clear line to target
    DIR_TARGET_OBJECT, // New as of 27-August-2009, for item-targetting spells
};

enum torment_source_type
{
    TORMENT_GENERIC       = -1,
    TORMENT_CARDS         = -2,   // Symbol of torment
    TORMENT_SPWLD         = -3,   // Special wield torment
    TORMENT_SCROLL        = -4,
    TORMENT_SPELL         = -5,   // SPELL_SYMBOL_OF_TORMENT
    TORMENT_XOM           = -6,   // Xom effect
    TORMENT_KIKUBAAQUDGHA = -7,   // Kikubaaqudgha effect
};

enum trap_type                         // env.trap_type[]
{
    TRAP_DART,
    TRAP_ARROW,
    TRAP_SPEAR,
    TRAP_TELEPORT,
    TRAP_ALARM,
    TRAP_BLADE,
    TRAP_BOLT,
    TRAP_NET,
    TRAP_ZOT,
    TRAP_NEEDLE,
    TRAP_SHAFT,
    TRAP_GOLUBRIA,
    TRAP_PLATE,
    TRAP_WEB,
    TRAP_GAS,
    NUM_TRAPS,                         // must remain last 'regular' member {dlb}
    TRAP_MAX_REGULAR = TRAP_SHAFT,
    TRAP_UNASSIGNED = 100,
    TRAP_INDEPTH,                      // Level-appropriate trap.
    TRAP_NONTELEPORT,
    TRAP_RANDOM,
};

enum undead_state_type                // you.is_undead
{
    US_ALIVE = 0,
    US_HUNGRY_DEAD,     // Ghouls
    US_UNDEAD,          // Mummies
    US_SEMI_UNDEAD,     // Vampires
};

enum unique_item_status_type
{
    UNIQ_NOT_EXISTS = 0,
    UNIQ_EXISTS = 1,
    UNIQ_LOST_IN_ABYSS = 2,
};

enum friendly_pickup_type
{
    FRIENDLY_PICKUP_NONE = 0,
    FRIENDLY_PICKUP_FRIEND,
    FRIENDLY_PICKUP_PLAYER,
    FRIENDLY_PICKUP_ALL,
};

enum zap_type
{
    ZAP_FLAME,
    ZAP_FROST,
    ZAP_SLOWING,
    ZAP_HASTING,
    ZAP_MAGIC_DARTS,
    ZAP_HEAL_WOUNDS,
    ZAP_PARALYSIS,
    ZAP_FIRE,
    ZAP_COLD,
    ZAP_CONFUSION,
    ZAP_INVISIBILITY,
    ZAP_DIGGING,
    ZAP_FIREBALL,
    ZAP_TELEPORTATION,
    ZAP_LIGHTNING,
    ZAP_POLYMORPH_OTHER,
    ZAP_LAST_RANDOM = ZAP_POLYMORPH_OTHER,   // maximal random_effects beam
    ZAP_VENOM_BOLT,
    ZAP_NEGATIVE_ENERGY,
    ZAP_CRYSTAL_SPEAR,
    ZAP_BEAM_OF_ENERGY,
    ZAP_MYSTIC_BLAST,
    ZAP_ENSLAVEMENT,
    ZAP_PAIN,
    ZAP_STICKY_FLAME,
    ZAP_DISPEL_UNDEAD,
    ZAP_BANISHMENT,
    ZAP_DEGENERATION,
    ZAP_STING,
    ZAP_HELLFIRE,
    ZAP_IRON_SHOT,
    ZAP_STRIKING,
    ZAP_STONE_ARROW,
    ZAP_ELECTRICITY,
    ZAP_ORB_OF_ELECTRICITY,
    ZAP_SPIT_POISON,
    ZAP_DEBUGGING_RAY,
    ZAP_BREATHE_FIRE,
    ZAP_BREATHE_FROST,
    ZAP_BREATHE_ACID,
    ZAP_BREATHE_POISON,
    ZAP_BREATHE_POWER,
    ZAP_AGONY,
    ZAP_DISINTEGRATION,
    ZAP_BREATHE_STEAM,
    ZAP_THROW_ICICLE,
    ZAP_ICE_STORM,
    ZAP_CORONA,
    ZAP_HIBERNATION,
    ZAP_FLAME_TONGUE,
    ZAP_LARGE_SANDBLAST,
    ZAP_SANDBLAST,
    ZAP_SMALL_SANDBLAST,
    ZAP_MAGMA,
    ZAP_POISON_ARROW,
    ZAP_BREATHE_STICKY_FLAME,
    ZAP_BREATHE_LIGHTNING,
    ZAP_PETRIFY,
    ZAP_ENSLAVE_SOUL,
    ZAP_CHAOS,
    ZAP_SLIME,
    ZAP_PORKALATOR,
    ZAP_SLEEP,
    ZAP_PRIMAL_WAVE,
    ZAP_IOOD,
    ZAP_SUNRAY,
    ZAP_HOLY_LIGHT,
    ZAP_HOLY_FLAMES,
    ZAP_HOLY_BREATH,
    ZAP_BREATHE_MEPHITIC,
    ZAP_IOOD_BURST,
    ZAP_INNER_FLAME,
    ZAP_BLAST_OF_SILVER,

    NUM_ZAPS
};

enum montravel_target_type
{
    MTRAV_NONE = 0,
    MTRAV_PLAYER,      // Travelling to reach the player.
    MTRAV_PATROL,      // Travelling to reach the patrol point.
    MTRAV_SIREN,       // Sirens travelling towards deep water.
    MTRAV_WALL,        // Rock worms travelling towards a wall.
    MTRAV_UNREACHABLE, // Not travelling because target is unreachable.
    MTRAV_KNOWN_UNREACHABLE, // As above, and the player knows this.
};

enum maybe_bool
{
    B_FALSE,
    B_MAYBE,
    B_TRUE,
};

enum reach_type
{
    REACH_NONE   = 2,
    REACH_KNIGHT = 5,
    REACH_TWO    = 8,
};

enum daction_type
{
    DACT_ALLY_HOLY,
    DACT_ALLY_UNHOLY_EVIL,
    DACT_ALLY_UNCLEAN_CHAOTIC,
    DACT_ALLY_SPELLCASTER,
    DACT_ALLY_YRED_SLAVE,
    DACT_ALLY_BEOGH, // both orcies and demons summoned by sorcerers
    DACT_ALLY_SLIME,
    DACT_ALLY_PLANT,

    NUM_DA_COUNTERS,

    // Leave space for new counters, as they need to be at the start.
    DACT_OLD_ENSLAVED_SOULS_POOF = 16,
    DACT_HOLY_NEW_ATTEMPT,
    DACT_HOLY_PETS_GO_NEUTRAL,
    DACT_ALLY_TROG,

    DACT_SHUFFLE_DECKS,
    DACT_REAUTOMAP,
    DACT_REMOVE_JIYVA_ALTARS,
    DACT_PIKEL_SLAVES,
    DACT_ROT_CORPSES,
    DACT_TOMB_CTELE,
    NUM_DACTIONS,
};

enum final_effect_flavour
{
    FINEFF_LIGHTNING_DISCHARGE,
    FINEFF_MIRROR_DAMAGE,
    FINEFF_TRAMPLE_FOLLOW,
    FINEFF_BLINK,
    FINEFF_DISTORTION_TELEPORT,
    FINEFF_ROYAL_JELLY_SPAWN,
};

enum disable_type
{
    DIS_SPAWNS,
    DIS_MON_ACT,
    DIS_MON_REGEN,
    DIS_PLAYER_REGEN,
    DIS_HUNGER,
    DIS_DEATH,
    DIS_DELAY,
    DIS_CONFIRMATIONS,
    NUM_DISABLEMENTS
};

enum seen_context_type
{
    SC_NONE,
    SC_JUST_SEEN,       // has already been announced this turn
    SC_NEWLY_SEEN,      // regular walking into view
    SC_ALREADY_SEEN,    // wasn't a threat before, is now
    SC_TELEPORT_IN,
    SC_SURFACES,                      // land-capable
    SC_SURFACES_BRIEFLY,              // land-capable, submerged back
    SC_FISH_SURFACES_SHOUT,           // water/lava-only, shouting
    SC_FISH_SURFACES,                 // water/lava-only
    SC_NONSWIMMER_SURFACES_FROM_DEEP, // impossible?!?
    SC_UNCHARM,
    SC_DOOR,            // they opened a door
    SC_GATE,            // ... or a big door
};

enum los_type
{
    LOS_ARENA        = 0,
    LOS_DEFAULT      = (1 << 0),
    LOS_NO_TRANS     = (1 << 1),
    LOS_SOLID        = (1 << 2),
    LOS_SOLID_SEE    = (1 << 3),
};

// Tiles stuff.

enum screen_mode
{
    SCREENMODE_WINDOW = 0,
    SCREENMODE_FULL   = 1,
    SCREENMODE_AUTO   = 2,
};

enum cursor_type
{
    CURSOR_MOUSE,
    CURSOR_TUTORIAL,
    CURSOR_MAP,
    CURSOR_MAX,
};

// Ordering of tags is important: higher values cover up lower ones.
enum text_tag_type
{
    TAG_NAMED_MONSTER = 0,
    TAG_TUTORIAL      = 1,
    TAG_CELL_DESC     = 2,
    TAG_MAX,
};

enum tag_pref
{
    TAGPREF_NONE,     // never display text tags
    TAGPREF_TUTORIAL, // display text tags on "new" monsters
    TAGPREF_NAMED,    // display text tags on named monsters (incl. friendlies)
    TAGPREF_ENEMY,    // display text tags on enemy named monsters
    TAGPREF_MAX,
};
enum tile_flags
{
    //// Foreground flags

    // 3 mutually exclusive flags for attitude.
    TILE_FLAG_ATT_MASK   = 0x00030000ULL,
    TILE_FLAG_PET        = 0x00010000ULL,
    TILE_FLAG_GD_NEUTRAL = 0x00020000ULL,
    TILE_FLAG_NEUTRAL    = 0x00030000ULL,

    TILE_FLAG_S_UNDER    = 0x00040000ULL,
    TILE_FLAG_FLYING     = 0x00080000ULL,

    // 3 mutually exclusive flags for behaviour.
    TILE_FLAG_BEH_MASK   = 0x00300000ULL,
    TILE_FLAG_STAB       = 0x00100000ULL,
    TILE_FLAG_MAY_STAB   = 0x00200000ULL,
    TILE_FLAG_FLEEING    = 0x00300000ULL,

    TILE_FLAG_NET        = 0x00400000ULL,
    TILE_FLAG_POISON     = 0x00800000ULL,
    TILE_FLAG_ANIM_WEP   = 0x01000000ULL,
    TILE_FLAG_GLOWING    = 0x02000000ULL,
    TILE_FLAG_STICKY_FLAME = 0x04000000ULL,
    TILE_FLAG_BERSERK    = 0x08000000ULL,
    TILE_FLAG_INNER_FLAME= 0x10000000ULL,
    TILE_FLAG_CONSTRICTED= 0x20000000ULL,
    TILE_FLAG_SLOWED     = 0x8000000000ULL,
    //TILE_FLAG_UNUSED     = 0x10000000000ULL,

    // MDAM has 5 possibilities, so uses 3 bits.
    TILE_FLAG_MDAM_MASK  = 0x1C0000000ULL,
    TILE_FLAG_MDAM_LIGHT = 0x040000000ULL,
    TILE_FLAG_MDAM_MOD   = 0x080000000ULL,
    TILE_FLAG_MDAM_HEAVY = 0x0C0000000ULL,
    TILE_FLAG_MDAM_SEV   = 0x100000000ULL,
    TILE_FLAG_MDAM_ADEAD = 0x1C0000000ULL,

    // Demon difficulty has 5 possibilities, so uses 3 bits.
    TILE_FLAG_DEMON      = 0xE00000000ULL,
    TILE_FLAG_DEMON_5    = 0x200000000ULL,
    TILE_FLAG_DEMON_4    = 0x400000000ULL,
    TILE_FLAG_DEMON_3    = 0x600000000ULL,
    TILE_FLAG_DEMON_2    = 0x800000000ULL,
    TILE_FLAG_DEMON_1    = 0xE00000000ULL,

    // 3 mutually exclusive flags for mimics.
    TILE_FLAG_MIMIC_INEPT = 0x2000000000ULL,
    TILE_FLAG_MIMIC       = 0x4000000000ULL,
    TILE_FLAG_MIMIC_RAVEN = 0x6000000000ULL,
    TILE_FLAG_MIMIC_MASK  = 0x6000000000ULL,


    //// Background flags

    TILE_FLAG_RAY        = 0x00010000ULL,
    TILE_FLAG_MM_UNSEEN  = 0x00020000ULL,
    TILE_FLAG_UNSEEN     = 0x00040000ULL,

    // 3 mutually exclusive flags for cursors.
    TILE_FLAG_CURSOR1    = 0x00180000ULL,
    TILE_FLAG_CURSOR2    = 0x00080000ULL,
    TILE_FLAG_CURSOR3    = 0x00100000ULL,
    TILE_FLAG_CURSOR     = 0x00180000ULL,

    TILE_FLAG_TUT_CURSOR = 0x00200000ULL,
    TILE_FLAG_TRAV_EXCL  = 0x00400000ULL,
    TILE_FLAG_EXCL_CTR   = 0x00800000ULL,
    TILE_FLAG_RAY_OOR    = 0x01000000ULL,
    TILE_FLAG_OOR        = 0x02000000ULL,
    TILE_FLAG_WATER      = 0x04000000ULL,
    TILE_FLAG_NEW_STAIR  = 0x08000000ULL,

    // Kraken tentacle overlays.
    TILE_FLAG_KRAKEN_NW  = 0x020000000ULL,
    TILE_FLAG_KRAKEN_NE  = 0x040000000ULL,
    TILE_FLAG_KRAKEN_SE  = 0x080000000ULL,
    TILE_FLAG_KRAKEN_SW  = 0x100000000ULL,

    // Eldritch tentacle overlays.
    TILE_FLAG_ELDRITCH_NW = 0x0200000000ULL,
    TILE_FLAG_ELDRITCH_NE = 0x0400000000ULL,
    TILE_FLAG_ELDRITCH_SE = 0x0800000000ULL,
    TILE_FLAG_ELDRITCH_SW = 0x1000000000ULL,

    //// General

    // Mask for the tile index itself.
    TILE_FLAG_MASK       = 0x0000FFFFULL,
};

enum tile_inventory_flags
{
    TILEI_FLAG_SELECT  = 0x0100,
    TILEI_FLAG_TRIED   = 0x0200,
    TILEI_FLAG_EQUIP   = 0x0400,
    TILEI_FLAG_FLOOR   = 0x0800,
    TILEI_FLAG_CURSE   = 0x1000,
    TILEI_FLAG_CURSOR  = 0x2000,
    TILEI_FLAG_MELDED  = 0x4000,
    TILEI_FLAG_INVALID = 0x8000,
};

enum tile_player_flags
{
    TILEP_SHOW_EQUIP    = 0x1000,
};

enum tile_player_flag_cut
{
    TILEP_FLAG_HIDE,
    TILEP_FLAG_NORMAL,
    TILEP_FLAG_CUT_CENTAUR,
    TILEP_FLAG_CUT_NAGA,
};

// normal tile size in px
enum
{
    TILE_X = 32,
    TILE_Y = 32,
};

// Don't change this without also modifying the data save/load routines.
enum
{
    NUM_MAX_DOLLS = 10,
};

#ifdef WIZARD

enum wizard_option_type
{
    WIZ_NEVER,                         // protect player from accidental wiz
    WIZ_NO,                            // don't start character in wiz mode
    WIZ_YES,                           // start character in wiz mode
};

#endif

#endif // ENUM_H<|MERGE_RESOLUTION|>--- conflicted
+++ resolved
@@ -1176,16 +1176,10 @@
 {
     DNGN_UNSEEN,
     DNGN_CLOSED_DOOR,
-<<<<<<< HEAD
     DNGN_RUNED_DOOR,
-#if TAG_MAJOR_VERSION == 33
+#if TAG_MAJOR_VERSION == 34
     DNGN_OLD_SECRET_DOOR,
-    DNGN_OLD_WAX_WALL,
-#else
-=======
-    DNGN_DETECTED_SECRET_DOOR,
-    DNGN_SECRET_DOOR,
->>>>>>> 35613e09
+#endif
     DNGN_MANGROVE,
     DNGN_METAL_WALL,
         DNGN_MINWALL = DNGN_METAL_WALL,

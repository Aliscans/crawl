--- conflicted
+++ resolved
@@ -4257,12 +4257,10 @@
     SPELL_CORROSIVE_BOLT,
     SPELL_SERPENT_OF_HELL_BREATH,
     SPELL_SUMMON_EMPEROR_SCORPIONS,
-<<<<<<< HEAD
 #if TAG_MAJOR_VERSION == 34
     SPELL_HYDRA_FORM,
     SPELL_IRRADIATE,
 #endif
-=======
     SPELL_SPIT_LAVA,
     SPELL_ELECTRICAL_BOLT,
     SPELL_FLAMING_CLOUD,
@@ -4276,7 +4274,6 @@
     SPELL_CORRUPTING_PULSE,
     SPELL_SIREN_SONG,
     SPELL_AVATAR_SONG,
->>>>>>> 85094396
     NUM_SPELLS
 };
 

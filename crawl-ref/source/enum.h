/**
 * @file
 * @brief Global (ick) enums.
**/


#ifndef ENUM_H
#define ENUM_H

#include "tag-version.h"

enum lang_t
{
    LANG_EN = 0,
    LANG_CS,
    LANG_DA,
    LANG_DE,
    LANG_EL,
    LANG_ES,
    LANG_FI,
    LANG_FR,
    LANG_HU,
    LANG_IT,
    LANG_JA,
    LANG_KO,
    LANG_LT,
    LANG_LV,
    LANG_NL,
    LANG_PL,
    LANG_PT,
    LANG_RU,
    LANG_ZH,
    // fake languages
    LANG_DWARVEN,
    LANG_JAGERKIN,
    LANG_KRAUT,
    LANG_CYRILLIC,
    LANG_FUTHARK,
    LANG_WIDE,
};

enum ability_type
{
    ABIL_NON_ABILITY = -1,
    // Innate abilities and (Demonspawn) mutations.
    ABIL_SPIT_POISON = 1,
    ABIL_BREATHE_FIRE,
    ABIL_BREATHE_FROST,
    ABIL_BREATHE_POISON,
    ABIL_BREATHE_LIGHTNING,
    ABIL_BREATHE_POWER,
    ABIL_BREATHE_STICKY_FLAME,
    ABIL_BREATHE_STEAM,
    ABIL_BREATHE_MEPHITIC,
    ABIL_SPIT_ACID,
    ABIL_BLINK,

    // Others
    ABIL_DELAYED_FIREBALL,
    ABIL_END_TRANSFORMATION,
    ABIL_STOP_SINGING, // From song of slaying

    // Species-specific abilities.
    // Demonspawn-only
    ABIL_HELLFIRE,
    // Tengu, Draconians
    ABIL_FLY,
    ABIL_WISP_BLINK,
    ABIL_STOP_FLYING,
    // Mummies
    ABIL_MUMMY_RESTORATION,
    // Vampires
    ABIL_TRAN_BAT,
    ABIL_BOTTLE_BLOOD,
    // Deep Dwarves
    ABIL_RECHARGING,
    ABIL_MAX_INTRINSIC = ABIL_RECHARGING,

    // Evoking items.
    ABIL_EVOKE_BERSERK = 40,
    ABIL_MIN_EVOKE = ABIL_EVOKE_BERSERK,
    ABIL_EVOKE_TELEPORTATION,
    ABIL_EVOKE_BLINK,
    ABIL_EVOKE_TURN_INVISIBLE,
    ABIL_EVOKE_TURN_VISIBLE,
    ABIL_EVOKE_FLIGHT,
#if TAG_MAJOR_VERSION == 34
    ABIL_EVOKE_STOP_LEVITATING,
#endif
    ABIL_EVOKE_FOG,
    ABIL_EVOKE_TELEPORT_CONTROL,
    ABIL_MAX_EVOKE = ABIL_EVOKE_TELEPORT_CONTROL,

    // Divine abilities
    // Zin
    ABIL_ZIN_SUSTENANCE = 50,
    ABIL_ZIN_RECITE,
    ABIL_ZIN_VITALISATION,
    ABIL_ZIN_IMPRISON,
    ABIL_ZIN_SANCTUARY,
    ABIL_ZIN_CURE_ALL_MUTATIONS,
    // TSO
    ABIL_TSO_DIVINE_SHIELD = 60,
    ABIL_TSO_CLEANSING_FLAME,
    ABIL_TSO_SUMMON_DIVINE_WARRIOR,
    // Kiku
    ABIL_KIKU_RECEIVE_CORPSES = 70,
    ABIL_KIKU_TORMENT,
    // Yredelemnul
    ABIL_YRED_INJURY_MIRROR = 80,
    ABIL_YRED_ANIMATE_REMAINS,
    ABIL_YRED_RECALL_UNDEAD_SLAVES,
    ABIL_YRED_ANIMATE_DEAD,
    ABIL_YRED_DRAIN_LIFE,
    ABIL_YRED_ENSLAVE_SOUL,
    ABIL_YRED_ANIMATE_REMAINS_OR_DEAD,
#if TAG_MAJOR_VERSION == 34
    // Vehumet
    ABIL_VEHUMET_MEMORISE_SPELL = 90,
#endif
    // Okawaru
    ABIL_OKAWARU_HEROISM = 100,
    ABIL_OKAWARU_FINESSE,
    // Makhleb
    ABIL_MAKHLEB_MINOR_DESTRUCTION = 110,
    ABIL_MAKHLEB_LESSER_SERVANT_OF_MAKHLEB,
    ABIL_MAKHLEB_MAJOR_DESTRUCTION,
    ABIL_MAKHLEB_GREATER_SERVANT_OF_MAKHLEB,
    // Sif Muna
    ABIL_SIF_MUNA_CHANNEL_ENERGY = 120,
    ABIL_SIF_MUNA_FORGET_SPELL,
    // Trog
    ABIL_TROG_BURN_SPELLBOOKS = 130,
    ABIL_TROG_BERSERK,
    ABIL_TROG_REGEN_MR,
    ABIL_TROG_BROTHERS_IN_ARMS,
    // Elyvilon
    ABIL_ELYVILON_LIFESAVING = 140,
    ABIL_ELYVILON_LESSER_HEALING_SELF,
    ABIL_ELYVILON_LESSER_HEALING_OTHERS,
    ABIL_ELYVILON_PURIFICATION,
    ABIL_ELYVILON_GREATER_HEALING_SELF,
    ABIL_ELYVILON_GREATER_HEALING_OTHERS,
    ABIL_ELYVILON_DIVINE_VIGOUR,
    // Lugonu
    ABIL_LUGONU_ABYSS_EXIT = 150,
    ABIL_LUGONU_BEND_SPACE,
    ABIL_LUGONU_BANISH,
    ABIL_LUGONU_CORRUPT,
    ABIL_LUGONU_ABYSS_ENTER,
    // Nemelex
    ABIL_NEMELEX_DRAW_ONE = 160,
    ABIL_NEMELEX_PEEK_TWO,
    ABIL_NEMELEX_TRIPLE_DRAW,
    ABIL_NEMELEX_DEAL_FOUR,
    ABIL_NEMELEX_STACK_FIVE,
    // Beogh
    ABIL_BEOGH_SMITING = 170,
    ABIL_BEOGH_RECALL_ORCISH_FOLLOWERS,
    // Jiyva
    ABIL_JIYVA_CALL_JELLY = 180,
    ABIL_JIYVA_JELLY_PARALYSE,
    ABIL_JIYVA_SLIMIFY,
    ABIL_JIYVA_CURE_BAD_MUTATION,
    // Fedhas
    ABIL_FEDHAS_SUNLIGHT = 190,
    ABIL_FEDHAS_RAIN,
    ABIL_FEDHAS_PLANT_RING,
    ABIL_FEDHAS_SPAWN_SPORES,
    ABIL_FEDHAS_EVOLUTION,
    // Cheibriados
    ABIL_CHEIBRIADOS_TIME_STEP = 201,
    ABIL_CHEIBRIADOS_TIME_BEND,
    ABIL_CHEIBRIADOS_SLOUCH,
    ABIL_CHEIBRIADOS_DISTORTION,
    // Ashenzari
    ABIL_ASHENZARI_SCRYING = 210,
    ABIL_ASHENZARI_TRANSFER_KNOWLEDGE,
    ABIL_ASHENZARI_END_TRANSFER,

    // For both Yred and Beogh
    ABIL_STOP_RECALL,

    // General divine (pseudo) abilities.
    ABIL_RENOUNCE_RELIGION,
    ABIL_CONVERT_TO_BEOGH,

    // Zot Defence abilities
    ABIL_MAKE_FUNGUS = 230,
    ABIL_MIN_ZOTDEF = ABIL_MAKE_FUNGUS,
    ABIL_MAKE_PLANT,
    ABIL_MAKE_OKLOB_SAPLING,
    ABIL_MAKE_DART_TRAP,
    ABIL_MAKE_ICE_STATUE,
    ABIL_MAKE_OCS,
    ABIL_MAKE_SILVER_STATUE,
    ABIL_MAKE_CURSE_SKULL,
    ABIL_MAKE_TELEPORT,
    ABIL_MAKE_ARROW_TRAP,
    ABIL_MAKE_BOLT_TRAP,
    ABIL_MAKE_SPEAR_TRAP,
    ABIL_MAKE_NEEDLE_TRAP,
    ABIL_MAKE_NET_TRAP,
    ABIL_MAKE_TELEPORT_TRAP,
    ABIL_MAKE_ALARM_TRAP,
    ABIL_MAKE_BLADE_TRAP,
    ABIL_MAKE_OKLOB_CIRCLE,
    ABIL_MAKE_ACQUIRE_GOLD,
    ABIL_MAKE_ACQUIREMENT,
    ABIL_MAKE_WATER,
    ABIL_MAKE_LIGHTNING_SPIRE,
    ABIL_MAKE_BAZAAR,
    ABIL_MAKE_ALTAR,
    ABIL_MAKE_GRENADES,
    ABIL_MAKE_SAGE,
    ABIL_MAKE_OKLOB_PLANT,
    ABIL_MAKE_BURNING_BUSH,
    ABIL_REMOVE_CURSE,
    ABIL_MAX_ZOTDEF = ABIL_REMOVE_CURSE,
    NUM_ABILITIES
};

enum activity_interrupt_type
{
    AI_FORCE_INTERRUPT = 0,         // Forcibly kills any activity that can be
                                    // interrupted.
    AI_KEYPRESS,
    AI_FULL_HP,                     // Player is fully healed
    AI_FULL_MP,                     // Player has recovered all mp
    AI_STATUE,                      // Bad statue has come into view
    AI_HUNGRY,                      // Hunger increased
    AI_MESSAGE,                     // Message was displayed
    AI_HP_LOSS,
    AI_BURDEN_CHANGE,
    AI_STAT_CHANGE,
    AI_SEE_MONSTER,
    AI_MONSTER_ATTACKS,
    AI_TELEPORT,
    AI_HIT_MONSTER,                 // Player hit monster (invis or
                                    // mimic) during travel/explore.
    AI_SENSE_MONSTER,

    // Always the last.
    NUM_AINTERRUPTS
};

enum actor_type
{
    ACT_NONE = -1,
    ACT_PLAYER,
    ACT_MONSTER,
};

enum attribute_type
{
    ATTR_DIVINE_LIGHTNING_PROTECTION,
    ATTR_DIVINE_REGENERATION,
    ATTR_DIVINE_DEATH_CHANNEL,
    ATTR_CARD_COUNTDOWN,
    ATTR_BANISHMENT_IMMUNITY,   // banishment immunity until
    ATTR_DELAYED_FIREBALL,      // bwr: reserve fireballs
    ATTR_HELD,                  // caught in a net
    ATTR_ABYSS_ENTOURAGE,       // maximum number of hostile monsters in
                                // sight of the player while in the Abyss.
    ATTR_DIVINE_VIGOUR,         // strength of Ely's Divine Vigour
    ATTR_DIVINE_STAMINA,        // strength of Zin's Divine Stamina
    ATTR_DIVINE_SHIELD,         // strength of TSO's Divine Shield
    ATTR_WEAPON_SWAP_INTERRUPTED,
    ATTR_GOLD_FOUND,
    ATTR_PURCHASES,            // Gold amount spent at shops.
    ATTR_DONATIONS,            // Gold amount donated to Zin.
    ATTR_MISC_SPENDING,        // Spending for things like ziggurats.
#if TAG_MAJOR_VERSION == 34
    ATTR_UNUSED1,              // was ATTR_RND_LVL_BOOKS
#endif
    ATTR_NOISES,               // A noisy artefact is equipped.
    ATTR_SHADOWS,              // Lantern of shadows effect.
#if TAG_MAJOR_VERSION == 34
    ATTR_UNUSED2,              // was ATTR_FRUIT_FOUND
#endif
    ATTR_FLIGHT_UNCANCELLABLE, // Potion of flight is in effect.
    ATTR_INVIS_UNCANCELLABLE,  // Potion/spell/wand of invis is in effect.
    ATTR_PERM_FLIGHT,          // Tengu flight or boots of flying are on.
    ATTR_SEEN_INVIS_TURN,      // Last turn you saw something invisible.
    ATTR_SEEN_INVIS_SEED,      // Random seed for invis monster positions.
    ATTR_APPENDAGE,            // eq slot of Beastly Appendage
    ATTR_TITHE_BASE,           // Remainder of untithed gold.
    ATTR_EVOL_XP,              // XP gained since last evolved mutation
    ATTR_LIFE_GAINED,          // XL when a felid gained a life.
    ATTR_TEMP_MUTATIONS,       // Number of temporary mutations the player has.
    ATTR_TEMP_MUT_XP,          // Amount of XP remaining before some temp muts
                               // will be removed
    ATTR_NEXT_RECALL_TIME,     // aut remaining until next ally will be recalled
    ATTR_NEXT_RECALL_INDEX,    // index+1 into recall_list for next recall
#if TAG_MAJOR_VERSION == 34
    ATTR_EVOKER_XP,            // How much xp remaining until next evoker charge
#endif
    ATTR_SEEN_BEOGH,           // Did an orc priest already offer conversion?
    ATTR_XP_DRAIN,             // Severity of current skill drain
    ATTR_SEARING_RAY,          // Are we currently firing a searing ray?
    ATTR_RECITE_TYPE,          // Recitation type.
    ATTR_RECITE_SEED,          // Recite text seed.
    ATTR_RECITE_HP,            // HP on start of recitation.
    NUM_ATTRIBUTES
};

enum transformation_type
{
    TRAN_NONE,
    TRAN_SPIDER,
    TRAN_BLADE_HANDS,
    TRAN_STATUE,
    TRAN_ICE_BEAST,
    TRAN_DRAGON,
    TRAN_LICH,
    TRAN_BAT,
    TRAN_PIG,
    TRAN_APPENDAGE,
    TRAN_TREE,
    TRAN_PORCUPINE,
    TRAN_WISP,
    TRAN_JELLY,
    TRAN_FUNGUS,
    // no NUM_TRANSFORMS due to too many switch statements
    LAST_FORM = TRAN_FUNGUS
};

enum beam_type                  // bolt::flavour
{
    BEAM_NONE,

    BEAM_MISSILE,
    BEAM_MMISSILE,                //    and similarly irresistible things
    BEAM_FIRE,
    BEAM_COLD,
    BEAM_MAGIC,
    BEAM_ELECTRICITY,
    BEAM_POISON,
    BEAM_NEG,
    BEAM_ACID,
    BEAM_MIASMA,
    BEAM_WATER,

    BEAM_SPORE,
    BEAM_POISON_ARROW,
    BEAM_HELLFIRE,
    BEAM_NAPALM,
    BEAM_STEAM,
    BEAM_ENERGY,
    BEAM_HOLY,
    BEAM_FRAG,
    BEAM_LAVA,
    BEAM_ICE,
    BEAM_NUKE,
    BEAM_LIGHT,
    BEAM_RANDOM,                  // currently translates into FIRE..ACID
    BEAM_CHAOS,
    BEAM_GHOSTLY_FLAME,

    // Enchantments
    BEAM_SLOW,
    BEAM_FIRST_ENCHANTMENT = BEAM_SLOW,
    BEAM_HASTE,
    BEAM_MIGHT,
    BEAM_HEALING,
    BEAM_PARALYSIS,
    BEAM_CONFUSION,
    BEAM_INVISIBILITY,
    BEAM_DIGGING,
    BEAM_TELEPORT,
    BEAM_POLYMORPH,
    BEAM_MALMUTATE,
    BEAM_ENSLAVE,
    BEAM_BANISH,
    BEAM_ENSLAVE_SOUL,
    BEAM_PAIN,
    BEAM_DISPEL_UNDEAD,
    BEAM_DISINTEGRATION,
    BEAM_BLINK,
    BEAM_BLINK_CLOSE,
    BEAM_PETRIFY,
    BEAM_CORONA,
    BEAM_PORKALATOR,
    BEAM_HIBERNATION,
    BEAM_BERSERK,
    BEAM_SLEEP,
    BEAM_INNER_FLAME,
    BEAM_SENTINEL_MARK,
    BEAM_DIMENSION_ANCHOR,
    BEAM_VULNERABILITY,
    BEAM_MALIGN_OFFERING,
    BEAM_LAST_ENCHANTMENT = BEAM_MALIGN_OFFERING,

    BEAM_MEPHITIC,
#if TAG_MAJOR_VERSION == 34
    BEAM_GLOOM,
#endif
    BEAM_INK,
    BEAM_HOLY_FLAME,
    BEAM_HOLY_LIGHT,
    BEAM_AIR,
    BEAM_PETRIFYING_CLOUD,
    BEAM_BOLT_OF_ZIN,
    BEAM_ENSNARE,
    BEAM_LAST_REAL = BEAM_ENSNARE,

    // For getting the visual effect of a beam.
    BEAM_VISUAL,

    BEAM_TORMENT_DAMAGE,          // Pseudo-beam for damage flavour.
    BEAM_FIRST_PSEUDO = BEAM_TORMENT_DAMAGE,
    BEAM_DEVOUR_FOOD,             // Pseudo-beam for harpies' devouring food.

    NUM_BEAMS
};

enum book_type
{
    BOOK_MINOR_MAGIC,
    BOOK_CONJURATIONS,
    BOOK_FLAMES,
    BOOK_FROST,
    BOOK_SUMMONINGS,
    BOOK_FIRE,
    BOOK_ICE,
    BOOK_SPATIAL_TRANSLOCATIONS,
    BOOK_ENCHANTMENTS,
    BOOK_YOUNG_POISONERS,
    BOOK_TEMPESTS,
    BOOK_DEATH,
    BOOK_HINDERANCE,
    BOOK_CHANGES,
    BOOK_TRANSFIGURATIONS,
    BOOK_WAR_CHANTS,
#if TAG_MAJOR_VERSION > 34
    BOOK_BATTLE,
#endif
    BOOK_CLOUDS,
    BOOK_NECROMANCY,
    BOOK_CALLINGS,
    BOOK_MALEDICT,
    BOOK_AIR,
    BOOK_SKY,
    BOOK_WARP,
    BOOK_ENVENOMATIONS,
    BOOK_UNLIFE,
    BOOK_CONTROL,
#if TAG_MAJOR_VERSION == 34
    BOOK_BATTLE, // was BOOK_MUTATIONS
#endif
    BOOK_GEOMANCY,
    BOOK_EARTH,
    BOOK_WIZARDRY,
    BOOK_POWER,
    BOOK_CANTRIPS,
    BOOK_PARTY_TRICKS,
#if TAG_MAJOR_VERSION == 34
    BOOK_STALKING,
#endif
    BOOK_DEBILITATION,
    BOOK_DRAGON,
    BOOK_BURGLARY,
    BOOK_DREAMS,
    BOOK_ALCHEMY,
    BOOK_BEASTS,
    MAX_NORMAL_BOOK = BOOK_BEASTS,

    MIN_RARE_BOOK,
    BOOK_ANNIHILATIONS = MIN_RARE_BOOK,
    BOOK_GRAND_GRIMOIRE,
    BOOK_NECRONOMICON,
    MAX_RARE_BOOK = BOOK_NECRONOMICON,

    MAX_FIXED_BOOK = MAX_RARE_BOOK,

    BOOK_RANDART_LEVEL,
    BOOK_RANDART_THEME,

    BOOK_MANUAL,
    BOOK_DESTRUCTION,
    NUM_BOOKS
};

#define NUM_NORMAL_BOOKS     (MAX_NORMAL_BOOK + 1)
#define NUM_FIXED_BOOKS      (MAX_FIXED_BOOK + 1)

enum branch_type                // you.where_are_you
{
    BRANCH_MAIN_DUNGEON,
    BRANCH_ECUMENICAL_TEMPLE,
    BRANCH_FIRST_NON_DUNGEON = BRANCH_ECUMENICAL_TEMPLE,
    BRANCH_ORCISH_MINES,
    BRANCH_ELVEN_HALLS,
#if TAG_MAJOR_VERSION == 34
    BRANCH_DWARVEN_HALL,
#endif
    BRANCH_LAIR,
    BRANCH_SWAMP,
    BRANCH_SHOALS,
    BRANCH_SNAKE_PIT,
    BRANCH_SPIDER_NEST,
    BRANCH_SLIME_PITS,
    BRANCH_VAULTS,
    BRANCH_HALL_OF_BLADES,
    BRANCH_CRYPT,
    BRANCH_TOMB,
    BRANCH_VESTIBULE_OF_HELL,
    BRANCH_DIS,
    BRANCH_GEHENNA,
    BRANCH_COCYTUS,
    BRANCH_TARTARUS,
      BRANCH_FIRST_HELL = BRANCH_DIS,
      BRANCH_LAST_HELL = BRANCH_TARTARUS,
    BRANCH_HALL_OF_ZOT,
    BRANCH_FOREST,
    BRANCH_ABYSS,
    BRANCH_PANDEMONIUM,
    BRANCH_ZIGGURAT,
    BRANCH_LABYRINTH,
    BRANCH_BAZAAR,
    BRANCH_TROVE,
    BRANCH_SEWER,
    BRANCH_OSSUARY,
    BRANCH_BAILEY,
    BRANCH_ICE_CAVE,
    BRANCH_VOLCANO,
    BRANCH_WIZLAB,
#if TAG_MAJOR_VERSION == 34
        BRANCH_UNUSED,
#endif
    NUM_BRANCHES
};

enum burden_state_type          // you.burden_state
{   // these values increase hunger and divide stealth
    BS_UNENCUMBERED = 0,
    BS_ENCUMBERED   = 2,
    BS_OVERLOADED   = 5,
};

enum caction_type    // Primary categorization of counted actions.
{                    // A subtype will also be given in each case:
    CACT_MELEE,      // weapon subtype
    CACT_FIRE,       // weapon subtype
    CACT_THROW,      // item basetype << 16 | subtype
    CACT_CAST,       // spell_type
    CACT_INVOKE,     // ability_type
    CACT_ABIL,       // ability_type
    CACT_EVOKE,      // evoc_type
    CACT_USE,        // object_class_type
    CACT_STAB,       // unchivalric_attack_type
    NUM_CACTIONS,
};

enum canned_message_type
{
    MSG_SOMETHING_APPEARS,
    MSG_NOTHING_HAPPENS,
    MSG_YOU_UNAFFECTED,
    MSG_YOU_RESIST,
    MSG_YOU_PARTIALLY_RESIST,
    MSG_TOO_BERSERK,
    MSG_TOO_CONFUSED,
    MSG_PRESENT_FORM,
    MSG_NOTHING_CARRIED,
    MSG_CANNOT_DO_YET,
    MSG_OK,
    MSG_UNTHINKING_ACT,
    MSG_NOTHING_THERE,
    MSG_NOTHING_CLOSE_ENOUGH,
    MSG_NO_ENERGY,
    MSG_SPELL_FIZZLES,
    MSG_HUH,
    MSG_EMPTY_HANDED_ALREADY,
    MSG_EMPTY_HANDED_NOW,
    MSG_YOU_BLINK,
    MSG_STRANGE_STASIS,
    MSG_NO_SPELLS,
    MSG_MANA_INCREASE,
    MSG_MANA_DECREASE,
    MSG_DISORIENTED,
    MSG_TOO_HUNGRY,
    MSG_DETECT_NOTHING,
    MSG_CALL_DEAD,
    MSG_ANIMATE_REMAINS,
    MSG_DECK_EXHAUSTED,
    MSG_EVOCATION_SUPPRESSED,
    MSG_BEING_WATCHED,
    MSG_CANNOT_MOVE,
};

enum char_set_type
{
    CSET_DEFAULT,
    CSET_ASCII,         // flat 7-bit ASCII
    CSET_IBM,           // 8-bit ANSI/Code Page 437
    CSET_DEC,           // 8-bit DEC, 0xE0-0xFF shifted for line drawing chars
    CSET_OLD_UNICODE,
    NUM_CSET
};

enum cleansing_flame_source_type
{
    CLEANSING_FLAME_GENERIC    = -1,
    CLEANSING_FLAME_SPELL      = -2, // SPELL_FLAME_OF_CLEANSING
    CLEANSING_FLAME_INVOCATION = -3, // ABIL_TSO_CLEANSING_FLAME
    CLEANSING_FLAME_TSO        = -4, // TSO effect
};

enum cloud_type
{
    CLOUD_NONE,
    CLOUD_FIRE,
    CLOUD_MEPHITIC,
    CLOUD_COLD,
    CLOUD_POISON,
    CLOUD_BLACK_SMOKE,
    CLOUD_GREY_SMOKE,
    CLOUD_BLUE_SMOKE,
    CLOUD_PURPLE_SMOKE,
    CLOUD_TLOC_ENERGY,
    CLOUD_FOREST_FIRE,
    CLOUD_STEAM,
#if TAG_MAJOR_VERSION == 34
    CLOUD_GLOOM,
#endif
    CLOUD_INK,
    CLOUD_PETRIFY,
    CLOUD_HOLY_FLAMES,
    CLOUD_MIASMA,
    CLOUD_MIST,
    CLOUD_CHAOS,
    CLOUD_RAIN,
    CLOUD_MUTAGENIC,
    CLOUD_MAGIC_TRAIL,
    CLOUD_TORNADO,
    CLOUD_DUST_TRAIL,
    CLOUD_GHOSTLY_FLAME,
    NUM_CLOUD_TYPES,

    CLOUD_OPAQUE_FIRST = CLOUD_BLACK_SMOKE,
    CLOUD_OPAQUE_LAST  = CLOUD_HOLY_FLAMES,

    CLOUD_RANDOM = 98,
    CLOUD_DEBUGGING,
};

enum command_type
{
    CMD_NO_CMD = 2000,
    CMD_NO_CMD_DEFAULT, // hack to allow assignment of keys to CMD_NO_CMD
    CMD_MOVE_NOWHERE,
    CMD_MOVE_LEFT,
    CMD_MOVE_DOWN,
    CMD_MOVE_UP,
    CMD_MOVE_RIGHT,
    CMD_MOVE_UP_LEFT,
    CMD_MOVE_DOWN_LEFT,
    CMD_MOVE_UP_RIGHT,
    CMD_MOVE_DOWN_RIGHT,
    CMD_RUN_LEFT,
    CMD_RUN_DOWN,
    CMD_RUN_UP,
    CMD_RUN_RIGHT,
    CMD_RUN_UP_LEFT,
    CMD_RUN_DOWN_LEFT,
    CMD_RUN_UP_RIGHT,
    CMD_RUN_DOWN_RIGHT,
    CMD_OPEN_DOOR_LEFT,
    CMD_OPEN_DOOR_DOWN,
    CMD_OPEN_DOOR_UP,
    CMD_OPEN_DOOR_RIGHT,
    CMD_OPEN_DOOR_UP_LEFT,
    CMD_OPEN_DOOR_DOWN_LEFT,
    CMD_OPEN_DOOR_UP_RIGHT,
    CMD_OPEN_DOOR_DOWN_RIGHT,
    CMD_OPEN_DOOR,
    CMD_CLOSE_DOOR,
    CMD_REST,
    CMD_GO_UPSTAIRS,
    CMD_GO_DOWNSTAIRS,
    CMD_TOGGLE_AUTOPICKUP,
    CMD_TOGGLE_FRIENDLY_PICKUP,
    CMD_TOGGLE_VIEWPORT_MONSTER_HP,
    CMD_TOGGLE_TRAVEL_SPEED,
    CMD_PICKUP,
    CMD_PICKUP_QUANTITY,
    CMD_DROP,
    CMD_DROP_LAST,
    CMD_BUTCHER,
    CMD_INSPECT_FLOOR,
    CMD_SHOW_TERRAIN,
    CMD_FULL_VIEW,
    CMD_EXAMINE_OBJECT,
    CMD_EVOKE,
    CMD_EVOKE_WIELDED,
    CMD_WIELD_WEAPON,
    CMD_WEAPON_SWAP,
    CMD_FIRE,
    CMD_QUIVER_ITEM,
    CMD_THROW_ITEM_NO_QUIVER,
    CMD_WEAR_ARMOUR,
    CMD_REMOVE_ARMOUR,
    CMD_WEAR_JEWELLERY,
    CMD_REMOVE_JEWELLERY,
    CMD_CYCLE_QUIVER_FORWARD,
    CMD_CYCLE_QUIVER_BACKWARD,
    CMD_LIST_WEAPONS,
    CMD_LIST_ARMOUR,
    CMD_LIST_JEWELLERY,
    CMD_LIST_EQUIPMENT,
    CMD_LIST_GOLD,
    CMD_ZAP_WAND,
    CMD_CAST_SPELL,
    CMD_FORCE_CAST_SPELL,
    CMD_MEMORISE_SPELL,
    CMD_USE_ABILITY,
    CMD_PRAY,
    CMD_EAT,
    CMD_QUAFF,
    CMD_READ,
    CMD_LOOK_AROUND,
    CMD_WAIT,
    CMD_SHOUT,
    CMD_DISARM_TRAP,
    CMD_CHARACTER_DUMP,
    CMD_DISPLAY_COMMANDS,
    CMD_DISPLAY_INVENTORY,
    CMD_DISPLAY_KNOWN_OBJECTS,
    CMD_DISPLAY_MUTATIONS,
    CMD_DISPLAY_SKILLS,
    CMD_DISPLAY_MAP,
    CMD_DISPLAY_OVERMAP,
    CMD_DISPLAY_RELIGION,
    CMD_DISPLAY_RUNES,
    CMD_DISPLAY_CHARACTER_STATUS,
    CMD_DISPLAY_SPELLS,
    CMD_EXPERIENCE_CHECK,
    CMD_ADJUST_INVENTORY,
    CMD_REPLAY_MESSAGES,
    CMD_REDRAW_SCREEN,
    CMD_MACRO_ADD,
    CMD_SAVE_GAME,
    CMD_SAVE_GAME_NOW,
    CMD_SUSPEND_GAME,
    CMD_QUIT,
    CMD_WIZARD,
    CMD_DESTROY_ITEM,

    CMD_SEARCH_STASHES,
    CMD_EXPLORE,
    CMD_INTERLEVEL_TRAVEL,
    CMD_FIX_WAYPOINT,

    CMD_CLEAR_MAP,
    CMD_INSCRIBE_ITEM,
    CMD_MAKE_NOTE,
    CMD_RESISTS_SCREEN,

    CMD_READ_MESSAGES,

    CMD_MOUSE_MOVE,
    CMD_MOUSE_CLICK,

    CMD_ANNOTATE_LEVEL,

#ifdef CLUA_BINDINGS
    CMD_AUTOFIGHT,
    CMD_AUTOFIGHT_NOMOVE,
#endif

#ifdef USE_TILE
    CMD_EDIT_PLAYER_TILE,
    CMD_MIN_TILE = CMD_EDIT_PLAYER_TILE,
    CMD_MAX_TILE = CMD_EDIT_PLAYER_TILE,
#endif

#ifdef TOUCH_UI
    // zoom on dungeon
    CMD_ZOOM_IN,
    CMD_ZOOM_OUT,
#endif

    // Repeat previous command
    CMD_PREV_CMD_AGAIN,

    // Repeat next command a given number of times
    CMD_REPEAT_CMD,

    CMD_MAX_NORMAL = CMD_REPEAT_CMD,

    // overmap commands
    CMD_MAP_CLEAR_MAP,
    CMD_MIN_OVERMAP = CMD_MAP_CLEAR_MAP,
    CMD_MAP_ADD_WAYPOINT,
    CMD_MAP_EXCLUDE_AREA,
    CMD_MAP_CLEAR_EXCLUDES,
    CMD_MAP_EXCLUDE_RADIUS,

    CMD_MAP_MOVE_LEFT,
    CMD_MAP_MOVE_DOWN,
    CMD_MAP_MOVE_UP,
    CMD_MAP_MOVE_RIGHT,
    CMD_MAP_MOVE_UP_LEFT,
    CMD_MAP_MOVE_DOWN_LEFT,
    CMD_MAP_MOVE_UP_RIGHT,
    CMD_MAP_MOVE_DOWN_RIGHT,

    CMD_MAP_JUMP_LEFT,
    CMD_MAP_JUMP_DOWN,
    CMD_MAP_JUMP_UP,
    CMD_MAP_JUMP_RIGHT,
    CMD_MAP_JUMP_UP_LEFT,
    CMD_MAP_JUMP_DOWN_LEFT,
    CMD_MAP_JUMP_UP_RIGHT,
    CMD_MAP_JUMP_DOWN_RIGHT,

    CMD_MAP_NEXT_LEVEL,
    CMD_MAP_PREV_LEVEL,
    CMD_MAP_GOTO_LEVEL,

    CMD_MAP_SCROLL_DOWN,
    CMD_MAP_SCROLL_UP,

    CMD_MAP_FIND_UPSTAIR,
    CMD_MAP_FIND_DOWNSTAIR,
    CMD_MAP_FIND_YOU,
    CMD_MAP_FIND_PORTAL,
    CMD_MAP_FIND_TRAP,
    CMD_MAP_FIND_ALTAR,
    CMD_MAP_FIND_EXCLUDED,
    CMD_MAP_FIND_WAYPOINT,
    CMD_MAP_FIND_STASH,
    CMD_MAP_FIND_STASH_REVERSE,

    CMD_MAP_GOTO_TARGET,
    CMD_MAP_ANNOTATE_LEVEL,

    CMD_MAP_WIZARD_TELEPORT,

    CMD_MAP_HELP,
    CMD_MAP_FORGET,
    CMD_MAP_UNFORGET,

    CMD_MAP_EXIT_MAP,

    CMD_MAX_OVERMAP = CMD_MAP_EXIT_MAP,

    // targetting commands
    CMD_TARGET_DOWN_LEFT,
    CMD_MIN_TARGET = CMD_TARGET_DOWN_LEFT,
    CMD_TARGET_DOWN,
    CMD_TARGET_DOWN_RIGHT,
    CMD_TARGET_LEFT,
    CMD_TARGET_RIGHT,
    CMD_TARGET_UP_LEFT,
    CMD_TARGET_UP,
    CMD_TARGET_UP_RIGHT,

    CMD_TARGET_DIR_DOWN_LEFT,
    CMD_TARGET_DIR_DOWN,
    CMD_TARGET_DIR_DOWN_RIGHT,
    CMD_TARGET_DIR_LEFT,
    CMD_TARGET_DIR_RIGHT,
    CMD_TARGET_DIR_UP_LEFT,
    CMD_TARGET_DIR_UP,
    CMD_TARGET_DIR_UP_RIGHT,

    CMD_TARGET_DESCRIBE,
    CMD_TARGET_PREV_TARGET,
    CMD_TARGET_MAYBE_PREV_TARGET,
    CMD_TARGET_SELECT,
    CMD_TARGET_SELECT_ENDPOINT,
    CMD_TARGET_SELECT_FORCE,
    CMD_TARGET_SELECT_FORCE_ENDPOINT,
    CMD_TARGET_GET,
    CMD_TARGET_OBJ_CYCLE_BACK,
    CMD_TARGET_OBJ_CYCLE_FORWARD,
    CMD_TARGET_CYCLE_FORWARD,
    CMD_TARGET_CYCLE_BACK,
    CMD_TARGET_CYCLE_BEAM,
    CMD_TARGET_CYCLE_MLIST = CMD_NO_CMD + 1000, // for indices a-z in the monster list
    CMD_TARGET_CYCLE_MLIST_END = CMD_NO_CMD + 1025,
    CMD_TARGET_TOGGLE_MLIST,
    CMD_TARGET_TOGGLE_BEAM,
    CMD_TARGET_CANCEL,
    CMD_TARGET_SHOW_PROMPT,
    CMD_TARGET_OLD_SPACE,
    CMD_TARGET_EXCLUDE,
    CMD_TARGET_FIND_TRAP,
    CMD_TARGET_FIND_PORTAL,
    CMD_TARGET_FIND_ALTAR,
    CMD_TARGET_FIND_UPSTAIR,
    CMD_TARGET_FIND_DOWNSTAIR,
    CMD_TARGET_FIND_YOU,
    CMD_TARGET_WIZARD_MAKE_FRIENDLY,
    CMD_TARGET_WIZARD_BLESS_MONSTER,
    CMD_TARGET_WIZARD_MAKE_SHOUT,
    CMD_TARGET_WIZARD_GIVE_ITEM,
    CMD_TARGET_WIZARD_MOVE,
    CMD_TARGET_WIZARD_PATHFIND,
    CMD_TARGET_WIZARD_GAIN_LEVEL,
    CMD_TARGET_WIZARD_MISCAST,
    CMD_TARGET_WIZARD_MAKE_SUMMONED,
    CMD_TARGET_WIZARD_POLYMORPH,
    CMD_TARGET_WIZARD_DEBUG_MONSTER,
    CMD_TARGET_WIZARD_HEAL_MONSTER,
    CMD_TARGET_WIZARD_HURT_MONSTER,
    CMD_TARGET_WIZARD_DEBUG_PORTAL,
    CMD_TARGET_WIZARD_KILL_MONSTER,
    CMD_TARGET_WIZARD_BANISH_MONSTER,
    CMD_TARGET_MOUSE_MOVE,
    CMD_TARGET_MOUSE_SELECT,
    CMD_TARGET_HELP,
    CMD_MAX_TARGET = CMD_TARGET_HELP,

#ifdef USE_TILE
    // Tile doll editing screen
    CMD_DOLL_RANDOMIZE,
    CMD_MIN_DOLL = CMD_DOLL_RANDOMIZE,
    CMD_DOLL_SELECT_NEXT_DOLL,
    CMD_DOLL_SELECT_PREV_DOLL,
    CMD_DOLL_SELECT_NEXT_PART,
    CMD_DOLL_SELECT_PREV_PART,
    CMD_DOLL_CHANGE_PART_NEXT,
    CMD_DOLL_CHANGE_PART_PREV,
    CMD_DOLL_CONFIRM_CHOICE,
    CMD_DOLL_COPY,
    CMD_DOLL_PASTE,
    CMD_DOLL_TAKE_OFF,
    CMD_DOLL_TAKE_OFF_ALL,
    CMD_DOLL_TOGGLE_EQUIP,
    CMD_DOLL_TOGGLE_EQUIP_ALL,
    CMD_DOLL_JOB_DEFAULT,
    CMD_DOLL_CHANGE_MODE,
    CMD_DOLL_SAVE,
    CMD_DOLL_QUIT,
    CMD_MAX_DOLL = CMD_DOLL_QUIT,
#endif

    // Disable/enable -more- prompts.
    CMD_DISABLE_MORE,
    CMD_MIN_SYNTHETIC = CMD_DISABLE_MORE,
    CMD_ENABLE_MORE,
    CMD_UNWIELD_WEAPON,

    // [ds] Silently ignored, requests another round of input.
    CMD_NEXT_CMD,

    // Must always be last
    CMD_MAX_CMD
};

enum conduct_type
{
    DID_NOTHING,
    DID_NECROMANCY,                       // vamp/drain/pain/reap, Zong/Curses
    DID_HOLY,                             // holy wrath, holy word scrolls
    DID_UNHOLY,                           // demon weapons, demon spells
    DID_ATTACK_HOLY,
    DID_ATTACK_NEUTRAL,
    DID_ATTACK_FRIEND,
    DID_FRIEND_DIED,
    DID_UNCHIVALRIC_ATTACK,
    DID_POISON,
    DID_KILL_LIVING,
    DID_KILL_UNDEAD,
    DID_KILL_DEMON,
    DID_KILL_NATURAL_UNHOLY,              // TSO
    DID_KILL_NATURAL_EVIL,                // TSO
    DID_KILL_UNCLEAN,                     // Zin
    DID_KILL_CHAOTIC,                     // Zin
    DID_KILL_WIZARD,                      // Trog
    DID_KILL_PRIEST,                      // Beogh
    DID_KILL_HOLY,
    DID_KILL_FAST,                        // Cheibriados
    DID_LIVING_KILLED_BY_UNDEAD_SLAVE,
    DID_LIVING_KILLED_BY_SERVANT,
    DID_UNDEAD_KILLED_BY_UNDEAD_SLAVE,
    DID_UNDEAD_KILLED_BY_SERVANT,
    DID_DEMON_KILLED_BY_UNDEAD_SLAVE,
    DID_DEMON_KILLED_BY_SERVANT,
    DID_NATURAL_UNHOLY_KILLED_BY_SERVANT, // TSO
    DID_NATURAL_EVIL_KILLED_BY_SERVANT,   // TSO
    DID_HOLY_KILLED_BY_UNDEAD_SLAVE,
    DID_HOLY_KILLED_BY_SERVANT,
    DID_BANISH,
    DID_SPELL_MEMORISE,
    DID_SPELL_CASTING,
    DID_SPELL_PRACTISE,
    DID_CARDS,
    DID_DRINK_BLOOD,
    DID_CANNIBALISM,
    DID_EAT_SOULED_BEING,                 // Zin
    DID_DELIBERATE_MUTATING,              // Zin
    DID_CAUSE_GLOWING,                    // Zin
    DID_UNCLEAN,                          // Zin (used unclean weapon/magic)
    DID_CHAOS,                            // Zin (used chaotic weapon/magic)
    DID_DESECRATE_ORCISH_REMAINS,         // Beogh
    DID_DESTROY_ORCISH_IDOL,              // Beogh
    DID_KILL_SLIME,                       // Jiyva
    DID_KILL_PLANT,                       // Fedhas
    DID_PLANT_KILLED_BY_SERVANT,          // Fedhas
    DID_HASTY,                            // Cheibriados
    DID_CORPSE_VIOLATION,                 // Fedhas (Necromancy involving
                                          // corpses/chunks).
    DID_SOULED_FRIEND_DIED,               // Zin
    DID_UNCLEAN_KILLED_BY_SERVANT,        // Zin
    DID_CHAOTIC_KILLED_BY_SERVANT,        // Zin
    DID_ATTACK_IN_SANCTUARY,              // Zin
    DID_KILL_ARTIFICIAL,                  // Yredelemnul
    DID_ARTIFICIAL_KILLED_BY_UNDEAD_SLAVE,// Yredelemnul
    DID_ARTIFICIAL_KILLED_BY_SERVANT,     // Yredelemnul
    DID_DESTROY_SPELLBOOK,                // Sif Muna
    DID_EXPLORATION,                      // Ashenzari, wrath timers
    DID_DESECRATE_HOLY_REMAINS,           // Zin/Ely/TSO/Yredelemnul
    DID_SEE_MONSTER,                      // TSO

    NUM_CONDUCTS
};

enum confirm_butcher_type
{
    CONFIRM_NEVER,
    CONFIRM_ALWAYS,
    CONFIRM_AUTO,
};

enum confirm_prompt_type
{
    CONFIRM_CANCEL,             // automatically answer 'no', i.e. disallow
    CONFIRM_PROMPT,             // prompt
    CONFIRM_NONE,               // automatically answer 'yes'
};

enum confirm_level_type
{
    CONFIRM_NONE_EASY,
    CONFIRM_SAFE_EASY,
    CONFIRM_ALL_EASY,
};

enum chunk_drop_type
{
    ADC_NEVER,
    ADC_ROTTEN,
    ADC_YES,
};

// When adding new delays, update their names in delay.cc
enum delay_type
{
    DELAY_NOT_DELAYED,
    DELAY_EAT,
    DELAY_FEED_VAMPIRE,
    DELAY_ARMOUR_ON,
    DELAY_ARMOUR_OFF,
    DELAY_JEWELLERY_ON,
    DELAY_MEMORISE,
    DELAY_BUTCHER,
    DELAY_BOTTLE_BLOOD,
    DELAY_WEAPON_SWAP,
    DELAY_PASSWALL,
    DELAY_DROP_ITEM,
    DELAY_MULTIDROP,
    DELAY_ASCENDING_STAIRS,
    DELAY_DESCENDING_STAIRS,
#if TAG_MAJOR_VERSION == 34
    DELAY_UNUSED, // was DELAY_RECITE
#endif

    // [dshaligram] Shift-running, resting, travel and macros are now
    // also handled as delays.
    DELAY_RUN,
    DELAY_REST,
    DELAY_TRAVEL,

    DELAY_MACRO,

    // In a macro delay, a stacked delay to tell Crawl to read and act on
    // one input command.
    DELAY_MACRO_PROCESS_KEY,

    DELAY_INTERRUPTIBLE,                // simple interruptible delay
    DELAY_UNINTERRUPTIBLE,              // simple uninterruptible delay

    NUM_DELAYS
};

enum description_level_type
{
    DESC_THE,
    DESC_A,
    DESC_YOUR,
    DESC_PLAIN,
    DESC_ITS,
    DESC_INVENTORY_EQUIP,
    DESC_INVENTORY,

    // Partial item names.
    DESC_BASENAME,                     // Base name of item subtype
    DESC_QUALNAME,                     // Name without articles, quantities,
                                       // enchantments.
    DESC_DBNAME,                       // Name with which to look up item
                                       // description in the db.

    DESC_NONE
};

enum evoc_type
{
    EVOC_WAND,
    EVOC_ROD,
    EVOC_DECK,
    EVOC_MISC,
};

enum game_direction_type
{
    GDT_GAME_START = 0,
    GDT_DESCENDING,
    GDT_ASCENDING,
};

enum game_type
{
    GAME_TYPE_UNSPECIFIED,
    GAME_TYPE_NORMAL,
    GAME_TYPE_TUTORIAL,
    GAME_TYPE_ARENA,
    GAME_TYPE_SPRINT,
    GAME_TYPE_HINTS,
    GAME_TYPE_ZOTDEF,
    GAME_TYPE_INSTRUCTIONS,
    GAME_TYPE_HIGH_SCORES,
    NUM_GAME_TYPE
};

enum level_flag_type
{
    LFLAG_NONE = 0,

    LFLAG_NO_TELE_CONTROL = (1 << 0), // Teleport control not allowed.
    LFLAG_NO_MAP          = (1 << 2), // Level can't be persistently mapped.
};

// Volatile state and cache.
enum level_state_type
{
    LSTATE_NONE = 0,

    LSTATE_GOLUBRIA       = (1 << 0), // A Golubria trap exists.
    LSTATE_GLOW_MOLD      = (1 << 1), // Any glowing mold exists.

    LSTATE_DELETED        = (1 << 2), // The level won't be saved.
    LSTATE_BEOGH          = (1 << 3), // Possibly an orcish priest around.
};

// NOTE: The order of these is very important to their usage!
// [dshaligram] If adding/removing from this list, also update viewchar.cc!
enum dungeon_char_type
{
    DCHAR_WALL,
    DCHAR_WALL_MAGIC,
    DCHAR_FLOOR,
    DCHAR_FLOOR_MAGIC,
    DCHAR_DOOR_OPEN,
    DCHAR_DOOR_CLOSED,
    DCHAR_TRAP,
    DCHAR_STAIRS_DOWN,
    DCHAR_STAIRS_UP,
    DCHAR_GRATE,
    DCHAR_ALTAR,
    DCHAR_ARCH,
    DCHAR_FOUNTAIN,
    DCHAR_WAVY,
    DCHAR_STATUE,
    DCHAR_INVIS_EXPOSED,
    DCHAR_ITEM_DETECTED,
    DCHAR_ITEM_ORB,
    DCHAR_ITEM_RUNE,
    DCHAR_ITEM_WEAPON,
    DCHAR_ITEM_ARMOUR,
    DCHAR_ITEM_WAND,
    DCHAR_ITEM_FOOD,
    DCHAR_ITEM_SCROLL,
    DCHAR_ITEM_RING,
    DCHAR_ITEM_POTION,
    DCHAR_ITEM_MISSILE,
    DCHAR_ITEM_BOOK,
    DCHAR_ITEM_STAVE,
    DCHAR_ITEM_MISCELLANY,
    DCHAR_ITEM_CORPSE,
    DCHAR_ITEM_GOLD,
    DCHAR_ITEM_AMULET,
    DCHAR_CLOUD,
    DCHAR_TREE,
    DCHAR_TELEPORTER,

    DCHAR_SPACE,
    DCHAR_FIRED_FLASK,
    DCHAR_FIRED_BOLT,
    DCHAR_FIRED_CHUNK,
    DCHAR_FIRED_BOOK,
    DCHAR_FIRED_WEAPON,
    DCHAR_FIRED_ZAP,
    DCHAR_FIRED_BURST,
    DCHAR_FIRED_STICK,
    DCHAR_FIRED_TRINKET,
    DCHAR_FIRED_SCROLL,
    DCHAR_FIRED_DEBUG,
    DCHAR_FIRED_ARMOUR,
    DCHAR_FIRED_MISSILE,
    DCHAR_EXPLOSION,

    DCHAR_FRAME_HORIZ,
    DCHAR_FRAME_VERT,
    DCHAR_FRAME_TL,
    DCHAR_FRAME_TR,
    DCHAR_FRAME_BL,
    DCHAR_FRAME_BR,

    NUM_DCHAR_TYPES
};

// When adding:
//
// * New stairs/portals: update grid_stair_direction.
// * Any: edit view.cc and add a glyph and colour for the feature.
// * Any: edit directn.cc and add a description for the feature.
// * Any: edit dat/descript/features.txt and add a
//        long description if appropriate.
// * Any: check the grid_* functions in misc.cc and make sure
//        they return sane values for your new feature.
// * Any: edit dungeon.cc and add a symbol to map_feature() and
//        vault_grid() for the feature, if you want vault maps to
//        be able to use it.  If you do, also update
//        docs/develop/levels/syntax.txt with the new symbol.
// * Any: edit l_dgngrd.cc and add the feature's name to the dngn_feature_names
//        array, if you want vault map Lua code to be able to use the
//        feature, and/or you want to be able to create the feature
//        using the "create feature by name" wizard command.
// Also take note of MINMOVE and MINSEE above.
//
enum dungeon_feature_type
{
    DNGN_UNSEEN,
    DNGN_CLOSED_DOOR,
    DNGN_RUNED_DOOR,
    DNGN_SEALED_DOOR,
    DNGN_MANGROVE,
    DNGN_METAL_WALL,
        DNGN_MINWALL = DNGN_METAL_WALL,
    DNGN_GREEN_CRYSTAL_WALL,
    DNGN_ROCK_WALL,
    DNGN_SLIMY_WALL,
    DNGN_STONE_WALL,
    DNGN_PERMAROCK_WALL,               // for undiggable walls
        DNGN_MAXOPAQUE = DNGN_PERMAROCK_WALL,
    DNGN_CLEAR_ROCK_WALL,              // transparent walls
        // Lowest grid value which can be seen through.
        DNGN_MINSEE = DNGN_CLEAR_ROCK_WALL,
    DNGN_CLEAR_STONE_WALL,
    DNGN_CLEAR_PERMAROCK_WALL,
        DNGN_MAXWALL = DNGN_CLEAR_PERMAROCK_WALL,
    DNGN_GRATE,
    DNGN_TREE,
        DNGN_MAX_NONREACH = DNGN_TREE,

    DNGN_OPEN_SEA,                     // Shoals equivalent for permarock
    DNGN_LAVA_SEA,                     // Gehenna equivalent for permarock
    DNGN_ORCISH_IDOL,
    DNGN_GRANITE_STATUE,
    DNGN_MALIGN_GATEWAY,
        // Highest solid grid value.
        DNGN_MAXSOLID = DNGN_MALIGN_GATEWAY,

    DNGN_LAVA            = 30,
        DNGN_MINMOVE = DNGN_LAVA, // Can be moved through.
    DNGN_DEEP_WATER,

    DNGN_SHALLOW_WATER,
        DNGN_MINWALK = DNGN_SHALLOW_WATER,

    // Lowest grid value that an item can be placed on.
    DNGN_MINITEM = DNGN_SHALLOW_WATER,

    DNGN_FLOOR,
    DNGN_OPEN_DOOR,

    DNGN_TRAP_MECHANICAL,
    DNGN_TRAP_MAGICAL,
    DNGN_TRAP_NATURAL,
    DNGN_TRAP_WEB,
    DNGN_UNDISCOVERED_TRAP,

    DNGN_ENTER_SHOP,
    DNGN_ABANDONED_SHOP,

    DNGN_STONE_STAIRS_DOWN_I,
    DNGN_STONE_STAIRS_DOWN_II,
    DNGN_STONE_STAIRS_DOWN_III,
    DNGN_ESCAPE_HATCH_DOWN,

    // corresponding up stairs (same order as above)
    DNGN_STONE_STAIRS_UP_I,
    DNGN_STONE_STAIRS_UP_II,
    DNGN_STONE_STAIRS_UP_III,
    DNGN_ESCAPE_HATCH_UP,

    // Various gates
    DNGN_ENTER_DIS,
    DNGN_ENTER_GEHENNA,
    DNGN_ENTER_COCYTUS,
    DNGN_ENTER_TARTARUS,
    DNGN_ENTER_ABYSS,
    DNGN_EXIT_ABYSS,
#if TAG_MAJOR_VERSION > 34
    DNGN_ABYSSAL_STAIR,
#endif
    DNGN_STONE_ARCH,
    DNGN_ENTER_PANDEMONIUM,
    DNGN_EXIT_PANDEMONIUM,
    DNGN_TRANSIT_PANDEMONIUM,
    DNGN_EXIT_DUNGEON,
    DNGN_EXIT_THROUGH_ABYSS,
    DNGN_EXIT_HELL,
    DNGN_ENTER_HELL,
    DNGN_ENTER_LABYRINTH,
    DNGN_TELEPORTER,
    DNGN_ENTER_PORTAL_VAULT,
    DNGN_EXIT_PORTAL_VAULT,
    DNGN_EXPIRED_PORTAL,

    // Entrances to various branches
#if TAG_MAJOR_VERSION == 34
    DNGN_ENTER_DWARVEN_HALL,
#endif
    DNGN_ENTER_ORCISH_MINES,
        DNGN_ENTER_FIRST_BRANCH = DNGN_ENTER_ORCISH_MINES,
    DNGN_ENTER_LAIR,
    DNGN_ENTER_SLIME_PITS,
    DNGN_ENTER_VAULTS,
    DNGN_ENTER_CRYPT,
    DNGN_ENTER_HALL_OF_BLADES,
    DNGN_ENTER_ZOT,
    DNGN_ENTER_TEMPLE,
    DNGN_ENTER_SNAKE_PIT,
    DNGN_ENTER_ELVEN_HALLS,
    DNGN_ENTER_TOMB,
    DNGN_ENTER_SWAMP,
    DNGN_ENTER_SHOALS,
    DNGN_ENTER_SPIDER_NEST,
    DNGN_ENTER_FOREST,
        DNGN_ENTER_LAST_BRANCH = DNGN_ENTER_FOREST,
    DNGN_UNUSED_ENTER_BRANCH_1,

    // Exits from various branches
    // Order must be the same as above
#if TAG_MAJOR_VERSION == 34
    DNGN_RETURN_FROM_DWARVEN_HALL,
#endif
    DNGN_RETURN_FROM_ORCISH_MINES,
        DNGN_RETURN_FROM_FIRST_BRANCH = DNGN_RETURN_FROM_ORCISH_MINES,
    DNGN_RETURN_FROM_LAIR,
    DNGN_RETURN_FROM_SLIME_PITS,
    DNGN_RETURN_FROM_VAULTS,
    DNGN_RETURN_FROM_CRYPT,
    DNGN_RETURN_FROM_HALL_OF_BLADES,
    DNGN_RETURN_FROM_ZOT,
    DNGN_RETURN_FROM_TEMPLE,
    DNGN_RETURN_FROM_SNAKE_PIT,
    DNGN_RETURN_FROM_ELVEN_HALLS,
    DNGN_RETURN_FROM_TOMB,
    DNGN_RETURN_FROM_SWAMP,
    DNGN_RETURN_FROM_SHOALS,
    DNGN_RETURN_FROM_SPIDER_NEST,
    DNGN_RETURN_FROM_FOREST,
        DNGN_RETURN_FROM_LAST_BRANCH = DNGN_RETURN_FROM_FOREST,
    DNGN_UNUSED_RETURN_BRANCH_1,

    // Order of altars must match order of gods (god_type)
    DNGN_ALTAR_ZIN,
        DNGN_ALTAR_FIRST_GOD = DNGN_ALTAR_ZIN,
    DNGN_ALTAR_SHINING_ONE,
    DNGN_ALTAR_KIKUBAAQUDGHA,
    DNGN_ALTAR_YREDELEMNUL,
    DNGN_ALTAR_XOM,
    DNGN_ALTAR_VEHUMET,
    DNGN_ALTAR_OKAWARU,
    DNGN_ALTAR_MAKHLEB,
    DNGN_ALTAR_SIF_MUNA,
    DNGN_ALTAR_TROG,
    DNGN_ALTAR_NEMELEX_XOBEH,
    DNGN_ALTAR_ELYVILON,
    DNGN_ALTAR_LUGONU,
    DNGN_ALTAR_BEOGH,
    DNGN_ALTAR_JIYVA,
    DNGN_ALTAR_FEDHAS,
    DNGN_ALTAR_CHEIBRIADOS,
    DNGN_ALTAR_ASHENZARI,
        DNGN_ALTAR_LAST_GOD = DNGN_ALTAR_ASHENZARI,
    DNGN_UNUSED_ALTAR_1,

    DNGN_FOUNTAIN_BLUE,
    DNGN_FOUNTAIN_SPARKLING,           // aka 'Magic Fountain' {dlb}
    DNGN_FOUNTAIN_BLOOD,
    // same order as above!
    DNGN_DRY_FOUNTAIN_BLUE,
    DNGN_DRY_FOUNTAIN_SPARKLING,
    DNGN_DRY_FOUNTAIN_BLOOD,
    DNGN_PERMADRY_FOUNTAIN,

    // Not meant to ever appear in grd().
    DNGN_EXPLORE_HORIZON, // dummy for redefinition

    DNGN_UNKNOWN_ALTAR,
    DNGN_UNKNOWN_PORTAL,

#if TAG_MAJOR_VERSION == 34
    DNGN_ABYSSAL_STAIR,
    DNGN_BADLY_SEALED_DOOR,
#endif

    DNGN_SEALED_STAIRS_UP,
    DNGN_SEALED_STAIRS_DOWN,

    NUM_FEATURES
};

enum duration_type
{
    DUR_INVIS,
    DUR_CONF,
    DUR_PARALYSIS,
    DUR_SLOW,
    DUR_MESMERISED,
    DUR_HASTE,
    DUR_MIGHT,
    DUR_BRILLIANCE,
    DUR_AGILITY,
    DUR_FLIGHT,
    DUR_BERSERK,
    DUR_POISONING,

    DUR_CONFUSING_TOUCH,
    DUR_SURE_BLADE,
    DUR_CORONA,
    DUR_DEATHS_DOOR,
    DUR_FIRE_SHIELD,

    DUR_BUILDING_RAGE,          // countdown to starting berserk
    DUR_EXHAUSTED,              // fatigue counter for berserk

    DUR_LIQUID_FLAMES,
    DUR_ICY_ARMOUR,
    DUR_REPEL_MISSILES,
    DUR_JELLY_PRAYER,
    DUR_PIETY_POOL,             // distribute piety over time
    DUR_DIVINE_VIGOUR,          // duration of Ely's Divine Vigour
    DUR_DIVINE_STAMINA,         // duration of Zin's Divine Stamina
    DUR_DIVINE_SHIELD,          // duration of TSO's Divine Shield
    DUR_REGENERATION,
    DUR_SWIFTNESS,
#if TAG_MAJOR_VERSION == 34
    DUR_CONTROLLED_FLIGHT,
#endif
    DUR_TELEPORT,
    DUR_CONTROL_TELEPORT,
    DUR_BREATH_WEAPON,
    DUR_TRANSFORMATION,
    DUR_DEATH_CHANNEL,
    DUR_DEFLECT_MISSILES,
    DUR_PHASE_SHIFT,
#if TAG_MAJOR_VERSION == 34
    DUR_SEE_INVISIBLE,
#endif
    DUR_WEAPON_BRAND,           // general "branding" spell counter
    DUR_DEMONIC_GUARDIAN,       // demonic guardian timeout
    DUR_POWERED_BY_DEATH,
    DUR_SILENCE,
    DUR_CONDENSATION_SHIELD,
    DUR_STONESKIN,
    DUR_GOURMAND,
    DUR_BARGAIN,
#if TAG_MAJOR_VERSION == 34
    DUR_INSULATION,
#endif
    DUR_RESISTANCE,
    DUR_SLAYING,
    DUR_STEALTH,
    DUR_MAGIC_SHIELD,
    DUR_SLEEP,
    DUR_TELEPATHY,
    DUR_PETRIFIED,
    DUR_LOWERED_MR,
    DUR_REPEL_STAIRS_MOVE,
    DUR_REPEL_STAIRS_CLIMB,
    DUR_COLOUR_SMOKE_TRAIL,
    DUR_SLIMIFY,
    DUR_TIME_STEP,
    DUR_ICEMAIL_DEPLETED,       // Wait this many turns for full Icemail
    DUR_MISLED,
    DUR_QUAD_DAMAGE,
    DUR_AFRAID,
    DUR_MIRROR_DAMAGE,
    DUR_SCRYING,
    DUR_TORNADO,
    DUR_LIQUEFYING,
    DUR_HEROISM,
    DUR_FINESSE,
    DUR_LIFESAVING,
    DUR_PARALYSIS_IMMUNITY,
    DUR_DARKNESS,
    DUR_PETRIFYING,
    DUR_SHROUD_OF_GOLUBRIA,
    DUR_TORNADO_COOLDOWN,
#if TAG_MAJOR_VERSION == 34
    DUR_NAUSEA,
#endif
    DUR_AMBROSIA,
#if TAG_MAJOR_VERSION == 34
    DUR_TEMP_MUTATIONS,
#endif
    DUR_DISJUNCTION,
    DUR_VEHUMET_GIFT,
#if TAG_MAJOR_VERSION == 34
    DUR_BATTLESPHERE,
#endif
    DUR_SENTINEL_MARK,
    DUR_SICKENING,
    DUR_WATER_HOLD,
    DUR_WATER_HOLD_IMMUNITY,
    DUR_FLAYED,
    DUR_RETCHING,
    DUR_WEAK,
    DUR_DIMENSION_ANCHOR,
    DUR_ANTIMAGIC,
    DUR_SPIRIT_HOWL,
    DUR_INFUSION,
    DUR_SONG_OF_SLAYING,
    DUR_SONG_OF_SHIELDING,
<<<<<<< HEAD
    DUR_SMOLDERING,
    DUR_FREEZING,
=======
    DUR_TOXIC_RADIANCE,
    DUR_RECITE,
>>>>>>> 2e76cfd8
    NUM_DURATIONS
};

// This list must match the enchant_names array in mon-ench.cc
// Enchantments that imply other enchantments should come first
// to avoid timeout message confusion. Currently:
//     berserk -> haste, might; fatigue -> slow
enum enchant_type
{
    ENCH_NONE = 0,
    ENCH_BERSERK,
    ENCH_HASTE,
    ENCH_MIGHT,
    ENCH_FATIGUE,        // Post-berserk fatigue.
    ENCH_SLOW,
    ENCH_FEAR,
    ENCH_CONFUSION,
    ENCH_INVIS,
    ENCH_POISON,
    ENCH_ROT,
    ENCH_SUMMON,
    ENCH_ABJ,
    ENCH_CORONA,
    ENCH_CHARM,
    ENCH_STICKY_FLAME,
    ENCH_GLOWING_SHAPESHIFTER,
    ENCH_SHAPESHIFTER,
    ENCH_TP,
    ENCH_SLEEP_WARY,
    ENCH_SUBMERGED,
    ENCH_SHORT_LIVED,
    ENCH_PARALYSIS,
    ENCH_SICK,
    ENCH_SLEEPY,         //   Monster can't wake until this wears off.
    ENCH_HELD,           //   Caught in a net.
    ENCH_BATTLE_FRENZY,  //   Monster is in a battle frenzy.
#if TAG_MAJOR_VERSION == 34
    ENCH_TEMP_PACIF,
#endif
    ENCH_PETRIFYING,
    ENCH_PETRIFIED,
    ENCH_LOWERED_MR,
    ENCH_SOUL_RIPE,
    ENCH_SLOWLY_DYING,
    ENCH_EAT_ITEMS,
    ENCH_AQUATIC_LAND,   // Water monsters lose hp while on land.
    ENCH_SPORE_PRODUCTION,
#if TAG_MAJOR_VERSION == 34
    ENCH_SLOUCH,
#endif
    ENCH_SWIFT,
    ENCH_TIDE,
    ENCH_INSANE,         // Berserk + changed attitude.
    ENCH_SILENCE,
    ENCH_AWAKEN_FOREST,
    ENCH_EXPLODING,
    ENCH_BLEED,
    ENCH_PORTAL_TIMER,
    ENCH_SEVERED,
    ENCH_ANTIMAGIC,
#if TAG_MAJOR_VERSION == 34
    ENCH_FADING_AWAY,
#endif
    ENCH_PREPARING_RESURRECT,
    ENCH_REGENERATION,
    ENCH_RAISED_MR,
    ENCH_MIRROR_DAMAGE,
    ENCH_STONESKIN,
    ENCH_FEAR_INSPIRING,
    ENCH_PORTAL_PACIFIED,
    ENCH_WITHDRAWN,
    ENCH_ATTACHED,
    ENCH_LIFE_TIMER,     // Minimum time demonic guardian must exist.
    ENCH_FLIGHT,
    ENCH_LIQUEFYING,
    ENCH_TORNADO,
    ENCH_FAKE_ABJURATION,
    ENCH_DAZED,          // Dazed - less chance of acting each turn.
    ENCH_MUTE,           // Silenced.
    ENCH_BLIND,          // Blind (everything is invisible).
    ENCH_DUMB,           // Stupefied (paralysis by a different name).
    ENCH_MAD,            // Confusion by another name.
    ENCH_SILVER_CORONA,  // Zin's silver light.
    ENCH_RECITE_TIMER,   // Was recited against.
    ENCH_INNER_FLAME,
    ENCH_ROUSED,         // Monster has been roused to greatness
    ENCH_BREATH_WEAPON,  // just a simple timer for dragon breathweapon spam
    ENCH_DEATHS_DOOR,
    ENCH_ROLLING,        // Boulder Beetle in ball form
    ENCH_OZOCUBUS_ARMOUR,
    ENCH_WRETCHED,       // An abstract placeholder for monster mutations
    ENCH_SCREAMED,       // Starcursed scream timer
    ENCH_WORD_OF_RECALL, // Chanting word of recall
    ENCH_INJURY_BOND,
    ENCH_WATER_HOLD,     // Silence and asphyxiation damage
    ENCH_FLAYED,
    ENCH_HAUNTING,
    ENCH_RETCHING,
    ENCH_WEAK,
    ENCH_DIMENSION_ANCHOR,
    ENCH_AWAKEN_VINES,   // Is presently animating snaplasher vines
    ENCH_CONTROL_WINDS,
    ENCH_WIND_AIDED,     // Ranged accuracy enhanced by nearby Control Winds
    ENCH_SUMMON_CAPPED,  // Abjuring quickly because a summon cap was hit
    ENCH_TOXIC_RADIANCE,
    // Update enchantment names in mon-ench.cc when adding or removing
    // enchantments.
    NUM_ENCHANTMENTS
};

enum enchant_retval
{
    ERV_FAIL,
    ERV_NEW,
    ERV_INCREASED,
};

enum energy_use_type
{
    EUT_MOVE,
    EUT_SWIM,
    EUT_ATTACK,
    EUT_MISSILE,
    EUT_SPELL,
    EUT_SPECIAL,
    EUT_ITEM,
    EUT_PICKUP,
};

enum equipment_type
{
    EQ_NONE = -1,

    EQ_WEAPON,
    EQ_CLOAK,
    EQ_HELMET,
    EQ_GLOVES,
    EQ_BOOTS,
    EQ_SHIELD,
    EQ_BODY_ARMOUR,
    //Everything beyond here is jewellery
    EQ_LEFT_RING,
    EQ_RIGHT_RING,
    EQ_AMULET,
    //Octopodes don't have left and right rings. They have eight rings, instead.
    EQ_RING_ONE,
    EQ_RING_TWO,
    EQ_RING_THREE,
    EQ_RING_FOUR,
    EQ_RING_FIVE,
    EQ_RING_SIX,
    EQ_RING_SEVEN,
    EQ_RING_EIGHT,
    NUM_EQUIP,

    EQ_MIN_ARMOUR = EQ_CLOAK,
    EQ_MAX_ARMOUR = EQ_BODY_ARMOUR,
    EQ_MAX_WORN   = EQ_RING_EIGHT,
    // these aren't actual equipment slots, they're categories for functions
    EQ_STAFF            = 100,         // weapon with base_type OBJ_STAVES
    EQ_RINGS,                          // check both rings
    EQ_RINGS_PLUS,                     // check both rings and sum plus
    EQ_RINGS_PLUS2,                    // check both rings and sum plus2
    EQ_ALL_ARMOUR,                     // check all armour types
};

enum eq_type
{
    ET_WEAPON,
    ET_SHIELD,
    ET_ARMOUR,
    ET_JEWELS,
    NUM_ET
};

enum eq_type_flags
{
    ETF_WEAPON = 0x1,
    ETF_SHIELD = 0x2,
    ETF_ARMOUR = 0x4,
    ETF_JEWELS = 0x8,
    ETF_ALL    = 0xF
};

enum feature_flag_type
{
    FFT_NONE          = 0,
    FFT_NOTABLE       = 0x1,           // should be noted for dungeon overview
    FFT_EXAMINE_HINT  = 0x2,           // could get an "examine-this" hint.
};

enum flush_reason_type
{
    FLUSH_ON_FAILURE,                  // spell/ability failed to cast
    FLUSH_BEFORE_COMMAND,              // flush before getting a command
    FLUSH_ON_MESSAGE,                  // flush when printing a message
    FLUSH_ON_WARNING_MESSAGE,          // flush on MSGCH_WARN messages
    FLUSH_ON_DANGER_MESSAGE,           // flush on MSGCH_DANGER messages
    FLUSH_ON_PROMPT,                   // flush on MSGCH_PROMPT messages
    FLUSH_ON_UNSAFE_YES_OR_NO_PROMPT,  // flush when !safe set to yesno()
    FLUSH_LUA,                         // flush when Lua wants to flush
    FLUSH_KEY_REPLAY_CANCEL,           // flush when key replay is cancelled
    FLUSH_ABORT_MACRO,                 // something wrong with macro being
                                       // processed, so stop it
    FLUSH_REPLAY_SETUP_FAILURE,        // setup for key replay failed
    FLUSH_REPEAT_SETUP_DONE,           // command repeat done manipulating
                                       // the macro buffer
    NUM_FLUSH_REASONS
};

// The order of this enum must match the order of DNGN_ALTAR_FOO.
enum god_type
{
    GOD_NO_GOD,
    GOD_ZIN,
    GOD_SHINING_ONE,
    GOD_KIKUBAAQUDGHA,
    GOD_YREDELEMNUL,
    GOD_XOM,
    GOD_VEHUMET,
    GOD_OKAWARU,
    GOD_MAKHLEB,
    GOD_SIF_MUNA,
    GOD_TROG,
    GOD_NEMELEX_XOBEH,
    GOD_ELYVILON,
    GOD_LUGONU,
    GOD_BEOGH,
    GOD_JIYVA,
    GOD_FEDHAS,
    GOD_CHEIBRIADOS,
    GOD_ASHENZARI,
    NUM_GODS,                          // always after last god

    GOD_RANDOM = 100,
    GOD_NAMELESS,                      // for monsters with non-player gods
    GOD_VIABLE,
};

enum held_type
{
    HELD_NONE = 0,
    HELD_NET,         // currently unused
    HELD_WEB,         // currently unused
    HELD_MONSTER,     // but no damage
    HELD_CONSTRICTED, // damaging
};

enum holy_word_source_type
{
    HOLY_WORD_SCROLL,
    HOLY_WORD_ZIN,     // sanctuary
    HOLY_WORD_TSO,     // weapon blessing
};

enum hunger_state_t                    // you.hunger_state
{
    HS_STARVING,
    HS_NEAR_STARVING,
    HS_VERY_HUNGRY,
    HS_HUNGRY,
    HS_SATIATED,                       // "not hungry" state
    HS_FULL,
    HS_VERY_FULL,
    HS_ENGORGED,
};

enum immolation_source_type
{
    IMMOLATION_SCROLL,
    IMMOLATION_AFFIX,  // effect when fixing fire brand
    IMMOLATION_TOME,   // a Tome of Destruction effect
};

enum item_status_flag_type  // per item flags: ie. ident status, cursed status
{
    ISFLAG_KNOW_CURSE        = 0x00000001,  // curse status
    ISFLAG_KNOW_TYPE         = 0x00000002,  // artefact name, sub/special types
    ISFLAG_KNOW_PLUSES       = 0x00000004,  // to hit/to dam/to AC/charges
    ISFLAG_KNOW_PROPERTIES   = 0x00000008,  // know special artefact properties
    ISFLAG_IDENT_MASK        = 0x0000000F,  // mask of all id related flags

    // these three masks are of the minimal flags set upon using equipment:
    ISFLAG_EQ_WEAPON_MASK    = 0x0000000B,  // mask of flags for weapon equip
    ISFLAG_EQ_ARMOUR_MASK    = 0x0000000F,  // mask of flags for armour equip
    ISFLAG_EQ_JEWELLERY_MASK = 0x0000000F,  // mask of flags for known jewellery

    ISFLAG_CURSED            = 0x00000100,  // cursed
    ISFLAG_BLESSED_WEAPON    = 0x00000200,  // personalized TSO's gift
    ISFLAG_SEEN_CURSED       = 0x00000400,  // was seen being cursed
    ISFLAG_TRIED             = 0x00000800,  // tried but not (usually) ided

    ISFLAG_RANDART           = 0x00001000,  // special value is seed
    ISFLAG_UNRANDART         = 0x00002000,  // is an unrandart
    ISFLAG_ARTEFACT_MASK     = 0x00003000,  // randart or unrandart
    ISFLAG_DROPPED           = 0x00004000,  // dropped item (no autopickup)
    ISFLAG_THROWN            = 0x00008000,  // thrown missile weapon

    // these don't have to remain as flags
    ISFLAG_NO_DESC           = 0x00000000,  // used for clearing these flags
    ISFLAG_GLOWING           = 0x00010000,  // weapons or armour
    ISFLAG_RUNED             = 0x00020000,  // weapons or armour
    ISFLAG_EMBROIDERED_SHINY = 0x00040000,  // armour: depends on sub-type
    ISFLAG_COSMETIC_MASK     = 0x00070000,  // mask of cosmetic descriptions

    ISFLAG_UNOBTAINABLE      = 0x00080000,  // vault on display

    ISFLAG_MIMIC             = 0x00100000,  // mimic
    ISFLAG_NO_MIMIC          = 0x00200000,  // Can't be turned into a mimic

    ISFLAG_NO_PICKUP         = 0x00400000,  // Monsters won't pick this up

    ISFLAG_NO_RACE           = 0x00000000,  // used for clearing these flags
    ISFLAG_ORCISH            = 0x01000000,  // low quality items
    ISFLAG_DWARVEN           = 0x02000000,  // strong and robust items
    ISFLAG_ELVEN             = 0x04000000,  // light and accurate items
    ISFLAG_RACIAL_MASK       = 0x07000000,  // mask of racial equipment types

    ISFLAG_NOTED_ID          = 0x08000000,
    ISFLAG_NOTED_GET         = 0x10000000,

    ISFLAG_BEEN_IN_INV       = 0x20000000,  // Item has been in inventory
    ISFLAG_SUMMONED          = 0x40000000,  // Item generated on a summon
    ISFLAG_DROPPED_BY_ALLY   = 0x80000000,  // Item was dropped by an ally
};

enum item_type_id_state_type
{
    ID_UNKNOWN_TYPE = 0,
    ID_MON_TRIED_TYPE,
    ID_TRIED_TYPE,
    ID_TRIED_ITEM_TYPE,
    ID_KNOWN_TYPE,
    NUM_ID_STATE_TYPES
};

enum job_type
{
    JOB_FIGHTER,
    JOB_WIZARD,
#if TAG_MAJOR_VERSION == 34
    JOB_PRIEST,
#endif
    JOB_GLADIATOR,
    JOB_NECROMANCER,
    JOB_ASSASSIN,
    JOB_BERSERKER,
    JOB_HUNTER,
    JOB_CONJURER,
    JOB_ENCHANTER,
    JOB_FIRE_ELEMENTALIST,
    JOB_ICE_ELEMENTALIST,
    JOB_SUMMONER,
    JOB_AIR_ELEMENTALIST,
    JOB_EARTH_ELEMENTALIST,
    JOB_SKALD,
    JOB_VENOM_MAGE,
    JOB_CHAOS_KNIGHT,
    JOB_TRANSMUTER,
    JOB_HEALER,
#if TAG_MAJOR_VERSION == 34
    JOB_STALKER,
#endif
    JOB_MONK,
    JOB_WARPER,
    JOB_WANDERER,
    JOB_ARTIFICER,                     //   Greenberg/Bane
    JOB_ARCANE_MARKSMAN,
    JOB_DEATH_KNIGHT,
    JOB_ABYSSAL_KNIGHT,
    JOB_JESTER,
    NUM_JOBS,                          // always after the last job

    JOB_UNKNOWN = 100,
    JOB_RANDOM,
    JOB_VIABLE,
};

enum KeymapContext
{
    KMC_DEFAULT,         // For no-arg getchm(), must be zero.
    KMC_LEVELMAP,        // When in the 'X' level map
    KMC_TARGETTING,      // Only during 'x' and other targetting modes
    KMC_CONFIRM,         // When being asked y/n/q questions
    KMC_MENU,            // For menus
#ifdef USE_TILE
    KMC_DOLL,            // For the tiles doll menu editing screen
#endif

    KMC_CONTEXT_COUNT,   // Must always be the last real context

    KMC_NONE
};

// This order is *critical*. Don't mess with it (see mon_enchant)
enum kill_category
{
    KC_YOU,
    KC_FRIENDLY,
    KC_OTHER,
    KC_NCATEGORIES
};

enum killer_type                       // monster_die(), thing_thrown
{
    KILL_NONE,                         // no killer
    KILL_YOU,                          // you are the killer
    KILL_MON,                          // no, it was a monster!
    KILL_YOU_MISSILE,                  // in the library, with a dart
    KILL_MON_MISSILE,                  // in the dungeon, with a club
    KILL_YOU_CONF,                     // died while confused as caused by you
    KILL_MISCAST,                      // as a result of a spell miscast
    KILL_MISC,                         // any miscellaneous killing
    KILL_RESET,                        // ???
    KILL_DISMISSED,                    // ???
    KILL_BANISHED,                     // monsters what got banished
    KILL_UNSUMMONED,                   // summoned monsters whose timers ran out
    KILL_TIMEOUT,                      // non-summoned monsters whose times ran out
    KILL_PACIFIED,                     // only used by milestones and notes
    KILL_ENSLAVED,                     // only used by milestones and notes
};

enum flight_type
{
    FL_NONE = 0,
    FL_WINGED,                         // wings, etc... paralysis == fall
    FL_LEVITATE,                       // doesn't require physical effort
};

// Can't change this order without breaking saves.
enum map_marker_type
{
    MAT_FEATURE,              // Stock marker.
    MAT_LUA_MARKER,
    MAT_CORRUPTION_NEXUS,
    MAT_WIZ_PROPS,
    MAT_TOMB,
    MAT_MALIGN,
    MAT_PHOENIX,
    MAT_POSITION,
#if TAG_MAJOR_VERSION == 34
    MAT_DOOR_SEAL,
#endif
    MAT_TERRAIN_CHANGE,
    MAT_CLOUD_SPREADER,
    NUM_MAP_MARKER_TYPES,
    MAT_ANY,
};

enum terrain_change_type
{
    TERRAIN_CHANGE_GENERIC,
    TERRAIN_CHANGE_FLOOD,
    TERRAIN_CHANGE_TOMB,
    TERRAIN_CHANGE_IMPRISON,
    TERRAIN_CHANGE_DOOR_SEAL,
    NUM_TERRAIN_CHANGE_TYPES
};

enum map_feature
{
    MF_UNSEEN,
    MF_FLOOR,
    MF_WALL,
    MF_MAP_FLOOR,
    MF_MAP_WALL,
    MF_DOOR,
    MF_ITEM,
    MF_MONS_FRIENDLY,
    MF_MONS_PEACEFUL,
    MF_MONS_NEUTRAL,
    MF_MONS_HOSTILE,
    MF_MONS_NO_EXP,
    MF_STAIR_UP,
    MF_STAIR_DOWN,
    MF_STAIR_BRANCH,
    MF_FEATURE,
    MF_WATER,
    MF_LAVA,
    MF_TRAP,
    MF_EXCL_ROOT,
    MF_EXCL,
    MF_PLAYER,
    MF_MAX,

    MF_SKIP,
};

enum menu_type
{
    MT_ANY = -1,

    MT_INVLIST,                        // List inventory
    MT_DROP,
    MT_PICKUP,
    MT_KNOW,
    MT_RUNES,
    MT_SELONE,                         // Select one
};

enum mon_holy_type
{
    MH_HOLY,
    MH_NATURAL,
    MH_UNDEAD,
    MH_DEMONIC,
    MH_NONLIVING, // golems and other constructs
    MH_PLANT,
};

enum targ_mode_type
{
    TARG_ANY,
    TARG_ENEMY,  // hostile + neutral
    TARG_FRIEND,
    TARG_INJURED_FRIEND, // for healing
    TARG_HOSTILE,
    TARG_HOSTILE_SUBMERGED, // Target hostiles including submerged ones
    TARG_EVOLVABLE_PLANTS,  // Targetting mode for Fedhas' evolution
    TARG_HOSTILE_UNDEAD,    // For dispel undead
    TARG_NUM_MODES
};

// NOTE: Changing this order will break saves! Appending does not.
enum monster_type                      // menv[].type
{
    MONS_PROGRAM_BUG,
        MONS_0 = MONS_PROGRAM_BUG,

    MONS_GIANT_NEWT,
    MONS_GIANT_GECKO,
    MONS_IGUANA,
    MONS_KOMODO_DRAGON,
    MONS_BASILISK,
    MONS_BAT,
    MONS_FIRE_BAT,
    MONS_BALL_PYTHON,
    MONS_ADDER,
    MONS_WATER_MOCCASIN,
    MONS_BLACK_MAMBA,
    MONS_ANACONDA,
    MONS_SEA_SNAKE,
    MONS_RAT,
    MONS_GREY_RAT,
    MONS_GREEN_RAT,
    MONS_ORANGE_RAT,
#if TAG_MAJOR_VERSION == 34
    MONS_LABORATORY_RAT,
#endif
    MONS_QUOKKA,         // Quokka are a type of wallaby, returned -- bwr 382
    MONS_PORCUPINE,
    MONS_JACKAL,
    MONS_HOUND,
#if TAG_MAJOR_VERSION == 34
    MONS_WAR_DOG,
#endif
    MONS_WOLF,
    MONS_WARG,
    MONS_HELL_HOUND,
    MONS_HOG,
    MONS_HELL_HOG,
    MONS_HOLY_SWINE,            // porkalator
    MONS_GIANT_SLUG,
    MONS_AGATE_SNAIL,
    MONS_ELEPHANT_SLUG,
    MONS_GIANT_LEECH,
    MONS_BABY_ALLIGATOR,
    MONS_ALLIGATOR,
    MONS_CROCODILE,
    MONS_HYDRA,
    MONS_SHEEP,
    MONS_YAK,
    MONS_DEATH_YAK,
    MONS_CATOBLEPAS,
    MONS_ELEPHANT,
    MONS_DIRE_ELEPHANT,
    MONS_HELLEPHANT,
    MONS_MANTICORE,
    MONS_HIPPOGRIFF,
    MONS_GRIFFON,
    MONS_GIANT_FROG,
    MONS_SPINY_FROG,
    MONS_BLINK_FROG,
    MONS_GRIZZLY_BEAR,
    MONS_POLAR_BEAR,
    MONS_BLACK_BEAR,
    MONS_WORM,
    MONS_BRAIN_WORM,
    MONS_ROCK_WORM,
    MONS_SPINY_WORM,
    MONS_WYVERN,
    MONS_LINDWURM,
    MONS_FIRE_DRAKE,
    MONS_SWAMP_DRAKE,
    MONS_DEATH_DRAKE,
    MONS_STEAM_DRAGON,
    MONS_MOTTLED_DRAGON,
    MONS_SWAMP_DRAGON,
    MONS_DRAGON,
    MONS_ICE_DRAGON,
    MONS_SHADOW_DRAGON,
    MONS_STORM_DRAGON,
    MONS_BONE_DRAGON,
    MONS_QUICKSILVER_DRAGON,
    MONS_IRON_DRAGON,
    MONS_GOLDEN_DRAGON,
    MONS_PEARL_DRAGON,

    MONS_OOZE,
    MONS_JELLY,
    MONS_BROWN_OOZE,
    MONS_GIANT_AMOEBA,
    MONS_AZURE_JELLY,
    MONS_DEATH_OOZE,
    MONS_ACID_BLOB,
    MONS_SLIME_CREATURE,
    MONS_PULSATING_LUMP,
    MONS_GIANT_EYEBALL,
    MONS_EYE_OF_DRAINING,
    MONS_SHINING_EYE,
    MONS_EYE_OF_DEVASTATION,
    MONS_GREAT_ORB_OF_EYES,
    MONS_GIANT_ORANGE_BRAIN,

    MONS_DANCING_WEAPON,
#if TAG_MAJOR_VERSION > 34
    MONS_SPECTRAL_WEAPON,
#endif
    MONS_HARPY,
    MONS_RAVEN,
    MONS_FIRE_CRAB,
#if TAG_MAJOR_VERSION == 34
    MONS_HOMUNCULUS,
    MONS_SOUPLING,
#endif

    MONS_BUTTERFLY,
#if TAG_MAJOR_VERSION == 34
    MONS_ANT_LARVA,
#endif
    MONS_WORKER_ANT,
    MONS_SOLDIER_ANT,
    MONS_QUEEN_ANT,
    MONS_KILLER_BEE,
    MONS_QUEEN_BEE,
    MONS_VAMPIRE_MOSQUITO,
#if TAG_MAJOR_VERSION == 34
    MONS_BUMBLEBEE,
#endif
    MONS_YELLOW_WASP,
    MONS_RED_WASP,
    MONS_GOLIATH_BEETLE,
    MONS_BORING_BEETLE,
    MONS_BOULDER_BEETLE,
    MONS_GIANT_COCKROACH,
    MONS_GIANT_CENTIPEDE,
    MONS_GIANT_MITE,
    MONS_SPIDER,
    MONS_WOLF_SPIDER,
    MONS_TRAPDOOR_SPIDER,
    MONS_JUMPING_SPIDER,
    MONS_ORB_SPIDER,
    MONS_TARANTELLA,
    MONS_REDBACK,
    MONS_SCORPION,
    MONS_EMPEROR_SCORPION,
    MONS_MOTH,                  // genus
    MONS_MOTH_OF_SUPPRESSION,
    MONS_GHOST_MOTH,
    MONS_MOTH_OF_WRATH,
    MONS_DEMONIC_CRAWLER,
    MONS_SNAPPING_TURTLE,
    MONS_ALLIGATOR_SNAPPING_TURTLE,
    MONS_GNOME,                 // single vault
    MONS_HALFLING,              // recolouring + single vault.
    MONS_FELID,                 // recolouring + single vault.  Miaow!
    MONS_VAMPIRE_BAT,           // recolouring + vaults
    MONS_DEMIGOD,               // recolouring + single vault
    MONS_DEMONSPAWN,            // recolouring + single vault... but there are FRs
    MONS_GARGOYLE,
    MONS_METAL_GARGOYLE,
    MONS_MOLTEN_GARGOYLE,
    MONS_UGLY_THING,
    MONS_VERY_UGLY_THING,
    MONS_ICE_BEAST,
    MONS_SKY_BEAST,
    MONS_SPHINX,
    MONS_ORB_GUARDIAN,

    MONS_GOLEM,                 // genus
    MONS_CLAY_GOLEM,
#if TAG_MAJOR_VERSION == 34
    MONS_WOOD_GOLEM,
#endif
    MONS_STONE_GOLEM,
    MONS_IRON_GOLEM,
    MONS_CRYSTAL_GOLEM,
    MONS_TOENAIL_GOLEM,
    MONS_ELECTRIC_GOLEM, // replacing the guardian robot -- bwr
    MONS_ORB_OF_FIRE,    // Swords renamed to fit -- bwr
    MONS_EARTH_ELEMENTAL,
    MONS_FIRE_ELEMENTAL,
    MONS_AIR_ELEMENTAL,
    MONS_TWISTER,        // air miscasts
    MONS_GOLDEN_EYE,
    MONS_FIRE_VORTEX,
    MONS_SPATIAL_VORTEX,
    MONS_INSUBSTANTIAL_WISP,
    MONS_VAPOUR,

    // Mimics:
    MONS_INEPT_ITEM_MIMIC,
    MONS_ITEM_MIMIC,
    MONS_RAVENOUS_ITEM_MIMIC,
#if TAG_MAJOR_VERSION == 34
    MONS_MONSTROUS_ITEM_MIMIC,
#endif
    MONS_INEPT_FEATURE_MIMIC,
    MONS_FEATURE_MIMIC,
    MONS_RAVENOUS_FEATURE_MIMIC,
#if TAG_MAJOR_VERSION == 34
    MONS_MONSTROUS_FEATURE_MIMIC, // unused
#endif

    // Plants:
    MONS_TOADSTOOL,
    MONS_FUNGUS,
    MONS_WANDERING_MUSHROOM,
    MONS_PLANT,
    MONS_OKLOB_SAPLING,
    MONS_OKLOB_PLANT,
    MONS_BUSH,
    MONS_BURNING_BUSH,
    MONS_GIANT_SPORE,
    MONS_BALLISTOMYCETE,
    MONS_HYPERACTIVE_BALLISTOMYCETE,

    MONS_GOBLIN,
    MONS_HOBGOBLIN,
    MONS_GNOLL,
    MONS_GNOLL_SHAMAN,
    MONS_GNOLL_SERGEANT,
    MONS_BOGGART,
    MONS_KOBOLD,
    MONS_BIG_KOBOLD,
    MONS_KOBOLD_DEMONOLOGIST,
    MONS_ORC,
    MONS_ORC_WARRIOR,
    MONS_ORC_PRIEST,
    MONS_ORC_HIGH_PRIEST,
    MONS_ORC_WIZARD,
    MONS_ORC_KNIGHT,
    MONS_ORC_SORCERER,
    MONS_ORC_WARLORD,
    MONS_DWARF,
    MONS_DEEP_DWARF,
    MONS_DEEP_DWARF_SCION,
    MONS_DEEP_DWARF_ARTIFICER,
    MONS_DEEP_DWARF_NECROMANCER,
    MONS_DEEP_DWARF_BERSERKER,
    MONS_DEEP_DWARF_DEATH_KNIGHT,
    MONS_UNBORN_DEEP_DWARF,
    MONS_ELF,
#if TAG_MAJOR_VERSION == 34
    MONS_DEEP_ELF_SOLDIER,
#endif
    MONS_DEEP_ELF_FIGHTER,
    MONS_DEEP_ELF_KNIGHT,
    MONS_DEEP_ELF_MAGE,
    MONS_DEEP_ELF_SUMMONER,
    MONS_DEEP_ELF_CONJURER,
    MONS_DEEP_ELF_PRIEST,
    MONS_DEEP_ELF_HIGH_PRIEST,
    MONS_DEEP_ELF_DEMONOLOGIST,
    MONS_DEEP_ELF_ANNIHILATOR,
    MONS_DEEP_ELF_SORCERER,
    MONS_DEEP_ELF_DEATH_MAGE,
    MONS_DEEP_ELF_BLADEMASTER,
    MONS_DEEP_ELF_MASTER_ARCHER,
    MONS_SPRIGGAN,
    MONS_SPRIGGAN_DRUID,
    MONS_SPRIGGAN_ASSASSIN,
    MONS_SPRIGGAN_RIDER,
    MONS_SPRIGGAN_BERSERKER,
    MONS_SPRIGGAN_DEFENDER,
    MONS_SPRIGGAN_AIR_MAGE,
    MONS_FIREFLY,
    MONS_TENGU,
    MONS_MINOTAUR,
    MONS_NAGA,
    MONS_NAGA_WARRIOR,
    MONS_NAGA_MAGE,
    MONS_GREATER_NAGA,
    MONS_GUARDIAN_SERPENT,
    MONS_OCTOPODE,
    MONS_MERFOLK,
    MONS_MERMAID,
    MONS_SIREN,
    MONS_MERFOLK_IMPALER,
    MONS_MERFOLK_AQUAMANCER,
    MONS_MERFOLK_JAVELINEER,
    MONS_CENTAUR,
    MONS_CENTAUR_WARRIOR,
    MONS_YAKTAUR,
    MONS_YAKTAUR_CAPTAIN,
    MONS_OGRE,
    MONS_TWO_HEADED_OGRE,
    MONS_OGRE_MAGE,
    MONS_TROLL,
#if TAG_MAJOR_VERSION == 34
    MONS_ROCK_TROLL,
#endif
    MONS_IRON_TROLL,
    MONS_DEEP_TROLL,
    MONS_GIANT,                 // genus
    MONS_HILL_GIANT,
    MONS_CYCLOPS,
    MONS_ETTIN,
    MONS_STONE_GIANT,
    MONS_FIRE_GIANT,
    MONS_FROST_GIANT,
    MONS_TITAN,
    MONS_HUMAN,
    MONS_SLAVE,
    MONS_HELL_KNIGHT,
    MONS_NECROMANCER,
    MONS_WIZARD,
    MONS_VAULT_GUARD,
    MONS_KILLER_KLOWN,
    MONS_SHAPESHIFTER,
    MONS_GLOWING_SHAPESHIFTER,

    // Draconians:
    MONS_DRACONIAN,
    MONS_FIRST_DRACONIAN = MONS_DRACONIAN,

    // If adding more drac colours, sync up colour names in
    // mon-util.cc.
    MONS_BLACK_DRACONIAN,               // Should always be first colour.
    MONS_MOTTLED_DRACONIAN,
    MONS_YELLOW_DRACONIAN,
    MONS_GREEN_DRACONIAN,
    MONS_PURPLE_DRACONIAN,
    MONS_RED_DRACONIAN,
    MONS_WHITE_DRACONIAN,
    MONS_GREY_DRACONIAN,
    MONS_PALE_DRACONIAN,                //  Should always be last colour.

    // Sync up with mon-place.cc's draconian selection if adding more.
    MONS_DRACONIAN_CALLER,
    MONS_DRACONIAN_MONK,
    MONS_DRACONIAN_ZEALOT,
    MONS_DRACONIAN_SHIFTER,
    MONS_DRACONIAN_ANNIHILATOR,
    MONS_DRACONIAN_KNIGHT,
    MONS_DRACONIAN_SCORCHER,

    MONS_LAST_DRACONIAN = MONS_DRACONIAN_SCORCHER,

    // Lava monsters:
    MONS_LAVA_WORM,
    MONS_LAVA_FISH,
    MONS_LAVA_SNAKE,
    MONS_SALAMANDER,
    // Water monsters:
    MONS_BIG_FISH,
    MONS_GIANT_GOLDFISH,
    MONS_ELECTRIC_EEL,
    MONS_JELLYFISH,
    MONS_WATER_ELEMENTAL,
    MONS_SWAMP_WORM,
    MONS_SHARK,
    MONS_KRAKEN,
    MONS_KRAKEN_TENTACLE,
    MONS_KRAKEN_TENTACLE_SEGMENT,

    // Statuary
    MONS_ORANGE_STATUE,
    MONS_SILVER_STATUE,
    MONS_ICE_STATUE,
    MONS_STATUE,
    MONS_TRAINING_DUMMY,
    MONS_LIGHTNING_SPIRE,

    // Demons:
    MONS_CRIMSON_IMP,
    MONS_QUASIT,
    MONS_WHITE_IMP,
    MONS_LEMURE,
    MONS_UFETUBUS,
    MONS_IRON_IMP,
    MONS_SHADOW_IMP,
    MONS_RED_DEVIL,
    MONS_ROTTING_DEVIL,
    MONS_HELLWING,
    MONS_SIXFIRHY,
    MONS_NEQOXEC,
    MONS_ORANGE_DEMON,
    MONS_SMOKE_DEMON,
    MONS_YNOXINUL,
    MONS_CHAOS_SPAWN,
    MONS_HELLION,
    MONS_LOROCYPROCA,
    MONS_TORMENTOR,
    MONS_REAPER,
    MONS_SOUL_EATER,
    MONS_ICE_DEVIL,
    MONS_BLUE_DEVIL,
    MONS_HELL_BEAST,
    MONS_IRON_DEVIL,
    MONS_EXECUTIONER,
    MONS_GREEN_DEATH,
    MONS_BLIZZARD_DEMON,
    MONS_BALRUG,
    MONS_CACODEMON,
    MONS_SUN_DEMON,
    MONS_SHADOW_DEMON,
    MONS_HELL_SENTINEL,
    MONS_BRIMSTONE_FIEND,
    MONS_ICE_FIEND,
    MONS_SHADOW_FIEND,
    MONS_PANDEMONIUM_LORD,
    MONS_EFREET,
    MONS_RAKSHASA,
    MONS_RAKSHASA_FAKE,
    MONS_UNSEEN_HORROR,
    MONS_TENTACLED_STARSPAWN,
    MONS_LURKING_HORROR,
    MONS_THRASHING_HORROR,
    MONS_STARCURSED_MASS,
    MONS_ANCIENT_ZYME,
    MONS_WRETCHED_STAR,
    MONS_ELDRITCH_TENTACLE,
    MONS_ELDRITCH_TENTACLE_SEGMENT,
    MONS_TENTACLED_MONSTROSITY,
    MONS_ABOMINATION_SMALL,
    MONS_ABOMINATION_LARGE,
    MONS_CRAWLING_CORPSE,
    MONS_MACABRE_MASS,

    // Undead:
    MONS_PLAGUE_SHAMBLER,
    MONS_NECROPHAGE,
    MONS_GHOUL,
    MONS_FLAMING_CORPSE,
    MONS_MUMMY,
    MONS_BOG_BODY,
    MONS_GUARDIAN_MUMMY,
    MONS_GREATER_MUMMY,
    MONS_MUMMY_PRIEST,
    MONS_VAMPIRE,
    MONS_VAMPIRE_KNIGHT,
    MONS_VAMPIRE_MAGE,
    MONS_GHOST,                 // common genus for monster and player ghosts
    MONS_PHANTOM,
    MONS_SHADOW,
    MONS_HUNGRY_GHOST,
    MONS_FLAYED_GHOST,
    MONS_WIGHT,
    MONS_WRAITH,
    MONS_FREEZING_WRAITH,
    MONS_SHADOW_WRAITH,
    MONS_SILENT_SPECTRE,
    MONS_EIDOLON,
    MONS_FLYING_SKULL,
    MONS_SKELETAL_WARRIOR,
    MONS_PHANTASMAL_WARRIOR,
    MONS_LICH,
    MONS_ANCIENT_LICH,
    MONS_DEATH_COB,
    MONS_CURSE_TOE,
    MONS_CURSE_SKULL,
    MONS_PROFANE_SERVITOR,
    MONS_SKELETON_SMALL,   // recolouring only
    MONS_SKELETON_LARGE,   // recolouring only
    MONS_ZOMBIE_SMALL,     // recolouring only
    MONS_ZOMBIE_LARGE,     // recolouring only
    MONS_SPECTRAL_THING,
    MONS_SIMULACRUM_SMALL, // recolouring only
    MONS_SIMULACRUM_LARGE, // recolouring only

    // Holies:
    MONS_ANGEL,
    MONS_DAEVA,
    MONS_CHERUB,
    MONS_SERAPH,
    MONS_PHOENIX,
    MONS_SILVER_STAR,
#if TAG_MAJOR_VERSION == 34
    MONS_BLESSED_TOE,
#endif
    MONS_SHEDU,
    MONS_OPHAN,
#if TAG_MAJOR_VERSION == 34
    MONS_SPIRIT,
    MONS_PALADIN,
#endif
    MONS_APIS,

    // Fixed uniques:
    MONS_GERYON,
    MONS_DISPATER,
    MONS_ASMODEUS,
    MONS_ANTAEUS,
    MONS_ERESHKIGAL,
    MONS_ROYAL_JELLY,
    MONS_THE_ENCHANTRESS,
    // the four Pan lords, order must match runes
    MONS_MNOLEG,
    MONS_LOM_LOBON,
    MONS_CEREBOV,
    MONS_GLOORX_VLOQ,
    MONS_SERPENT_OF_HELL,
    // Random uniques:
    MONS_IJYB,
    MONS_JESSICA,
    MONS_SIGMUND,
    MONS_TERENCE,
    MONS_BLORK_THE_ORC,
    MONS_EDMUND,
    MONS_PSYCHE,
    MONS_EROLCHA,
    MONS_DONALD,
    MONS_URUG,
    MONS_JOSEPH,
    MONS_SNORG, // was Anita - 16jan2000 {dlb}
    MONS_ERICA,
    MONS_JOSEPHINE,
    MONS_HAROLD,
    MONS_AGNES,
    MONS_MAUD,
    MONS_LOUISE,
    MONS_FRANCES,
    MONS_RUPERT,
    MONS_WIGLAF,
    MONS_XTAHUA,
    MONS_NORRIS,
    MONS_FREDERICK,
    MONS_MARGERY,
    MONS_BORIS,
    MONS_POLYPHEMUS,
    MONS_MURRAY,
    MONS_TIAMAT,
    MONS_ROXANNE,
    MONS_SONJA,
    MONS_EUSTACHIO,
    MONS_AZRAEL,
    MONS_ILSUIW,
    MONS_PRINCE_RIBBIT,
    MONS_NERGALLE,
    MONS_SAINT_ROKA,
    MONS_NESSOS,
    MONS_LERNAEAN_HYDRA,
    MONS_DISSOLUTION,
    MONS_KIRKE,
    MONS_GRUM,
    MONS_PURGY,
    MONS_MENKAURE,
    MONS_DUVESSA,
    MONS_DOWAN,
    MONS_GASTRONOK,
    MONS_MAURICE,
    MONS_KHUFU,
    MONS_NIKOLA,
    MONS_AIZUL,
    MONS_PIKEL,
    MONS_CRAZY_YIUF,
    MONS_MENNAS,
    MONS_MARA,
    MONS_MARA_FAKE,
    MONS_GRINDER,
    MONS_JORY,
    MONS_IGNACIO,
    MONS_ARACHNE,
    // Sprint uniques:
    MONS_CHUCK,
    MONS_IRON_GIANT,
    MONS_NELLIE,
    MONS_IRON_ELEMENTAL,

    // Specials:
    MONS_PLAYER_ILLUSION,
    MONS_PLAYER_GHOST,
    MONS_BALL_LIGHTNING,
    MONS_ORB_OF_DESTRUCTION,    // a projectile, not a real mon
    MONS_PILLAR_OF_SALT,
    MONS_HELL_LORD,             // genus
    MONS_MERGED_SLIME_CREATURE, // used only for recolouring
    MONS_SENSED,                // dummy monster for unspecified sensed mons
    MONS_SENSED_TRIVIAL,
    MONS_SENSED_EASY,
    MONS_SENSED_TOUGH,
    MONS_SENSED_NASTY,
    MONS_SENSED_FRIENDLY,
    MONS_PLAYER,                // a certain ugly creature
    MONS_TEST_SPAWNER,

    // Add new monsters here:
    MONS_SERPENT_OF_HELL_COCYTUS,
    MONS_SERPENT_OF_HELL_DIS,
    MONS_SERPENT_OF_HELL_TARTARUS,

    MONS_HELLBINDER,
    MONS_CLOUD_MAGE,
    MONS_ANIMATED_TREE,

    MONS_BEAR,                  // genus
    MONS_ELEMENTAL,             // genus

    MONS_FANNAR,
    MONS_APOCALYPSE_CRAB,
    MONS_STARSPAWN_TENTACLE,
    MONS_STARSPAWN_TENTACLE_SEGMENT,

    MONS_SPATIAL_MAELSTROM,
    MONS_CHAOS_BUTTERFLY,

    MONS_JORGRUN,
    MONS_LAMIA,

    MONS_FULMINANT_PRISM,
    MONS_BATTLESPHERE,

    MONS_GIANT_LIZARD,          // genus
    MONS_DRAKE,                 // genus

#if TAG_MAJOR_VERSION == 34
    MONS_ARACHNOID,             // genus
#endif

    MONS_DEEP_TROLL_EARTH_MAGE,
    MONS_DEEP_TROLL_SHAMAN,
    MONS_DIAMOND_OBELISK,

    MONS_VAULT_SENTINEL,
    MONS_VAULT_WARDEN,
    MONS_IRONBRAND_CONVOKER,
    MONS_IRONHEART_PRESERVER,

    MONS_ZOMBIE,
    MONS_SKELETON,
    MONS_SIMULACRUM,

    MONS_ANCIENT_CHAMPION,
    MONS_REVENANT,
    MONS_LOST_SOUL,
    MONS_JIANGSHI,

    MONS_DJINNI,
    MONS_LAVA_ORC,

    MONS_DRYAD,
    MONS_WIND_DRAKE,
    MONS_FAUN,
    MONS_SATYR,

#if TAG_MAJOR_VERSION == 34
    MONS_PAN,
#endif

    MONS_TENGU_WARRIOR,
    MONS_TENGU_CONJURER,
    MONS_TENGU_REAVER,

    MONS_SPRIGGAN_ENCHANTER,

    MONS_SOJOBO,

    MONS_CHIMERA,

    MONS_SNAPLASHER_VINE,
    MONS_SNAPLASHER_VINE_SEGMENT,
    MONS_THORN_HUNTER,
    MONS_BRIAR_PATCH,
    MONS_SPIRIT_WOLF,
    MONS_ANCIENT_BEAR,
    MONS_WATER_NYMPH,
    MONS_TREANT,
    MONS_THORN_LOTUS,
#if TAG_MAJOR_VERSION == 34
    MONS_SPECTRAL_WEAPON,
#endif

    MONS_ELEMENTAL_WELLSPRING,

    MONS_POLYMOTH,

    MONS_DEATHCAP,

    NUM_MONSTERS,               // used for polymorph

    // MONS_NO_MONSTER can get put in savefiles, so it shouldn't change
    // when NUM_MONSTERS increases.
    MONS_NO_MONSTER = 1000,

    RANDOM_MONSTER = 2000, // used to distinguish between a random monster and using program bugs for error trapping {dlb}
    RANDOM_TOUGHER_MONSTER, // used for poly upgrading monsters.
    RANDOM_MOBILE_MONSTER, // used for monster generation (shadow creatures)
    RANDOM_COMPATIBLE_MONSTER, // used for player shadow creatures (prevents repulsing summons)

    // A random draconian, either base coloured drac or specialised.
    RANDOM_DRACONIAN,
    // Any random base draconian colour.
    RANDOM_BASE_DRACONIAN,
    // Any random specialised draconian, such as a draconian knight.
    RANDOM_NONBASE_DRACONIAN,

    RANDOM_DEMON_LESSER,               //    0: Class V
    RANDOM_DEMON_COMMON,               //    1: Class II-IV
    RANDOM_DEMON_GREATER,              //    2: Class I
    RANDOM_DEMON,                      //    any of the above

    RANDOM_MODERATE_OOD, // +5 depth, AKA '9' glyph on maps
    RANDOM_SUPER_OOD, // *2 + 4 depth, AKA '8'

    WANDERING_MONSTER = 3500, // only used in monster placement routines - forced limit checks {dlb}
};

enum beh_type
{
    BEH_SLEEP,
    BEH_WANDER,
    BEH_SEEK,
    BEH_FLEE,
    BEH_CORNERED,
    BEH_PANIC,                         //  like flee but without running away
    BEH_LURK,                          //  stay still until discovered or
                                       //  enemy close by
    BEH_RETREAT,                       //  like flee but when cannot attack
    BEH_WITHDRAW,                      //  an ally given a command to withdraw
                                       //  (will not respond to attacks)
    NUM_BEHAVIOURS,                    //  max # of legal states
    BEH_CHARMED,                       //  hostile-but-charmed; creation only
    BEH_FRIENDLY,                      //  used during creation only
    BEH_GOOD_NEUTRAL,                  //  creation only
    BEH_STRICT_NEUTRAL,
    BEH_NEUTRAL,                       //  creation only
    BEH_HOSTILE,                       //  creation only
    BEH_GUARD,                         //  creation only - monster is guard
    BEH_COPY,                          //  creation only - copy from summoner
};

enum mon_attitude_type
{
    ATT_HOSTILE,                       // 0, default in most cases
    ATT_NEUTRAL,                       // neutral
    ATT_STRICT_NEUTRAL,                // neutral, won't attack player. Used by Jiyva.
    ATT_GOOD_NEUTRAL,                  // neutral, but won't attack friendlies
    ATT_FRIENDLY,                      // created friendly (or tamed?)
};

// Adding slots breaks saves. YHBW.
enum mon_inv_type           // menv[].inv[]
{
    MSLOT_WEAPON,           // Primary weapon (melee)
    MSLOT_ALT_WEAPON,       // Alternate weapon, ranged or second melee weapon
                            // for monsters that can use two weapons.
    MSLOT_MISSILE,
    MSLOT_ALT_MISSILE,
    MSLOT_ARMOUR,
    MSLOT_SHIELD,
    MSLOT_WAND,
    MSLOT_JEWELLERY,
    MSLOT_MISCELLANY,

    // [ds] Last monster gear slot that the player can observe by examining
    // the monster; i.e. the last slot that goes into monster_info.
    MSLOT_LAST_VISIBLE_SLOT = MSLOT_MISCELLANY,

    MSLOT_POTION,
    MSLOT_SCROLL,
    MSLOT_GOLD,
    NUM_MONSTER_SLOTS
};

enum mutation_type
{
    // body slot facets
    MUT_ANTENNAE,       // head
    MUT_BIG_WINGS,
    MUT_BEAK,           // head
    MUT_CLAWS,          // hands
    MUT_FANGS,
    MUT_HOOVES,         // feet
    MUT_HORNS,          // head
    MUT_STINGER,
    MUT_TALONS,         // feet
    MUT_TENTACLE_SPIKE, // Octopode only.

    // scales
    MUT_DISTORTION_FIELD,
    MUT_ICY_BLUE_SCALES,
    MUT_IRIDESCENT_SCALES,
    MUT_LARGE_BONE_PLATES,
    MUT_MOLTEN_SCALES,
    MUT_ROUGH_BLACK_SCALES,
    MUT_RUGGED_BROWN_SCALES,
    MUT_SLIMY_GREEN_SCALES,
    MUT_THIN_METALLIC_SCALES,
    MUT_THIN_SKELETAL_STRUCTURE,
    MUT_YELLOW_SCALES,
    MUT_CAMOUFLAGE,

    MUT_ACUTE_VISION,
    MUT_AGILE,
    MUT_BERSERK,
    MUT_BLINK,
    MUT_BLURRY_VISION,
    MUT_BREATHE_FLAMES,
    MUT_BREATHE_POISON,
    MUT_CARNIVOROUS,
    MUT_CLARITY,
    MUT_CLEVER,
    MUT_CLUMSY,
    MUT_COLD_RESISTANCE,
    MUT_CONSERVE_POTIONS,
    MUT_CONSERVE_SCROLLS,
    MUT_DEFORMED,
    MUT_DEMONIC_GUARDIAN,
    MUT_DETERIORATION,
    MUT_DOPEY,
    MUT_HEAT_RESISTANCE,
    MUT_HERBIVOROUS,
    MUT_HURL_HELLFIRE,
    MUT_FAST,
    MUT_FAST_METABOLISM,
    MUT_FLEXIBLE_WEAK,
    MUT_FRAIL,
    MUT_FOUL_STENCH,
    MUT_GOURMAND,
    MUT_HIGH_MAGIC,
    MUT_ICEMAIL,
    MUT_IGNITE_BLOOD,
    MUT_LOW_MAGIC,
    MUT_MAGIC_RESISTANCE,
    MUT_MUTATION_RESISTANCE,
    MUT_NEGATIVE_ENERGY_RESISTANCE,
    MUT_NIGHTSTALKER,
    MUT_PASSIVE_FREEZE,
    MUT_PASSIVE_MAPPING,
    MUT_POISON_RESISTANCE,
    MUT_POWERED_BY_DEATH,
    MUT_POWERED_BY_PAIN,
    MUT_REGENERATION,
    MUT_ROBUST,
    MUT_SAPROVOROUS,
    MUT_SCREAM,
    MUT_SHAGGY_FUR,
    MUT_SHOCK_RESISTANCE,
    MUT_SLOW,
    MUT_SLOW_HEALING,
    MUT_SLOW_METABOLISM,
    MUT_SPINY,
    MUT_SPIT_POISON,
    MUT_STOCHASTIC_TORMENT_RESISTANCE,
    MUT_STRONG,
    MUT_STRONG_STIFF,
    MUT_TELEPORT,
    MUT_TELEPORT_CONTROL,
    MUT_TORMENT_RESISTANCE,
    MUT_TOUGH_SKIN,
    MUT_WEAK,
    MUT_WILD_MAGIC,
    MUT_UNBREATHING,
    MUT_ACIDIC_BITE,
    MUT_EYEBALLS,
#if TAG_MAJOR_VERSION == 34
    MUT_FOOD_JELLY,
#endif
    MUT_GELATINOUS_BODY,
    MUT_PSEUDOPODS,
    MUT_TRANSLUCENT_SKIN,
    MUT_EVOLUTION,
    MUT_AUGMENTATION,
    MUT_TENDRILS,
    MUT_JELLY_GROWTH,
    MUT_JELLY_MISSILE,
    MUT_MANA_SHIELD,
    MUT_MANA_REGENERATION,
    MUT_MANA_LINK,
    MUT_PETRIFICATION_RESISTANCE,
    MUT_TRAMPLE_RESISTANCE,
#if TAG_MAJOR_VERSION == 34
    MUT_CLING,
#endif
    NUM_MUTATIONS,

    RANDOM_MUTATION,
    RANDOM_XOM_MUTATION,
    RANDOM_GOOD_MUTATION,
    RANDOM_BAD_MUTATION,
    RANDOM_SLIME_MUTATION,
    RANDOM_NON_SLIME_MUTATION,
};

enum object_class_type                 // mitm[].base_type
{
    OBJ_WEAPONS,
    OBJ_MISSILES,
    OBJ_ARMOUR,
    OBJ_WANDS,
    OBJ_FOOD,
    OBJ_SCROLLS,
    OBJ_JEWELLERY,
    OBJ_POTIONS,
    OBJ_BOOKS,
    OBJ_STAVES,
    OBJ_ORBS,
    OBJ_MISCELLANY,
    OBJ_CORPSES,
    OBJ_GOLD,
    OBJ_RODS,
    NUM_OBJECT_CLASSES,
    OBJ_UNASSIGNED = 100,
    OBJ_RANDOM,      // used for blanket random sub_type .. see dungeon::items()
    OBJ_DETECTED,    // unknown item; item_info only
};

enum operation_types
{
    OPER_WIELD    = 'w',
    OPER_QUAFF    = 'q',
    OPER_DROP     = 'd',
    OPER_EAT      = 'e',
    OPER_TAKEOFF  = 'T',
    OPER_WEAR     = 'W',
    OPER_PUTON    = 'P',
    OPER_REMOVE   = 'R',
    OPER_READ     = 'r',
    OPER_MEMORISE = 'M',
    OPER_ZAP      = 'Z',
    OPER_EXAMINE  = 'x',
    OPER_FIRE     = 'f',
    OPER_PRAY     = 'p',
    OPER_EVOKE    = 'v',
    OPER_DESTROY  = 'D',
    OPER_QUIVER   = 'Q',
    OPER_ATTACK   = 'a',
    OPER_ANY      = 0,
};

enum orb_type
{
    ORB_ZOT,
};

enum recite_type
{
    RECITE_CHAOTIC,
    RECITE_IMPURE,
    RECITE_HERETIC,
    RECITE_UNHOLY,
    RECITE_ALLY,
    NUM_RECITE_TYPES
};

enum size_part_type
{
    PSIZE_BODY,         // entire body size -- used for EV/size of target
    PSIZE_TORSO,        // torso only (hybrids -- size of parts that use equip)
    PSIZE_PROFILE,      // profile only (for stealth checks)
};

enum potion_type
{
    POT_CURING,
    POT_HEAL_WOUNDS,
    POT_SPEED,
    POT_MIGHT,
    POT_BRILLIANCE,
    POT_AGILITY,
#if TAG_MAJOR_VERSION == 34
    POT_GAIN_STRENGTH,
    POT_GAIN_DEXTERITY,
    POT_GAIN_INTELLIGENCE,
#endif
    POT_FLIGHT,
    POT_POISON,
    POT_SLOWING,
    POT_PARALYSIS,
    POT_CONFUSION,
    POT_INVISIBILITY,
    POT_PORRIDGE,
    POT_DEGENERATION,
    POT_DECAY,
#if TAG_MAJOR_VERSION == 34
    POT_WATER,
#endif
    POT_EXPERIENCE,
    POT_MAGIC,
    POT_RESTORE_ABILITIES,
    POT_STRONG_POISON,
    POT_BERSERK_RAGE,
    POT_CURE_MUTATION,
    POT_MUTATION,
    POT_RESISTANCE,
    POT_BLOOD,
    POT_BLOOD_COAGULATED,
#if TAG_MAJOR_VERSION == 34
    POT_FIZZING,
#endif
    POT_BENEFICIAL_MUTATION,
    NUM_POTIONS
};

enum pronoun_type
{
    PRONOUN_SUBJECTIVE,
    PRONOUN_POSSESSIVE,
    PRONOUN_REFLEXIVE,
    PRONOUN_OBJECTIVE,
};

enum artefact_prop_type
{
    ARTP_BRAND,
    ARTP_AC,
    ARTP_EVASION,
    ARTP_STRENGTH,
    ARTP_INTELLIGENCE,
    ARTP_DEXTERITY,
    ARTP_FIRE,
    ARTP_COLD,
    ARTP_ELECTRICITY,
    ARTP_POISON,
    ARTP_NEGATIVE_ENERGY,
    ARTP_MAGIC,
    ARTP_EYESIGHT,
    ARTP_INVISIBLE,
    ARTP_FLY,
#if TAG_MAJOR_VERSION != 34
    ARTP_FOG,
#endif
    ARTP_BLINK,
    ARTP_BERSERK,
    ARTP_NOISES,
    ARTP_PREVENT_SPELLCASTING,
    ARTP_CAUSE_TELEPORTATION,
    ARTP_PREVENT_TELEPORTATION,
    ARTP_ANGRY,
    ARTP_METABOLISM,
    ARTP_MUTAGENIC,
    ARTP_ACCURACY,
    ARTP_DAMAGE,
    ARTP_CURSED,
    ARTP_STEALTH,
    ARTP_MAGICAL_POWER,
    ARTP_BASE_DELAY,
    ARTP_HP,
    ARTP_CLARITY,
    ARTP_BASE_ACC,
    ARTP_BASE_DAM,
    ARTP_RMSL,
#if TAG_MAJOR_VERSION == 34
    ARTP_FOG,
#endif
    ARTP_NUM_PROPERTIES
};

enum score_format_type
{
    SCORE_TERSE,                // one line
    SCORE_REGULAR,              // two lines (name, cause, blank)
    SCORE_VERBOSE,              // everything (dates, times, god, etc.)
};

enum sense_type
{
    SENSE_SMELL_BLOOD,
    SENSE_WEB_VIBRATION,
};

enum shop_type
{
    SHOP_WEAPON,
    SHOP_ARMOUR,
    SHOP_WEAPON_ANTIQUE,
    SHOP_ARMOUR_ANTIQUE,
    SHOP_GENERAL_ANTIQUE,
    SHOP_JEWELLERY,
    SHOP_WAND,
    SHOP_BOOK,
    SHOP_FOOD,
    SHOP_DISTILLERY,
    SHOP_SCROLL,
    SHOP_GENERAL,
    SHOP_MISCELLANY,
    NUM_SHOPS, // must remain last 'regular' member {dlb}
    SHOP_UNASSIGNED = 100,
    SHOP_RANDOM,
};

// These are often addressed relative to each other (esp. delta SIZE_MEDIUM).
enum size_type
{
    SIZE_TINY,              // rats/bats
    SIZE_LITTLE,            // spriggans
    SIZE_SMALL,             // halflings/kobolds
    SIZE_MEDIUM,            // humans/elves/dwarves
    SIZE_LARGE,             // trolls/ogres/centaurs/nagas
    SIZE_BIG,               // large quadrupeds
    SIZE_GIANT,             // giants
    SIZE_HUGE,              // dragons
    NUM_SIZE_LEVELS,
    SIZE_CHARACTER,         // transformations that don't change size
};

// [dshaligram] If you add a new skill, update skills2.cc, specifically
// the skills[] array and skill_display_order[]. New skills must go at the
// end of the list or in the unused skill numbers. NEVER rearrange this enum or
// move existing skills to new numbers; save file compatibility depends on this
// order.
enum skill_type
{
    SK_FIGHTING,
    SK_FIRST_SKILL = SK_FIGHTING,
    SK_SHORT_BLADES,
    SK_LONG_BLADES,
    SK_AXES,
    SK_MACES_FLAILS,
    SK_POLEARMS,
    SK_STAVES,
    SK_SLINGS,
    SK_BOWS,
    SK_CROSSBOWS,
    SK_THROWING,
    SK_ARMOUR,
    SK_DODGING,
    SK_STEALTH,
#if TAG_MAJOR_VERSION == 34
    SK_STABBING,
#endif
    SK_SHIELDS,
#if TAG_MAJOR_VERSION == 34
    SK_TRAPS,
#endif
    SK_UNARMED_COMBAT,
    SK_LAST_MUNDANE = SK_UNARMED_COMBAT,
    SK_SPELLCASTING,
    SK_CONJURATIONS,
    SK_FIRST_MAGIC_SCHOOL = SK_CONJURATIONS, // not SK_FIRST_MAGIC as no Spc
    SK_HEXES,
    SK_CHARMS,
    SK_SUMMONINGS,
    SK_NECROMANCY,
    SK_TRANSLOCATIONS,
    SK_TRANSMUTATIONS,
    SK_FIRE_MAGIC,
    SK_ICE_MAGIC,
    SK_AIR_MAGIC,
    SK_EARTH_MAGIC,
    SK_POISON_MAGIC,
    SK_LAST_MAGIC = SK_POISON_MAGIC,
    SK_INVOCATIONS,
    SK_EVOCATIONS,
    SK_LAST_SKILL = SK_EVOCATIONS,
    NUM_SKILLS,                        // must remain last regular member

    SK_BLANK_LINE,                     // used for skill output
    SK_COLUMN_BREAK,                   // used for skill output
    SK_TITLE,                          // used for skill output
    SK_NONE,
};

enum skill_menu_state
{
    SKM_NONE,
    SKM_DO_FOCUS,
    SKM_DO_PRACTISE,
    SKM_LEVEL_ENHANCED,
    SKM_LEVEL_NORMAL,
    SKM_MODE_AUTO,
    SKM_MODE_MANUAL,
    SKM_SHOW_DEFAULT,
    SKM_SHOW_KNOWN,
    SKM_SHOW_ALL,
    SKM_VIEW_NEW_LEVEL,
    SKM_VIEW_POINTS,
    SKM_VIEW_PROGRESS,
    SKM_VIEW_TRAINING,
    SKM_VIEW_TRANSFER,
};

enum skill_focus_mode
{
    SKM_FOCUS_OFF,
    SKM_FOCUS_ON,
    SKM_FOCUS_TOGGLE,
};

// order is important on these (see player_speed())
enum speed_type
{
    SPEED_SLOWED,
    SPEED_NORMAL,
    SPEED_HASTED,
};

enum species_type
{
    SP_HUMAN,
    SP_HIGH_ELF,
    SP_DEEP_ELF,
#if TAG_MAJOR_VERSION == 34
    SP_SLUDGE_ELF,
#endif
    SP_HALFLING,
    SP_HILL_ORC,
    SP_KOBOLD,
    SP_MUMMY,
    SP_NAGA,
    SP_OGRE,
    SP_TROLL,
    SP_RED_DRACONIAN,
    SP_WHITE_DRACONIAN,
    SP_GREEN_DRACONIAN,
    SP_YELLOW_DRACONIAN,
    SP_GREY_DRACONIAN,
    SP_BLACK_DRACONIAN,
    SP_PURPLE_DRACONIAN,
    SP_MOTTLED_DRACONIAN,
    SP_PALE_DRACONIAN,
    SP_BASE_DRACONIAN,
    SP_CENTAUR,
    SP_DEMIGOD,
    SP_SPRIGGAN,
    SP_MINOTAUR,
    SP_DEMONSPAWN,
    SP_GHOUL,
    SP_TENGU,
    SP_MERFOLK,
    SP_VAMPIRE,
    SP_DEEP_DWARF,
    SP_FELID,
    SP_OCTOPODE,
    SP_DJINNI,
    SP_LAVA_ORC,
    SP_GARGOYLE,
      LAST_VALID_SPECIES = SP_GARGOYLE,
// The high scores viewer still needs enums for removed species.
    SP_ELF,                            // (placeholder)
    SP_HILL_DWARF,                     // (placeholder)
    SP_OGRE_MAGE,                      // (placeholder)
    SP_GREY_ELF,                       // (placeholder)
    SP_GNOME,                          // (placeholder)
    SP_MOUNTAIN_DWARF,                 // (placeholder)
#if TAG_MAJOR_VERSION > 34
    SP_SLUDGE_ELF,                     // (placeholder)
#endif

    NUM_SPECIES,                       // always after the last species

    SP_UNKNOWN  = 100,
    SP_RANDOM   = 101,
    SP_VIABLE   = 102,
};

enum spell_type
{
    SPELL_NO_SPELL,
    SPELL_TELEPORT_SELF,
    SPELL_CAUSE_FEAR,
    SPELL_MAGIC_DART,
    SPELL_FIREBALL,
    SPELL_APPORTATION,
    SPELL_DELAYED_FIREBALL,
#if TAG_MAJOR_VERSION == 34
    SPELL_STRIKING,
#endif
    SPELL_CONJURE_FLAME,
    SPELL_DIG,
    SPELL_BOLT_OF_FIRE,
    SPELL_BOLT_OF_COLD,
    SPELL_LIGHTNING_BOLT,
    SPELL_BOLT_OF_MAGMA,
    SPELL_POLYMORPH,
    SPELL_SLOW,
    SPELL_HASTE,
    SPELL_PARALYSE,
    SPELL_CONFUSE,
    SPELL_INVISIBILITY,
    SPELL_THROW_FLAME,
    SPELL_THROW_FROST,
    SPELL_CONTROLLED_BLINK,
    SPELL_FREEZING_CLOUD,
    SPELL_MEPHITIC_CLOUD,
    SPELL_RING_OF_FLAMES,
    SPELL_VENOM_BOLT,
    SPELL_OLGREBS_TOXIC_RADIANCE,
    SPELL_TELEPORT_OTHER,
    SPELL_MINOR_HEALING,
    SPELL_MAJOR_HEALING,
    SPELL_DEATHS_DOOR,
    SPELL_MASS_CONFUSION,
    SPELL_SMITING,
    SPELL_SUMMON_SMALL_MAMMAL,
    SPELL_ABJURATION,
    SPELL_SUMMON_SCORPIONS,
    SPELL_BOLT_OF_DRAINING,
    SPELL_LEHUDIBS_CRYSTAL_SPEAR,
    SPELL_BOLT_OF_INACCURACY,
    SPELL_POISONOUS_CLOUD,
    SPELL_FIRE_STORM,
    SPELL_BLINK,
    SPELL_ISKENDERUNS_MYSTIC_BLAST,
    SPELL_SUMMON_SWARM,
    SPELL_SUMMON_HORRIBLE_THINGS,
    SPELL_ENSLAVEMENT,
    SPELL_ANIMATE_DEAD,
    SPELL_PAIN,
    SPELL_CONTROL_UNDEAD,
    SPELL_ANIMATE_SKELETON,
    SPELL_VAMPIRIC_DRAINING,
    SPELL_HAUNT,
    SPELL_BORGNJORS_REVIVIFICATION,
    SPELL_FREEZE,
    SPELL_SUMMON_ELEMENTAL,
    SPELL_OZOCUBUS_REFRIGERATION,
    SPELL_STICKY_FLAME,
    SPELL_SUMMON_ICE_BEAST,
    SPELL_OZOCUBUS_ARMOUR,
    SPELL_CALL_IMP,
    SPELL_REPEL_MISSILES,
    SPELL_BERSERKER_RAGE,
    SPELL_DISPEL_UNDEAD,
#if TAG_MAJOR_VERSION == 34
    SPELL_FULSOME_DISTILLATION,
#endif
    SPELL_POISON_ARROW,
    SPELL_TWISTED_RESURRECTION,
    SPELL_REGENERATION,
    SPELL_BANISHMENT,
#if TAG_MAJOR_VERSION == 34
    SPELL_CIGOTUVIS_DEGENERATION,
#endif
    SPELL_STING,
    SPELL_SUBLIMATION_OF_BLOOD,
    SPELL_TUKIMAS_DANCE,
    SPELL_HELLFIRE,
    SPELL_SUMMON_DEMON,
    SPELL_DEMONIC_HORDE,
    SPELL_SUMMON_GREATER_DEMON,
    SPELL_CORPSE_ROT,
    SPELL_FIRE_BRAND,
    SPELL_FREEZING_AURA,
    SPELL_LETHAL_INFUSION,
    SPELL_IRON_SHOT,
    SPELL_STONE_ARROW,
    SPELL_SHOCK,
    SPELL_SWIFTNESS,
    SPELL_FLY,
#if TAG_MAJOR_VERSION == 34
    SPELL_INSULATION,
#endif
    SPELL_CURE_POISON,
    SPELL_CONTROL_TELEPORT,
    SPELL_POISON_WEAPON,
    SPELL_DEBUGGING_RAY,
    SPELL_RECALL,
    SPELL_AGONY,
    SPELL_SPIDER_FORM,
    SPELL_DISINTEGRATE,
    SPELL_BLADE_HANDS,
    SPELL_STATUE_FORM,
    SPELL_ICE_FORM,
    SPELL_DRAGON_FORM,
    SPELL_NECROMUTATION,
    SPELL_DEATH_CHANNEL,
    SPELL_SYMBOL_OF_TORMENT,
    SPELL_DEFLECT_MISSILES,
    SPELL_THROW_ICICLE,
    SPELL_ICE_STORM,
    SPELL_AIRSTRIKE,
    SPELL_SHADOW_CREATURES,
    SPELL_CONFUSING_TOUCH,
    SPELL_SURE_BLADE,
    SPELL_FLAME_TONGUE,
    SPELL_PASSWALL,
    SPELL_IGNITE_POISON,
    SPELL_STICKS_TO_SNAKES,
    SPELL_CALL_CANINE_FAMILIAR,
    SPELL_SUMMON_DRAGON,
    SPELL_HIBERNATION,
    SPELL_ENGLACIATION,
#if TAG_MAJOR_VERSION == 34
    SPELL_SEE_INVISIBLE,
#endif
    SPELL_PHASE_SHIFT,
    SPELL_SUMMON_BUTTERFLIES,
    SPELL_WARP_BRAND,
    SPELL_SILENCE,
    SPELL_SHATTER,
    SPELL_DISPERSAL,
    SPELL_DISCHARGE,
    SPELL_CORONA,
    SPELL_INTOXICATE,
#if TAG_MAJOR_VERSION == 34
    SPELL_EVAPORATE,
#endif
    SPELL_LRD,
    SPELL_SANDBLAST,
    SPELL_CONDENSATION_SHIELD,
    SPELL_STONESKIN,
    SPELL_SIMULACRUM,
    SPELL_CONJURE_BALL_LIGHTNING,
    SPELL_CHAIN_LIGHTNING,
    SPELL_EXCRUCIATING_WOUNDS,
    SPELL_PORTAL_PROJECTILE,
    SPELL_SUMMON_UGLY_THING,
    SPELL_PETRIFY,
    SPELL_GOLUBRIAS_PASSAGE,

    // Mostly monster-only spells after this point:
    SPELL_HELLFIRE_BURST,
#if TAG_MAJOR_VERSION == 34
    SPELL_VAMPIRE_SUMMON,
#endif
    SPELL_BRAIN_FEED,
    SPELL_FAKE_RAKSHASA_SUMMON,
    SPELL_STEAM_BALL,
    SPELL_SUMMON_UFETUBUS,
    SPELL_SUMMON_BEAST,
    SPELL_ENERGY_BOLT,
    SPELL_POISON_SPLASH,
    SPELL_SUMMON_UNDEAD,
    SPELL_CANTRIP,
    SPELL_QUICKSILVER_BOLT,
    SPELL_METAL_SPLINTERS,
    SPELL_MIASMA,
    SPELL_SUMMON_DRAKES,
    SPELL_BLINK_OTHER,
    SPELL_SUMMON_MUSHROOMS,
    SPELL_ACID_SPLASH,
    SPELL_STICKY_FLAME_SPLASH,
    SPELL_FIRE_BREATH,
    SPELL_COLD_BREATH,
    SPELL_DRACONIAN_BREATH,
    SPELL_WATER_ELEMENTALS,
    SPELL_PORKALATOR,
    SPELL_CREATE_TENTACLES,
    SPELL_TOMB_OF_DOROKLOHE,
    SPELL_SUMMON_EYEBALLS,
    SPELL_HASTE_OTHER,
    SPELL_FIRE_ELEMENTALS,
    SPELL_EARTH_ELEMENTALS,
    SPELL_AIR_ELEMENTALS,
    SPELL_SLEEP,
    SPELL_BLINK_OTHER_CLOSE,
    SPELL_BLINK_CLOSE,
    SPELL_BLINK_RANGE,
    SPELL_BLINK_AWAY,
    SPELL_MISLEAD,
    SPELL_FAKE_MARA_SUMMON,
    SPELL_SUMMON_RAKSHASA,
    SPELL_SUMMON_ILLUSION,
    SPELL_PRIMAL_WAVE,
    SPELL_CALL_TIDE,
    SPELL_IOOD,
    SPELL_INK_CLOUD,
    SPELL_MIGHT,
    SPELL_SUNRAY,
    SPELL_AWAKEN_FOREST,
    SPELL_SUMMON_CANIFORMS,
    SPELL_IRON_ELEMENTALS,
    SPELL_SUMMON_SPECTRAL_ORCS,
#if TAG_MAJOR_VERSION == 34
    SPELL_RESURRECT,
#endif
    SPELL_HOLY_LIGHT,
#if TAG_MAJOR_VERSION == 34
    SPELL_HOLY_WORD,
    SPELL_SUMMON_HOLIES,
#endif
    SPELL_HEAL_OTHER,
#if TAG_MAJOR_VERSION == 34
    SPELL_SACRIFICE,
#endif
    SPELL_HOLY_FLAMES,
    SPELL_HOLY_BREATH,
    SPELL_TROGS_HAND,
    SPELL_BROTHERS_IN_ARMS,
    SPELL_MIRROR_DAMAGE,
    SPELL_DRAIN_LIFE,
#if TAG_MAJOR_VERSION == 34
    SPELL_MIASMA_CLOUD,
    SPELL_POISON_CLOUD,
    SPELL_FIRE_CLOUD,
    SPELL_STEAM_CLOUD,
#endif
    SPELL_MALIGN_GATEWAY,
    SPELL_NOXIOUS_CLOUD,
    SPELL_TORNADO,
    SPELL_STICKY_FLAME_RANGE,
    SPELL_LEDAS_LIQUEFACTION,
#if TAG_MAJOR_VERSION == 34
    SPELL_HOMUNCULUS,
#endif
    SPELL_SUMMON_HYDRA,
    SPELL_DARKNESS,
    SPELL_MESMERISE,
    SPELL_MELEE, // like SPELL_NO_SPELL, but doesn't cause a re-roll
    SPELL_FIRE_SUMMON,
    SPELL_SHROUD_OF_GOLUBRIA,
    SPELL_INNER_FLAME,
    SPELL_PETRIFYING_CLOUD,
    SPELL_MASS_ABJURATION,
    SPELL_BEASTLY_APPENDAGE,
    SPELL_SILVER_BLAST,
    SPELL_ENSNARE,
    SPELL_THUNDERBOLT,
    SPELL_SUMMON_MINOR_DEMON,
    SPELL_DISJUNCTION,
    SPELL_CHAOS_BREATH,
    SPELL_FRENZY,
    SPELL_SUMMON_TWISTER,
    SPELL_BATTLESPHERE,
    SPELL_FULMINANT_PRISM,
    SPELL_DAZZLING_SPRAY,
    SPELL_FORCE_LANCE,
    SPELL_MALMUTATE,
    SPELL_MIGHT_OTHER,
    SPELL_SENTINEL_MARK,
    SPELL_WORD_OF_RECALL,
    SPELL_INJURY_BOND,
    SPELL_GHOSTLY_FLAMES,
    SPELL_GHOSTLY_FIREBALL,
    SPELL_CALL_LOST_SOUL,
    SPELL_DIMENSION_ANCHOR,
    SPELL_BLINK_ALLIES_ENCIRCLE,
    SPELL_AWAKEN_VINES,
    SPELL_CONTROL_WINDS,
    SPELL_THORN_VOLLEY,
    SPELL_WALL_OF_BRAMBLES,
    SPELL_WATERSTRIKE,
    SPELL_HASTE_PLANTS,
    SPELL_WIND_BLAST,
    SPELL_STRIP_RESISTANCE,
    SPELL_INFUSION,
    SPELL_SONG_OF_SLAYING,
    SPELL_SPECTRAL_WEAPON,
    SPELL_SONG_OF_SHIELDING,
    SPELL_SUMMON_VERMIN,
    SPELL_MALIGN_OFFERING,
    SPELL_SEARING_RAY,
    SPELL_DISCORD,
    NUM_SPELLS
};

enum slot_select_mode
{
    SS_FORWARD      = 0,
    SS_BACKWARD     = 1,
};

enum stat_type
{
    STAT_STR,
    STAT_INT,
    STAT_DEX,
    NUM_STATS,
    STAT_ALL, // must remain after NUM_STATS
    STAT_RANDOM,
};

enum targetting_type
{
    DIR_NONE,
    DIR_TARGET,        // smite targetting
    DIR_DIR,           // needs a clear line to target
    DIR_TARGET_OBJECT, // targets items
};

enum torment_source_type
{
    TORMENT_GENERIC       = -1,
    TORMENT_CARDS         = -2,   // Symbol of torment
    TORMENT_SPWLD         = -3,   // Special wield torment
    TORMENT_SCROLL        = -4,
    TORMENT_SPELL         = -5,   // SPELL_SYMBOL_OF_TORMENT
    TORMENT_XOM           = -6,   // Xom effect
    TORMENT_KIKUBAAQUDGHA = -7,   // Kikubaaqudgha effect
};

enum trap_type
{
    TRAP_DART,
    TRAP_ARROW,
    TRAP_SPEAR,
    TRAP_TELEPORT,
    TRAP_ALARM,
    TRAP_BLADE,
    TRAP_BOLT,
    TRAP_NET,
    TRAP_ZOT,
    TRAP_NEEDLE,
    TRAP_SHAFT,
    TRAP_GOLUBRIA,
    TRAP_PLATE,
    TRAP_WEB,
#if TAG_MAJOR_VERSION == 34
    TRAP_GAS,
#endif
    NUM_TRAPS,
    TRAP_MAX_REGULAR = TRAP_SHAFT,
    TRAP_UNASSIGNED = 100,
#if TAG_MAJOR_VERSION == 34
    TRAP_UNUSED1,                      // was TRAP_INDEPTH
#endif
    TRAP_NONTELEPORT,
    TRAP_RANDOM,
};

enum undead_state_type                // you.is_undead
{
    US_ALIVE = 0,
    US_HUNGRY_DEAD,     // Ghouls
    US_UNDEAD,          // Mummies
    US_SEMI_UNDEAD,     // Vampires
};

enum unique_item_status_type
{
    UNIQ_NOT_EXISTS = 0,
    UNIQ_EXISTS = 1,
    UNIQ_LOST_IN_ABYSS = 2,
};

enum friendly_pickup_type
{
    FRIENDLY_PICKUP_NONE = 0,
    FRIENDLY_PICKUP_FRIEND,
    FRIENDLY_PICKUP_PLAYER,
    FRIENDLY_PICKUP_ALL,
};

enum zap_type
{
    ZAP_THROW_FLAME,
    ZAP_THROW_FROST,
    ZAP_SLOW,
    ZAP_HASTE,
    ZAP_MAGIC_DART,
    ZAP_MAJOR_HEALING,
    ZAP_PARALYSE,
    ZAP_BOLT_OF_FIRE,
    ZAP_BOLT_OF_COLD,
    ZAP_CONFUSE,
    ZAP_INVISIBILITY,
    ZAP_DIG,
    ZAP_FIREBALL,
    ZAP_TELEPORT_OTHER,
    ZAP_LIGHTNING_BOLT,
    ZAP_POLYMORPH,
    ZAP_VENOM_BOLT,
    ZAP_BOLT_OF_DRAINING,
    ZAP_LEHUDIBS_CRYSTAL_SPEAR,
    ZAP_BOLT_OF_INACCURACY,
    ZAP_ISKENDERUNS_MYSTIC_BLAST,
    ZAP_ENSLAVEMENT,
    ZAP_PAIN,
    ZAP_STICKY_FLAME,
    ZAP_STICKY_FLAME_RANGE,
    ZAP_DISPEL_UNDEAD,
    ZAP_BANISHMENT,
    ZAP_STING,
    ZAP_HELLFIRE,
    ZAP_IRON_SHOT,
    ZAP_STONE_ARROW,
    ZAP_SHOCK,
    ZAP_ORB_OF_ELECTRICITY,
    ZAP_SPIT_POISON,
    ZAP_DEBUGGING_RAY,
    ZAP_BREATHE_FIRE,
    ZAP_BREATHE_FROST,
    ZAP_BREATHE_ACID,
    ZAP_BREATHE_POISON,
    ZAP_BREATHE_POWER,
    ZAP_AGONY,
    ZAP_DISINTEGRATE,
    ZAP_BREATHE_STEAM,
    ZAP_THROW_ICICLE,
    ZAP_ICE_STORM,
    ZAP_CORONA,
    ZAP_HIBERNATION,
    ZAP_FLAME_TONGUE,
    ZAP_LARGE_SANDBLAST,
    ZAP_SANDBLAST,
    ZAP_SMALL_SANDBLAST,
    ZAP_BOLT_OF_MAGMA,
    ZAP_POISON_ARROW,
    ZAP_BREATHE_STICKY_FLAME,
    ZAP_PETRIFY,
    ZAP_ENSLAVE_SOUL,
    ZAP_PORKALATOR,
    ZAP_SLEEP,
    ZAP_PRIMAL_WAVE,
    ZAP_IOOD,
    ZAP_HOLY_LIGHT,
    ZAP_BREATHE_MEPHITIC,
    ZAP_INNER_FLAME,
    ZAP_DAZZLING_SPRAY,
    ZAP_FORCE_LANCE,
    ZAP_SEARING_RAY_I,
    ZAP_SEARING_RAY_II,
    ZAP_SEARING_RAY_III,

    NUM_ZAPS
};

enum montravel_target_type
{
    MTRAV_NONE = 0,
    MTRAV_PLAYER,      // Travelling to reach the player.
    MTRAV_PATROL,      // Travelling to reach the patrol point.
    MTRAV_SIREN,       // Sirens travelling towards deep water.
    MTRAV_WALL,        // Rock worms travelling towards a wall.
    MTRAV_UNREACHABLE, // Not travelling because target is unreachable.
    MTRAV_KNOWN_UNREACHABLE, // As above, and the player knows this.
};

enum maybe_bool
{
    MB_FALSE,
    MB_MAYBE,
    MB_TRUE,
};

enum reach_type
{
    REACH_NONE   = 2,
    REACH_KNIGHT = 5,
    REACH_TWO    = 8,
};

enum daction_type
{
    DACT_ALLY_HOLY,
    DACT_ALLY_UNHOLY_EVIL,
    DACT_ALLY_UNCLEAN_CHAOTIC,
    DACT_ALLY_SPELLCASTER,
    DACT_ALLY_YRED_SLAVE,
    DACT_ALLY_BEOGH, // both orcs and demons summoned by high priests
    DACT_ALLY_SLIME,
    DACT_ALLY_PLANT,

    NUM_DA_COUNTERS,

    // Leave space for new counters, as they need to be at the start.
    DACT_OLD_ENSLAVED_SOULS_POOF = 16,
    DACT_HOLY_NEW_ATTEMPT,
#if TAG_MAJOR_VERSION > 34
    DACT_SLIME_NEW_ATTEMPT,
#endif
    DACT_HOLY_PETS_GO_NEUTRAL,
    DACT_ALLY_TROG,

    DACT_SHUFFLE_DECKS,
    DACT_REAUTOMAP,
    DACT_REMOVE_JIYVA_ALTARS,
    DACT_PIKEL_SLAVES,
    DACT_ROT_CORPSES,
    DACT_TOMB_CTELE,
#if TAG_MAJOR_VERSION == 34
    DACT_SLIME_NEW_ATTEMPT,
#endif
    DACT_KIRKE_HOGS,
    DACT_END_SPIRIT_HOWL,
    NUM_DACTIONS,
};

enum disable_type
{
    DIS_SPAWNS,
    DIS_MON_ACT,
    DIS_MON_REGEN,
    DIS_PLAYER_REGEN,
    DIS_HUNGER,
    DIS_DEATH,
    DIS_DELAY,
    DIS_CONFIRMATIONS,
    DIS_AFFLICTIONS,
    DIS_MON_SIGHT,
    NUM_DISABLEMENTS
};

enum seen_context_type
{
    SC_NONE,
    SC_JUST_SEEN,       // has already been announced this turn
    SC_NEWLY_SEEN,      // regular walking into view
    SC_ALREADY_SEEN,    // wasn't a threat before, is now
    SC_TELEPORT_IN,
    SC_SURFACES,                      // land-capable
    SC_SURFACES_BRIEFLY,              // land-capable, submerged back
    SC_FISH_SURFACES_SHOUT,           // water/lava-only, shouting
    SC_FISH_SURFACES,                 // water/lava-only
    SC_NONSWIMMER_SURFACES_FROM_DEEP, // impossible?!?
    SC_UNCHARM,
    SC_DOOR,            // they opened a door
    SC_GATE,            // ... or a big door
    SC_LEAP_IN,         // leaps into view
};

enum los_type
{
    LOS_NONE         = 0,
    LOS_ARENA        = LOS_NONE,
    LOS_DEFAULT      = (1 << 0),
    LOS_NO_TRANS     = (1 << 1),
    LOS_SOLID        = (1 << 2),
    LOS_SOLID_SEE    = (1 << 3),
};

enum ac_type
{
    AC_NONE,
    // These types block small amounts of damage, hardly affecting big hits.
    AC_NORMAL,
    AC_HALF,
    AC_TRIPLE,
    // This one stays fair over arbitrary splits.
    AC_PROPORTIONAL,
};

enum uncancellable_type
{
    UNC_ACQUIREMENT,           // arg is AQ_SCROLL or AQ_CARD_GENIE
    UNC_DRAW_THREE,            // arg is inv slot of the deck
    UNC_STACK_FIVE,            // arg is inv slot of the deck
    UNC_MERCENARY,             // arg is mid of the monster
};

// Tiles stuff.

enum screen_mode
{
    SCREENMODE_WINDOW = 0,
    SCREENMODE_FULL   = 1,
    SCREENMODE_AUTO   = 2,
};

enum cursor_type
{
    CURSOR_MOUSE,
    CURSOR_TUTORIAL,
    CURSOR_MAP,
    CURSOR_MAX,
};

// Ordering of tags is important: higher values cover up lower ones.
enum text_tag_type
{
    TAG_NAMED_MONSTER = 0,
    TAG_TUTORIAL      = 1,
    TAG_CELL_DESC     = 2,
    TAG_MAX,
};

enum tag_pref
{
    TAGPREF_NONE,     // never display text tags
    TAGPREF_TUTORIAL, // display text tags on "new" monsters
    TAGPREF_NAMED,    // display text tags on named monsters (incl. friendlies)
    TAGPREF_ENEMY,    // display text tags on enemy named monsters
    TAGPREF_MAX,
};
enum tile_flags ENUM_INT64
{
    //// Foreground flags

    // 3 mutually exclusive flags for attitude.
    TILE_FLAG_ATT_MASK   = 0x00030000ULL,
    TILE_FLAG_PET        = 0x00010000ULL,
    TILE_FLAG_GD_NEUTRAL = 0x00020000ULL,
    TILE_FLAG_NEUTRAL    = 0x00030000ULL,

    TILE_FLAG_S_UNDER    = 0x00040000ULL,
    TILE_FLAG_FLYING     = 0x00080000ULL,

    // 3 mutually exclusive flags for behaviour.
    TILE_FLAG_BEH_MASK   = 0x00300000ULL,
    TILE_FLAG_STAB       = 0x00100000ULL,
    TILE_FLAG_MAY_STAB   = 0x00200000ULL,
    TILE_FLAG_FLEEING    = 0x00300000ULL,

    TILE_FLAG_NET        = 0x00400000ULL,
    TILE_FLAG_POISON     = 0x00800000ULL,
    TILE_FLAG_WEB        = 0x01000000ULL,
    TILE_FLAG_GLOWING    = 0x02000000ULL,
    TILE_FLAG_STICKY_FLAME = 0x04000000ULL,
    TILE_FLAG_BERSERK    = 0x08000000ULL,
    TILE_FLAG_INNER_FLAME= 0x10000000ULL,
    TILE_FLAG_CONSTRICTED= 0x20000000ULL,
    TILE_FLAG_SLOWED     = 0x8000000000ULL,
    TILE_FLAG_PAIN_MIRROR = 0x10000000000ULL,
    TILE_FLAG_HASTED     = 0x20000000000ULL,
    TILE_FLAG_MIGHT      = 0x40000000000ULL,
    TILE_FLAG_PETRIFYING = 0x80000000000ULL,
    TILE_FLAG_PETRIFIED  = 0x100000000000ULL,
    TILE_FLAG_BLIND      = 0x200000000000ULL,
    TILE_FLAG_ANIM_WEP   = 0x400000000000ULL,
    TILE_FLAG_SUMMONED   = 0x800000000000ULL,

    // MDAM has 5 possibilities, so uses 3 bits.
    TILE_FLAG_MDAM_MASK  = 0x1C0000000ULL,
    TILE_FLAG_MDAM_LIGHT = 0x040000000ULL,
    TILE_FLAG_MDAM_MOD   = 0x080000000ULL,
    TILE_FLAG_MDAM_HEAVY = 0x0C0000000ULL,
    TILE_FLAG_MDAM_SEV   = 0x100000000ULL,
    TILE_FLAG_MDAM_ADEAD = 0x1C0000000ULL,

    // Demon difficulty has 5 possibilities, so uses 3 bits.
    TILE_FLAG_DEMON      = 0xE00000000ULL,
    TILE_FLAG_DEMON_5    = 0x200000000ULL,
    TILE_FLAG_DEMON_4    = 0x400000000ULL,
    TILE_FLAG_DEMON_3    = 0x600000000ULL,
    TILE_FLAG_DEMON_2    = 0x800000000ULL,
    TILE_FLAG_DEMON_1    = 0xE00000000ULL,

    // 3 mutually exclusive flags for mimics.
    TILE_FLAG_MIMIC_INEPT = 0x2000000000ULL,
    TILE_FLAG_MIMIC       = 0x4000000000ULL,
    TILE_FLAG_MIMIC_RAVEN = 0x6000000000ULL,
    TILE_FLAG_MIMIC_MASK  = 0x6000000000ULL,


    //// Background flags

    TILE_FLAG_RAY        = 0x00010000ULL,
    TILE_FLAG_MM_UNSEEN  = 0x00020000ULL,
    TILE_FLAG_UNSEEN     = 0x00040000ULL,

    // 3 mutually exclusive flags for cursors.
    TILE_FLAG_CURSOR1    = 0x00180000ULL,
    TILE_FLAG_CURSOR2    = 0x00080000ULL,
    TILE_FLAG_CURSOR3    = 0x00100000ULL,
    TILE_FLAG_CURSOR     = 0x00180000ULL,

    TILE_FLAG_TUT_CURSOR = 0x00200000ULL,
    TILE_FLAG_TRAV_EXCL  = 0x00400000ULL,
    TILE_FLAG_EXCL_CTR   = 0x00800000ULL,
    TILE_FLAG_RAY_OOR    = 0x01000000ULL,
    TILE_FLAG_OOR        = 0x02000000ULL,
    TILE_FLAG_WATER      = 0x04000000ULL,
    TILE_FLAG_NEW_STAIR  = 0x08000000ULL,

    // Kraken tentacle overlays.
    TILE_FLAG_KRAKEN_NW  = 0x020000000ULL,
    TILE_FLAG_KRAKEN_NE  = 0x040000000ULL,
    TILE_FLAG_KRAKEN_SE  = 0x080000000ULL,
    TILE_FLAG_KRAKEN_SW  = 0x100000000ULL,

    // Eldritch tentacle overlays.
    TILE_FLAG_ELDRITCH_NW = 0x0200000000ULL,
    TILE_FLAG_ELDRITCH_NE = 0x0400000000ULL,
    TILE_FLAG_ELDRITCH_SE = 0x0800000000ULL,
    TILE_FLAG_ELDRITCH_SW = 0x1000000000ULL,

    // Starspawn tentacle overlays.
    TILE_FLAG_STARSPAWN_NW = 0x02000000000ULL,
    TILE_FLAG_STARSPAWN_NE = 0x04000000000ULL,
    TILE_FLAG_STARSPAWN_SE = 0x08000000000ULL,
    TILE_FLAG_STARSPAWN_SW = 0x10000000000ULL,

    //// General

    // Mask for the tile index itself.
    TILE_FLAG_MASK       = 0x0000FFFFULL,
};

enum tile_inventory_flags
{
    TILEI_FLAG_SELECT  = 0x0100,
    TILEI_FLAG_TRIED   = 0x0200,
    TILEI_FLAG_EQUIP   = 0x0400,
    TILEI_FLAG_FLOOR   = 0x0800,
    TILEI_FLAG_CURSE   = 0x1000,
    TILEI_FLAG_CURSOR  = 0x2000,
    TILEI_FLAG_MELDED  = 0x4000,
    TILEI_FLAG_INVALID = 0x8000,
};

enum tile_player_flags
{
    TILEP_SHOW_EQUIP    = 0x1000,
};

enum tile_player_flag_cut
{
    TILEP_FLAG_HIDE,
    TILEP_FLAG_NORMAL,
    TILEP_FLAG_CUT_CENTAUR,
    TILEP_FLAG_CUT_NAGA,
};

// normal tile size in px
enum
{
    TILE_X = 32,
    TILE_Y = 32,
};

// Don't change this without also modifying the data save/load routines.
enum
{
    NUM_MAX_DOLLS = 10,
};

#ifdef WIZARD

enum wizard_option_type
{
    WIZ_NEVER,                         // protect player from accidental wiz
    WIZ_NO,                            // don't start character in wiz mode
    WIZ_YES,                           // start character in wiz mode
};

#endif

#endif // ENUM_H<|MERGE_RESOLUTION|>--- conflicted
+++ resolved
@@ -1540,13 +1540,10 @@
     DUR_INFUSION,
     DUR_SONG_OF_SLAYING,
     DUR_SONG_OF_SHIELDING,
-<<<<<<< HEAD
     DUR_SMOLDERING,
     DUR_FREEZING,
-=======
     DUR_TOXIC_RADIANCE,
     DUR_RECITE,
->>>>>>> 2e76cfd8
     NUM_DURATIONS
 };
 

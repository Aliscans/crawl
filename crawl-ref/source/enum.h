/**
 * @file
 * @brief Global (ick) enums.
**/

#ifndef ENUM_H
#define ENUM_H

#include <iterator>
#include <type_traits> // underlying_type<>, enable_if<>

#include "tag-version.h"

// Provide a last_exponent static member variable only if the LastExponent
// template parameter is nonnegative.
template<int LastExponent, bool Provided = LastExponent >= 0>
struct _enum_bitfield_exponent_base { };

template<int LastExponent>
struct _enum_bitfield_exponent_base<LastExponent, true>
{
    static constexpr int last_exponent = LastExponent;
};

// If LastExponent is nonnegative, is the last exponent that will
// be iterated over by range()
template<class E, int LastExponent = -1>
class enum_bitfield : public _enum_bitfield_exponent_base<LastExponent>
{
public:
    typedef typename underlying_type<E>::type underlying_type;
    typedef enum_bitfield<E, LastExponent> field_type;
    underlying_type flags;
private:
    explicit constexpr enum_bitfield(underlying_type rawflags)
        : flags(rawflags)
    {}
public:
    /// Get the flag corresponding to the given bit position (0 = LSB).
    static constexpr E exponent(int pos)
    {
        return static_cast<E>(underlying_type(1) << pos);
    }

    constexpr enum_bitfield() : flags(0) {}
    constexpr enum_bitfield(E flag) : flags(underlying_type(flag)) {}
    template<class ... Es>
    constexpr enum_bitfield(E flag, E flag2, Es... rest)
        : flags(enum_bitfield(flag2, rest...).flags | underlying_type(flag)) {}

    explicit constexpr operator underlying_type () const { return flags; }
    explicit constexpr operator bool () const { return flags; }
    constexpr bool operator==(field_type other) const
    {
        return flags == other.flags;
    }
    constexpr bool operator!=(field_type other) const
    {
        return !(*this == other);
    }

    field_type &operator|=(field_type other)
    {
        flags |= other.flags;
        return *this;
    }

    field_type &operator&=(field_type other)
    {
        flags &= other.flags;
        return *this;
    }

    field_type &operator^=(field_type other)
    {
        flags ^= other.flags;
        return *this;
    }

    constexpr field_type operator|(field_type other) const
    {
        return field_type(flags | other.flags);
    }

    constexpr field_type operator&(field_type other) const
    {
        return field_type(flags & other.flags);
    }

    constexpr field_type operator^(field_type other) const
    {
        return field_type(flags ^ other.flags);
    }

    constexpr field_type operator~() const
    {
        return field_type(~flags);
    }

    struct range
    {
        class iterator : public std::iterator<forward_iterator_tag, const E>
        {
        private:
            int exp_;
        public:
            constexpr iterator() : exp_(0) { }
            constexpr iterator(int exp) : exp_(exp) { }
            constexpr E operator*() const { return exponent(exp_); }
            constexpr bool operator==(const iterator &other) const
            {
                return exp_ == other.exp_;
            }
            constexpr bool operator!=(const iterator &other) const
            {
                return !(*this == other);
            }
            iterator &operator++() { ++exp_; return *this; }
            iterator operator++(int)
            {
                iterator copy = *this;
                ++(*this);
                return copy;
            }
        };

        const int final;

        constexpr range(int last_exp) : final(last_exp) {}

        // Only create the default constructor if we got a nonnegative
        // LastExponent template parameter.
        template<typename enable_if<LastExponent >= 0, int>::type = 0>
        constexpr range() : final(LastExponent) {}

        constexpr iterator begin() const { return iterator(); }
        constexpr iterator end() const { return final + 1; }
    };
};

#define DEF_BITFIELD_OPERATORS(fieldT, flagT, ...) \
    inline constexpr fieldT operator|(flagT a, flagT b)  { return fieldT(a) | b; } \
    inline constexpr fieldT operator|(flagT a, fieldT b) { return fieldT(a) | b; } \
    inline constexpr fieldT operator&(flagT a, flagT b)  { return fieldT(a) & b; } \
    inline constexpr fieldT operator&(flagT a, fieldT b) { return fieldT(a) & b; } \
    inline constexpr fieldT operator^(flagT a, flagT b)  { return fieldT(a) ^ b; } \
    inline constexpr fieldT operator^(flagT a, fieldT b) { return fieldT(a) ^ b; } \
    inline constexpr fieldT operator~(flagT a) { return ~fieldT(a); } \
    COMPILE_CHECK(is_enum<flagT>::value)
// The last line above is really just to eat a semicolon; template
// substitution of enum_bitfield would have already failed.

// Work around MSVC's idiosyncratic interpretation of __VA_ARGS__ as a
// single macro argument: http://stackoverflow.com/questions/5134523
#define EXPANDMACRO(x) x
/**
 * Define fieldT as a bitfield of the enum flagT, and make bitwise
 * operators on flagT yield a fieldT.
 *
 * This macro produces a typedef and several inline function definitions;
 * use it only at file/namespace scope. It requires a trailing semicolon.
 *
 * The operations ~, |, ^, and (binary) & on flags or fields yield a field.
 * Fields also support &=, |=, and ^=. Fields can be explicitly converted to
 * an integer of the enum's underlying type, or to bool. Note that in C++
 * using a bitfield expression as the condition of a control structure,
 * or as an operand of a logical operator, counts as explicit conversion
 * to bool.
 *
 * @param fieldT   An identifier naming the bitfield type to define.
 * @param flagT    An identifier naming the enum type to use as a flag.
 *                 Could theoretically be a more complex type expression, but
 *                 I wouldn't try anything trickier than scope resolution.
 * @param lastExp  The last exponent over which fieldT::range() should
 *                 iterate. If unspecified or negative, the bitfield will not
 *                 have the last_exponent static member variable, and the
 *                 bitfield's nested range class will not have a default
 *                 constructor.
 */
#define DEF_BITFIELD(fieldT, ...) \
    typedef enum_bitfield<__VA_ARGS__> fieldT; \
    EXPANDMACRO(DEF_BITFIELD_OPERATORS(fieldT, __VA_ARGS__, ))
// The trailing comma suppresses "ISO C99 requires rest arguments to be used"

enum lang_t
{
    LANG_EN = 0,
    LANG_CS,
    LANG_DA,
    LANG_DE,
    LANG_EL,
    LANG_ES,
    LANG_FI,
    LANG_FR,
    LANG_HU,
    LANG_IT,
    LANG_JA,
    LANG_KO,
    LANG_LT,
    LANG_LV,
    LANG_NL,
    LANG_PL,
    LANG_PT,
    LANG_RU,
    LANG_SV,
    LANG_ZH,
};

enum flang_t
{
    FLANG_DWARVEN,
    FLANG_JAGERKIN,
    FLANG_KRAUT,
    FLANG_FUTHARK,
    FLANG_WIDE,
    FLANG_GRUNT,
    FLANG_BUTT,
};

enum ability_type
{
    ABIL_NON_ABILITY = -1,
    // Innate abilities and (Demonspawn) mutations.
    ABIL_SPIT_POISON = 1,
    ABIL_BREATHE_FIRE,
    ABIL_BREATHE_FROST,
    ABIL_BREATHE_POISON,
    ABIL_BREATHE_LIGHTNING,
    ABIL_BREATHE_POWER,
    ABIL_BREATHE_STICKY_FLAME,
    ABIL_BREATHE_STEAM,
    ABIL_BREATHE_MEPHITIC,
    ABIL_SPIT_ACID,
    ABIL_BLINK,
    // Others
    ABIL_DELAYED_FIREBALL,
    ABIL_END_TRANSFORMATION,
    ABIL_STOP_SINGING, // From song of slaying

    // Species-specific abilities.
    // Demonspawn-only
    ABIL_DAMNATION,
    // Tengu, Draconians
    ABIL_FLY,
#if TAG_MAJOR_VERSION == 34
    ABIL_WISP_BLINK,
#endif
    ABIL_STOP_FLYING,
#if TAG_MAJOR_VERSION == 34
    ABIL_MUMMY_RESTORATION,
#endif
    // Vampires
    ABIL_TRAN_BAT,
#if TAG_MAJOR_VERSION == 34
    ABIL_BOTTLE_BLOOD,
#endif
    // Deep Dwarves
    ABIL_RECHARGING,
    // Formicids
    ABIL_DIG,
    ABIL_SHAFT_SELF,
    ABIL_MAX_INTRINSIC = ABIL_SHAFT_SELF,

    // Evoking items.
    ABIL_EVOKE_BERSERK = 40,
    ABIL_MIN_EVOKE = ABIL_EVOKE_BERSERK,
#if TAG_MAJOR_VERSION == 34
    ABIL_EVOKE_TELEPORTATION,
#endif
    ABIL_EVOKE_BLINK,
    ABIL_EVOKE_TURN_INVISIBLE,
    ABIL_EVOKE_TURN_VISIBLE,
    ABIL_EVOKE_FLIGHT,
#if TAG_MAJOR_VERSION == 34
    ABIL_EVOKE_STOP_LEVITATING,
#endif
    ABIL_EVOKE_FOG,
#if TAG_MAJOR_VERSION == 34
    ABIL_EVOKE_TELEPORT_CONTROL,
    ABIL_EVOKE_TWISTER,
    ABIL_MAX_EVOKE = ABIL_EVOKE_TWISTER,
#else
    ABIL_MAX_EVOKE = ABIL_EVOKE_FOG,
#endif

    // Divine abilities
    // Zin
    ABIL_ZIN_SUSTENANCE = 1000,
    ABIL_ZIN_RECITE,
    ABIL_ZIN_VITALISATION,
    ABIL_ZIN_IMPRISON,
    ABIL_ZIN_SANCTUARY,
    ABIL_ZIN_CURE_ALL_MUTATIONS,
    ABIL_ZIN_DONATE_GOLD,
    // TSO
    ABIL_TSO_DIVINE_SHIELD = 1010,
    ABIL_TSO_CLEANSING_FLAME,
    ABIL_TSO_SUMMON_DIVINE_WARRIOR,
    ABIL_TSO_BLESS_WEAPON,
    // Kiku
    ABIL_KIKU_RECEIVE_CORPSES = 1020,
    ABIL_KIKU_TORMENT,
    ABIL_KIKU_BLESS_WEAPON,
    ABIL_KIKU_GIFT_NECRONOMICON,
    // Yredelemnul
    ABIL_YRED_INJURY_MIRROR = 1030,
    ABIL_YRED_ANIMATE_REMAINS,
    ABIL_YRED_RECALL_UNDEAD_SLAVES,
    ABIL_YRED_ANIMATE_DEAD,
    ABIL_YRED_DRAIN_LIFE,
    ABIL_YRED_ENSLAVE_SOUL,
    // Vehumet
    // = 1040
    // Okawaru
    ABIL_OKAWARU_HEROISM = 1050,
    ABIL_OKAWARU_FINESSE,
    // Makhleb
    ABIL_MAKHLEB_MINOR_DESTRUCTION = 1060,
    ABIL_MAKHLEB_LESSER_SERVANT_OF_MAKHLEB,
    ABIL_MAKHLEB_MAJOR_DESTRUCTION,
    ABIL_MAKHLEB_GREATER_SERVANT_OF_MAKHLEB,
    // Sif Muna
    ABIL_SIF_MUNA_CHANNEL_ENERGY = 1070,
    ABIL_SIF_MUNA_FORGET_SPELL,
    ABIL_SIF_MUNA_DIVINE_ENERGY,
    ABIL_SIF_MUNA_STOP_DIVINE_ENERGY,
    // Trog
    ABIL_TROG_BURN_SPELLBOOKS = 1080,
    ABIL_TROG_BERSERK,
    ABIL_TROG_REGEN_MR,
    ABIL_TROG_BROTHERS_IN_ARMS,
    // Elyvilon
    ABIL_ELYVILON_LIFESAVING = 1090,
    ABIL_ELYVILON_LESSER_HEALING,
#if TAG_MAJOR_VERSION == 34
    ABIL_ELYVILON_LESSER_HEALING_OTHERS,
#endif
    ABIL_ELYVILON_PURIFICATION,
    ABIL_ELYVILON_GREATER_HEALING,
    ABIL_ELYVILON_HEAL_OTHER,
    ABIL_ELYVILON_DIVINE_VIGOUR,
    // Lugonu
    ABIL_LUGONU_ABYSS_EXIT = 1100,
    ABIL_LUGONU_BEND_SPACE,
    ABIL_LUGONU_BANISH,
    ABIL_LUGONU_CORRUPT,
    ABIL_LUGONU_ABYSS_ENTER,
    ABIL_LUGONU_BLESS_WEAPON,
    // Nemelex
#if TAG_MAJOR_VERSION == 34
    ABIL_NEMELEX_DRAW_ONE = 1110,
    ABIL_NEMELEX_PEEK_TWO,
#endif
    ABIL_NEMELEX_TRIPLE_DRAW = 1112,
    ABIL_NEMELEX_DEAL_FOUR,
    ABIL_NEMELEX_STACK_FIVE,
    // Beogh
    ABIL_BEOGH_SMITING = 1120,
    ABIL_BEOGH_RECALL_ORCISH_FOLLOWERS,
    ABIL_BEOGH_GIFT_ITEM,
    ABIL_BEOGH_RESURRECTION,
    // Jiyva
    ABIL_JIYVA_CALL_JELLY = 1130,
    ABIL_JIYVA_JELLY_PARALYSE,
    ABIL_JIYVA_SLIMIFY,
    ABIL_JIYVA_CURE_BAD_MUTATION,
    // Fedhas
    ABIL_FEDHAS_SUNLIGHT = 1140,
    ABIL_FEDHAS_RAIN,
    ABIL_FEDHAS_PLANT_RING,
    ABIL_FEDHAS_SPAWN_SPORES,
    ABIL_FEDHAS_EVOLUTION,
    // Cheibriados
    ABIL_CHEIBRIADOS_TIME_STEP = 1151,
    ABIL_CHEIBRIADOS_TIME_BEND,
    ABIL_CHEIBRIADOS_SLOUCH,
    ABIL_CHEIBRIADOS_DISTORTION,
    // Ashenzari
    ABIL_ASHENZARI_SCRYING = 1160,
    ABIL_ASHENZARI_TRANSFER_KNOWLEDGE,
    ABIL_ASHENZARI_END_TRANSFER,
    ABIL_ASHENZARI_CURSE,
    // Dithmenos
    ABIL_DITHMENOS_SHADOW_STEP = 1170,
    ABIL_DITHMENOS_SHADOW_FORM,
    // Gozag
    ABIL_GOZAG_POTION_PETITION = 1180,
    ABIL_GOZAG_CALL_MERCHANT,
    ABIL_GOZAG_BRIBE_BRANCH,
    // Qazlal
    ABIL_QAZLAL_UPHEAVAL = 1190,
    ABIL_QAZLAL_ELEMENTAL_FORCE,
    ABIL_QAZLAL_DISASTER_AREA,
    // Ru
    ABIL_RU_DRAW_OUT_POWER = 1200,
    ABIL_RU_POWER_LEAP,
    ABIL_RU_APOCALYPSE,

    ABIL_RU_SACRIFICE_PURITY,
        ABIL_FIRST_SACRIFICE = ABIL_RU_SACRIFICE_PURITY,
    ABIL_RU_SACRIFICE_WORDS,
    ABIL_RU_SACRIFICE_DRINK,
    ABIL_RU_SACRIFICE_ESSENCE,
    ABIL_RU_SACRIFICE_HEALTH,
    ABIL_RU_SACRIFICE_STEALTH,
    ABIL_RU_SACRIFICE_ARTIFICE,
    ABIL_RU_SACRIFICE_LOVE,
    ABIL_RU_SACRIFICE_COURAGE,
    ABIL_RU_SACRIFICE_ARCANA,
    ABIL_RU_SACRIFICE_NIMBLENESS,
    ABIL_RU_SACRIFICE_DURABILITY,
    ABIL_RU_SACRIFICE_HAND,
    ABIL_RU_SACRIFICE_EXPERIENCE,
    ABIL_RU_SACRIFICE_SKILL,
    ABIL_RU_SACRIFICE_EYE,
    ABIL_RU_SACRIFICE_RESISTANCE,
        ABIL_FINAL_SACRIFICE = ABIL_RU_SACRIFICE_RESISTANCE,
    ABIL_RU_REJECT_SACRIFICES,

    // Pakellas
    ABIL_PAKELLAS_DEVICE_SURGE = 1230,
    ABIL_PAKELLAS_QUICK_CHARGE,
    ABIL_PAKELLAS_SUPERCHARGE,

    // Uskayaw
    ABIL_USKAYAW_STOMP = 1240,
    ABIL_USKAYAW_LINE_PASS,
    ABIL_USKAYAW_GRAND_FINALE,

    // Hepliaklqana
    ABIL_HEPLIAKLQANA_RECALL = 1250,
    ABIL_HEPLIAKLQANA_IDEALISE,
    ABIL_HEPLIAKLQANA_TRANSFERENCE,

    ABIL_HEPLIAKLQANA_TYPE_KNIGHT,
        ABIL_HEPLIAKLQANA_FIRST_TYPE = ABIL_HEPLIAKLQANA_TYPE_KNIGHT,
    ABIL_HEPLIAKLQANA_TYPE_BATTLEMAGE,
    ABIL_HEPLIAKLQANA_TYPE_HEXER,
        ABIL_HEPLIAKLQANA_LAST_TYPE = ABIL_HEPLIAKLQANA_TYPE_HEXER,

    ABIL_HEPLIAKLQANA_IDENTITY,

#if TAG_MAJOR_VERSION == 34
    ABIL_HEPLIAKLQANA_KNIGHT_REACHING,
    ABIL_HEPLIAKLQANA_KNIGHT_CLEAVING,
    ABIL_HEPLIAKLQANA_BATTLEMAGE_FORCE_LANCE,
    ABIL_HEPLIAKLQANA_BATTLEMAGE_MAGMA,
    ABIL_HEPLIAKLQANA_HEXER_MASS_CONFUSION,
    ABIL_HEPLIAKLQANA_HEXER_ENGLACIATION,
#endif

<<<<<<< HEAD
	//Wudzu
	ABIL_WUDZU_SUMMON_VINES = 1270,
	ABIL_WUDZU_BRIAR_PATCH,
	ABIL_WUDZU_VESTMENT_CLOAK,
	ABIL_WUDZU_VESTMENT_HAT,
	ABIL_WUDZU_VESTMENT_GLOVES,
	ABIL_WUDZU_VESTMENT_BOOTS,
	ABIL_WUDZU_REGALIA_CLOAK,
	ABIL_WUDZU_REGALIA_HAT,
	ABIL_WUDZU_REGALIA_GLOVES,
	ABIL_WUDZU_REGALIA_BOOTS,
=======
        //Wudzu
        ABIL_WUDZU_SUMMON_VINES = 1270,
        ABIL_WUDZU_BRIAR_PATCH,
        ABIL_WUDZU_VESTMENT_CLOAK,
        ABIL_WUDZU_VESTMENT_HAT,
        ABIL_WUDZU_VESTMENT_GLOVES,
        ABIL_WUDZU_VESTMENT_BOOTS,
        ABIL_WUDZU_REGALIA_CLOAK,
        ABIL_WUDZU_REGALIA_HAT,
        ABIL_WUDZU_REGALIA_GLOVES,
        ABIL_WUDZU_REGALIA_BOOTS,
>>>>>>> 5dd32683

    // For both Yred and Beogh
    ABIL_STOP_RECALL = 1500,

    // General divine (pseudo) abilities.
    ABIL_RENOUNCE_RELIGION,
    ABIL_CONVERT_TO_BEOGH,
    NUM_ABILITIES
};

// Be sure to change activity_interrupt_names in delay.cc to match!
enum activity_interrupt_type
{
    AI_FORCE_INTERRUPT = 0,         // Forcibly kills any activity that can be
                                    // interrupted.
    AI_KEYPRESS,
    AI_FULL_HP,                     // Player is fully healed
    AI_FULL_MP,                     // Player has recovered all mp
    AI_HUNGRY,                      // Hunger increased
    AI_MESSAGE,                     // Message was displayed
    AI_HP_LOSS,
    AI_STAT_CHANGE,
    AI_SEE_MONSTER,
    AI_MONSTER_ATTACKS,
    AI_TELEPORT,
    AI_HIT_MONSTER,                 // Player hit monster (invis or
                                    // mimic) during travel/explore.
    AI_SENSE_MONSTER,
    AI_MIMIC,

    // Always the last.
    NUM_AINTERRUPTS
};

enum attribute_type
{
    ATTR_DIVINE_LIGHTNING_PROTECTION,
#if TAG_MAJOR_VERSION == 34
    ATTR_DIVINE_REGENERATION,
#endif
    ATTR_DIVINE_DEATH_CHANNEL,
    ATTR_CARD_COUNTDOWN,
    ATTR_BANISHMENT_IMMUNITY,   // banishment immunity until
    ATTR_DELAYED_FIREBALL,      // bwr: reserve fireballs
    ATTR_HELD,                  // caught in a net or web
    ATTR_ABYSS_ENTOURAGE,       // maximum number of hostile monsters in
                                // sight of the player while in the Abyss.
    ATTR_DIVINE_VIGOUR,         // strength of Ely's Divine Vigour
    ATTR_DIVINE_STAMINA,        // strength of Zin's Divine Stamina
    ATTR_DIVINE_SHIELD,         // strength of TSO's Divine Shield
#if TAG_MAJOR_VERSION == 34
    ATTR_WEAPON_SWAP_INTERRUPTED,
#endif
    ATTR_GOLD_FOUND,
    ATTR_PURCHASES,            // Gold amount spent at shops.
    ATTR_DONATIONS,            // Gold amount donated to Zin.
    ATTR_MISC_SPENDING,        // Spending for things like ziggurats.
#if TAG_MAJOR_VERSION == 34
    ATTR_UNUSED1,              // was ATTR_RND_LVL_BOOKS
    ATTR_NOISES,
#endif
    ATTR_SHADOWS,              // Lantern of shadows effect.
#if TAG_MAJOR_VERSION == 34
    ATTR_UNUSED2,              // was ATTR_FRUIT_FOUND
#endif
    ATTR_FLIGHT_UNCANCELLABLE, // Potion of flight is in effect.
    ATTR_INVIS_UNCANCELLABLE,  // Spell/potion of invis is in effect.
    ATTR_PERM_FLIGHT,          // Tengu flight or boots of flying are on.
    ATTR_SEEN_INVIS_TURN,      // Last turn you saw something invisible.
    ATTR_SEEN_INVIS_SEED,      // Random seed for invis monster positions.
    ATTR_APPENDAGE,            // eq slot of Beastly Appendage
    ATTR_TITHE_BASE,           // Remainder of untithed gold.
    ATTR_EVOL_XP,              // XP gained since last evolved mutation
    ATTR_LIFE_GAINED,          // XL when a felid gained a life.
    ATTR_TEMP_MUTATIONS,       // Number of temporary mutations the player has.
    ATTR_TEMP_MUT_XP,          // Amount of XP remaining before some temp muts
                               // will be removed
    ATTR_NEXT_RECALL_TIME,     // aut remaining until next ally will be recalled
    ATTR_NEXT_RECALL_INDEX,    // index+1 into recall_list for next recall
#if TAG_MAJOR_VERSION == 34
    ATTR_EVOKER_XP,            // How much xp remaining until next evoker charge
#endif
    ATTR_SEEN_BEOGH,           // Did an orc priest already offer conversion?
    ATTR_XP_DRAIN,             // Severity of current skill drain
    ATTR_SEARING_RAY,          // Are we currently firing a searing ray?
    ATTR_RECITE_TYPE,          // Recitation type.
    ATTR_RECITE_SEED,          // Recite text seed.
#if TAG_MAJOR_VERSION == 34
    ATTR_RECITE_HP,            // HP on start of recitation.
#endif
    ATTR_SWIFTNESS,            // Duration of future antiswiftness.
#if TAG_MAJOR_VERSION == 34
    ATTR_BARBS_MSG,            // Have we already printed a message on move?
#endif
    ATTR_BARBS_POW,            // How badly we are currently skewered
    ATTR_REPEL_MISSILES,       // Repel missiles active
    ATTR_DEFLECT_MISSILES,     // Deflect missiles active
    ATTR_PORTAL_PROJECTILE,    // Accuracy bonus during portal projectile
    ATTR_GOD_WRATH_XP,         // How much XP before our next god wrath check?
    ATTR_GOD_WRATH_COUNT,      // Number of stored retributions
    ATTR_NEXT_DRAGON_TIME,     // aut remaining until Dragon's Call summons another
    ATTR_GOLD_GENERATED,       // Count gold generated this game.
#if TAG_MAJOR_VERSION == 34
    ATTR_GOZAG_POTIONS,        // Number of times you've bought potions from Gozag.
#endif
    ATTR_GOZAG_SHOPS,          // Number of shops you've funded from Gozag.
    ATTR_GOZAG_SHOPS_CURRENT,  // As above, but since most recent time worshipping.
#if TAG_MAJOR_VERSION == 34
    ATTR_DIVINE_FIRE_RES,      // Divine fire resistance (Qazlal).
    ATTR_DIVINE_COLD_RES,      // Divine cold resistance (Qazlal).
    ATTR_DIVINE_ELEC_RES,      // Divine electricity resistance (Qazlal).
    ATTR_DIVINE_AC,            // Divine AC bonus (Qazlal).
#endif
    ATTR_GOZAG_GOLD_USED,      // Gold spent for Gozag abilities.
    ATTR_BONE_ARMOUR,          // Current amount of bony armour (from the spell)
    ATTR_LAST_FLIGHT_STATUS,   // Whether spawm_flight should be restored after form change
    ATTR_GOZAG_FIRST_POTION,   // Gozag's free first usage of Potion Petition.
    ATTR_STAT_LOSS_XP,         // Unmodified XP needed for stat recovery.
#if TAG_MAJOR_VERSION == 34
    ATTR_SURGE_REMOVED,        // Was surge power applied to next evocation.
#endif
    ATTR_PAKELLAS_EXTRA_MP,    // MP to be collected to get a !magic from P
    ATTR_DIVINE_ENERGY,        // Divine energy from Sif to cast with no MP.
    NUM_ATTRIBUTES
};

enum transformation_type
{
    TRAN_NONE,
    TRAN_SPIDER,
    TRAN_BLADE_HANDS,
    TRAN_STATUE,
    TRAN_ICE_BEAST,
    TRAN_DRAGON,
    TRAN_LICH,
    TRAN_BAT,
    TRAN_PIG,
    TRAN_APPENDAGE,
    TRAN_TREE,
    TRAN_PORCUPINE,
    TRAN_WISP,
#if TAG_MAJOR_VERSION == 34
    TRAN_JELLY,
#endif
    TRAN_FUNGUS,
    TRAN_SHADOW,
    TRAN_HYDRA,
    NUM_TRANSFORMS,
};

enum beam_type                  // bolt::flavour
{
    BEAM_NONE,

    BEAM_MISSILE,
    BEAM_MMISSILE,                //    and similarly irresistible things
    BEAM_FIRE,
    BEAM_COLD,
    BEAM_MAGIC,
    BEAM_ELECTRICITY,
    BEAM_POISON,
    BEAM_NEG,
    BEAM_ACID,
    BEAM_MIASMA,
    BEAM_WATER,

    BEAM_SPORE,
    BEAM_POISON_ARROW,
    BEAM_DAMNATION,
    BEAM_STICKY_FLAME,
    BEAM_STEAM,
    BEAM_ENERGY,
    BEAM_HOLY,
    BEAM_FRAG,
    BEAM_LAVA,
    BEAM_ICE,
    BEAM_DEVASTATION,
    BEAM_RANDOM,                  // currently translates into FIRE..ACID
    BEAM_CHAOS,
    BEAM_UNRAVELLED_MAGIC,

    // Enchantments
    BEAM_SLOW,
    BEAM_FIRST_ENCHANTMENT = BEAM_SLOW,
    BEAM_HASTE,
    BEAM_MIGHT,
    BEAM_HEALING,
    BEAM_PARALYSIS,
    BEAM_CONFUSION,
    BEAM_INVISIBILITY,
    BEAM_DIGGING,
    BEAM_TELEPORT,
    BEAM_POLYMORPH,
    BEAM_MALMUTATE,
    BEAM_ENSLAVE,
    BEAM_BANISH,
    BEAM_ENSLAVE_SOUL,
    BEAM_PAIN,
    BEAM_DISPEL_UNDEAD,
    BEAM_DISINTEGRATION,
    BEAM_BLINK,
    BEAM_BLINK_CLOSE,
    BEAM_PETRIFY,
    BEAM_CORONA,
    BEAM_PORKALATOR,
    BEAM_HIBERNATION,
    BEAM_BERSERK,
    BEAM_SLEEP,
    BEAM_INNER_FLAME,
    BEAM_SENTINEL_MARK,
    BEAM_DIMENSION_ANCHOR,
    BEAM_VULNERABILITY,
    BEAM_MALIGN_OFFERING,
    BEAM_VIRULENCE,
    BEAM_AGILITY,
    BEAM_SAP_MAGIC,
    BEAM_CORRUPT_BODY,
    BEAM_DRAIN_MAGIC,
    BEAM_TUKIMAS_DANCE,
    BEAM_RESISTANCE,
    BEAM_UNRAVELLING,
    BEAM_SHARED_PAIN,
    BEAM_IRRESISTIBLE_CONFUSION,
    BEAM_INFESTATION,
    BEAM_AGONY,
    BEAM_LAST_ENCHANTMENT = BEAM_AGONY,

    BEAM_MEPHITIC,
    BEAM_HOLY_FLAME,
    BEAM_AIR,
    BEAM_PETRIFYING_CLOUD,
    BEAM_ENSNARE,
    BEAM_CRYSTAL,
    BEAM_DEATH_RATTLE,
    BEAM_LAST_REAL = BEAM_DEATH_RATTLE,

    // For getting the visual effect of a beam.
    BEAM_VISUAL,
    BEAM_BOUNCY_TRACER,           // Used for random bolt tracer (bounces as
                                  // crystal bolt, but irresistible).

    BEAM_TORMENT_DAMAGE,          // Pseudo-beam for damage flavour.
    BEAM_FIRST_PSEUDO = BEAM_TORMENT_DAMAGE,

    NUM_BEAMS
};

enum book_type
{
    BOOK_MINOR_MAGIC,
    BOOK_CONJURATIONS,
    BOOK_FLAMES,
    BOOK_FROST,
    BOOK_SUMMONINGS,
    BOOK_FIRE,
    BOOK_ICE,
    BOOK_SPATIAL_TRANSLOCATIONS,
    BOOK_ENCHANTMENTS,
    BOOK_YOUNG_POISONERS,
    BOOK_TEMPESTS,
    BOOK_DEATH,
    BOOK_MISFORTUNE,
    BOOK_CHANGES,
    BOOK_TRANSFIGURATIONS,
    BOOK_FEN,
#if TAG_MAJOR_VERSION == 34
    BOOK_WAR_CHANTS = BOOK_FEN,
#else
    BOOK_BATTLE,
#endif
    BOOK_CLOUDS,
    BOOK_NECROMANCY,
    BOOK_CALLINGS,
    BOOK_MALEDICT,
    BOOK_AIR,
    BOOK_SKY,
    BOOK_WARP,
#if TAG_MAJOR_VERSION == 34
    BOOK_ENVENOMATIONS,
#endif
    BOOK_UNLIFE,
#if TAG_MAJOR_VERSION == 34
    BOOK_CONTROL,
    BOOK_BATTLE, // was BOOK_MUTATIONS
#endif
    BOOK_GEOMANCY,
    BOOK_EARTH,
#if TAG_MAJOR_VERSION == 34
    BOOK_WIZARDRY,
#endif
    BOOK_POWER,
    BOOK_CANTRIPS,
    BOOK_PARTY_TRICKS,
#if TAG_MAJOR_VERSION == 34
    BOOK_AKASHIC_RECORD,
#endif
    BOOK_DEBILITATION,
    BOOK_DRAGON,
    BOOK_BURGLARY,
    BOOK_DREAMS,
    BOOK_ALCHEMY,
    BOOK_BEASTS,

    BOOK_ANNIHILATIONS,
    BOOK_GRAND_GRIMOIRE,
    BOOK_NECRONOMICON,

    MAX_FIXED_BOOK = BOOK_NECRONOMICON,

    BOOK_RANDART_LEVEL,
    BOOK_RANDART_THEME,

    BOOK_MANUAL,
#if TAG_MAJOR_VERSION == 34
    BOOK_BUGGY_DESTRUCTION,
#endif
    NUM_BOOKS
};

#define NUM_NORMAL_BOOKS     (MAX_NORMAL_BOOK + 1)
#define NUM_FIXED_BOOKS      (MAX_FIXED_BOOK + 1)

enum branch_type                // you.where_are_you
{
    BRANCH_DUNGEON,
    BRANCH_TEMPLE,
    BRANCH_FIRST_NON_DUNGEON = BRANCH_TEMPLE,
    BRANCH_ORC,
    BRANCH_ELF,
#if TAG_MAJOR_VERSION == 34
    BRANCH_DWARF,
#endif
    BRANCH_LAIR,
    BRANCH_SWAMP,
    BRANCH_SHOALS,
    BRANCH_SNAKE,
    BRANCH_SPIDER,
    BRANCH_SLIME,
    BRANCH_VAULTS,
#if TAG_MAJOR_VERSION == 34
    BRANCH_BLADE,
#endif
    BRANCH_CRYPT,
    BRANCH_TOMB,
#if TAG_MAJOR_VERSION > 34
    BRANCH_DEPTHS,
#endif
    BRANCH_VESTIBULE,
    BRANCH_DIS,
    BRANCH_GEHENNA,
    BRANCH_COCYTUS,
    BRANCH_TARTARUS,
      BRANCH_FIRST_HELL = BRANCH_DIS,
      BRANCH_LAST_HELL = BRANCH_TARTARUS,
    BRANCH_ZOT,
#if TAG_MAJOR_VERSION == 34
    BRANCH_FOREST,
#endif
    BRANCH_ABYSS,
    BRANCH_PANDEMONIUM,
    BRANCH_ZIGGURAT,
    BRANCH_LABYRINTH,
    BRANCH_BAZAAR,
    BRANCH_TROVE,
    BRANCH_SEWER,
    BRANCH_OSSUARY,
    BRANCH_BAILEY,
    BRANCH_ICE_CAVE,
    BRANCH_VOLCANO,
    BRANCH_WIZLAB,
#if TAG_MAJOR_VERSION == 34
    BRANCH_DEPTHS,
#endif
    BRANCH_DESOLATION,
    NUM_BRANCHES,

    GLOBAL_BRANCH_INFO = 127,
};

enum caction_type    // Primary categorization of counted actions.
{                    // A subtype and auxtype will also be given in each case:
    CACT_MELEE,      // weapon subtype or unrand index
                     //   subtype = -1 for unarmed or aux attacks
                     //   auxtype = -1 for unarmed
                     //   auxtype = unarmed_attack_type for aux attacks
    CACT_FIRE,       // weapon subtype or unrand index
    CACT_THROW,      // auxtype = item basetype, subtype = item subtype
    CACT_CAST,       // spell_type
    CACT_INVOKE,     // ability_type
    CACT_ABIL,       // ability_type
    CACT_EVOKE,      // evoc_type or unrand index
                     //   auxtype = item basetype, subtype = item subtype
    CACT_USE,        // object_class_type
    CACT_STAB,       // stab_type
    CACT_EAT,        // food_type, or subtype = -1 for corpse
    CACT_ARMOUR,     // armour subtype or subtype = -1 for unarmoured
    CACT_DODGE,      // dodge_type
    CACT_BLOCK,      // armour subtype or subtype = -1 and
                     //   auxtype used for special cases
                     //   (reflection, god ability, spell, etc)
    NUM_CACTIONS,
};

enum canned_message_type
{
    MSG_SOMETHING_APPEARS,
    MSG_NOTHING_HAPPENS,
    MSG_YOU_UNAFFECTED,
    MSG_YOU_RESIST,
    MSG_YOU_PARTIALLY_RESIST,
    MSG_TOO_BERSERK,
    MSG_TOO_CONFUSED,
    MSG_PRESENT_FORM,
    MSG_NOTHING_CARRIED,
    MSG_CANNOT_DO_YET,
    MSG_OK,
    MSG_UNTHINKING_ACT,
    MSG_NOTHING_THERE,
    MSG_NOTHING_CLOSE_ENOUGH,
    MSG_NO_ENERGY,
    MSG_SPELL_FIZZLES,
    MSG_HUH,
    MSG_EMPTY_HANDED_ALREADY,
    MSG_EMPTY_HANDED_NOW,
    MSG_YOU_BLINK,
    MSG_STRANGE_STASIS,
    MSG_NO_SPELLS,
    MSG_MANA_INCREASE,
    MSG_MANA_DECREASE,
    MSG_DISORIENTED,
    MSG_TOO_HUNGRY,
    MSG_DETECT_NOTHING,
    MSG_CALL_DEAD,
    MSG_ANIMATE_REMAINS,
    MSG_CANNOT_MOVE,
    MSG_YOU_DIE,
    MSG_GHOSTLY_OUTLINE,
    MSG_GAIN_HEALTH,
    MSG_GAIN_MAGIC,
    MSG_MAGIC_DRAIN,
    MSG_SOMETHING_IN_WAY,
    MSG_CANNOT_SEE,
};

enum char_set_type
{
    CSET_DEFAULT,
    CSET_ASCII,         // flat 7-bit ASCII
    NUM_CSET
};

enum cleansing_flame_source_type
{
    CLEANSING_FLAME_GENERIC    = -1,
    CLEANSING_FLAME_SPELL      = -2, // SPELL_FLAME_OF_CLEANSING
    CLEANSING_FLAME_INVOCATION = -3, // ABIL_TSO_CLEANSING_FLAME
    CLEANSING_FLAME_TSO        = -4, // TSO effect
};

enum cloud_type
{
    CLOUD_NONE,
    CLOUD_FIRE,
    CLOUD_MEPHITIC,
    CLOUD_COLD,
    CLOUD_POISON,
    CLOUD_BLACK_SMOKE,
    CLOUD_GREY_SMOKE,
    CLOUD_BLUE_SMOKE,
    CLOUD_PURPLE_SMOKE,
    CLOUD_TLOC_ENERGY,
    CLOUD_FOREST_FIRE,
    CLOUD_STEAM,
#if TAG_MAJOR_VERSION == 34
    CLOUD_GLOOM,
#endif
    CLOUD_INK,
    CLOUD_PETRIFY,
    CLOUD_HOLY_FLAMES,
    CLOUD_MIASMA,
    CLOUD_MIST,
    CLOUD_CHAOS,
    CLOUD_RAIN,
    CLOUD_MUTAGENIC,
    CLOUD_MAGIC_TRAIL,
    CLOUD_TORNADO,
    CLOUD_DUST,
    CLOUD_SPECTRAL,
    CLOUD_ACID,
    CLOUD_STORM,
    CLOUD_NEGATIVE_ENERGY,
    CLOUD_FLUFFY,
    CLOUD_XOM_TRAIL,
    CLOUD_SALT,
    NUM_CLOUD_TYPES,

    // Random per-square.
    CLOUD_RANDOM_SMOKE = 97,
    CLOUD_RANDOM,
    CLOUD_DEBUGGING,
};

enum command_type
{
    CMD_NO_CMD = 2000,
    CMD_NO_CMD_DEFAULT, // hack to allow assignment of keys to CMD_NO_CMD
    CMD_MOVE_LEFT,
    CMD_MOVE_DOWN,
    CMD_MOVE_UP,
    CMD_MOVE_RIGHT,
    CMD_MOVE_UP_LEFT,
    CMD_MOVE_DOWN_LEFT,
    CMD_MOVE_UP_RIGHT,
    CMD_MOVE_DOWN_RIGHT,
    CMD_RUN_LEFT,
    CMD_RUN_DOWN,
    CMD_RUN_UP,
    CMD_RUN_RIGHT,
    CMD_RUN_UP_LEFT,
    CMD_RUN_DOWN_LEFT,
    CMD_RUN_UP_RIGHT,
    CMD_RUN_DOWN_RIGHT,
    CMD_SAFE_WAIT,
    CMD_SAFE_MOVE_LEFT,
    CMD_SAFE_MOVE_DOWN,
    CMD_SAFE_MOVE_UP,
    CMD_SAFE_MOVE_RIGHT,
    CMD_SAFE_MOVE_UP_LEFT,
    CMD_SAFE_MOVE_DOWN_LEFT,
    CMD_SAFE_MOVE_UP_RIGHT,
    CMD_SAFE_MOVE_DOWN_RIGHT,
    CMD_ATTACK_LEFT,
    CMD_ATTACK_DOWN,
    CMD_ATTACK_UP,
    CMD_ATTACK_RIGHT,
    CMD_ATTACK_UP_LEFT,
    CMD_ATTACK_DOWN_LEFT,
    CMD_ATTACK_UP_RIGHT,
    CMD_ATTACK_DOWN_RIGHT,
    CMD_OPEN_DOOR,
    CMD_CLOSE_DOOR_LEFT,
    CMD_CLOSE_DOOR_DOWN,
    CMD_CLOSE_DOOR_UP,
    CMD_CLOSE_DOOR_RIGHT,
    CMD_CLOSE_DOOR_UP_LEFT,
    CMD_CLOSE_DOOR_DOWN_LEFT,
    CMD_CLOSE_DOOR_UP_RIGHT,
    CMD_CLOSE_DOOR_DOWN_RIGHT,
    CMD_CLOSE_DOOR,
    CMD_REST,
    CMD_GO_UPSTAIRS,
    CMD_GO_DOWNSTAIRS,
    CMD_TOGGLE_AUTOPICKUP,
    CMD_TOGGLE_TRAVEL_SPEED,
    CMD_PICKUP,
    CMD_PICKUP_QUANTITY,
    CMD_DROP,
    CMD_DROP_LAST,
    CMD_BUTCHER,
    CMD_INSPECT_FLOOR,
    CMD_SHOW_TERRAIN,
    CMD_FULL_VIEW,
    CMD_EVOKE,
    CMD_EVOKE_WIELDED,
    CMD_FORCE_EVOKE_WIELDED,
    CMD_WIELD_WEAPON,
    CMD_WEAPON_SWAP,
    CMD_FIRE,
    CMD_QUIVER_ITEM,
    CMD_THROW_ITEM_NO_QUIVER,
    CMD_WEAR_ARMOUR,
    CMD_REMOVE_ARMOUR,
    CMD_WEAR_JEWELLERY,
    CMD_REMOVE_JEWELLERY,
    CMD_CYCLE_QUIVER_FORWARD,
    CMD_CYCLE_QUIVER_BACKWARD,
    CMD_LIST_ARMOUR,
    CMD_LIST_JEWELLERY,
    CMD_LIST_GOLD,
    CMD_ZAP_WAND,
    CMD_CAST_SPELL,
    CMD_FORCE_CAST_SPELL,
    CMD_MEMORISE_SPELL,
    CMD_USE_ABILITY,
    CMD_PRAY,
    CMD_EAT,
    CMD_QUAFF,
    CMD_READ,
    CMD_LOOK_AROUND,
    CMD_WAIT,
    CMD_SHOUT,
    CMD_CHARACTER_DUMP,
    CMD_DISPLAY_COMMANDS,
    CMD_DISPLAY_INVENTORY,
    CMD_DISPLAY_KNOWN_OBJECTS,
    CMD_DISPLAY_MUTATIONS,
    CMD_DISPLAY_SKILLS,
    CMD_DISPLAY_MAP,
    CMD_DISPLAY_OVERMAP,
    CMD_DISPLAY_RELIGION,
    CMD_DISPLAY_RUNES,
    CMD_DISPLAY_CHARACTER_STATUS,
    CMD_DISPLAY_SPELLS,
    CMD_LOOKUP_HELP,
    CMD_EXPERIENCE_CHECK,
    CMD_ADJUST_INVENTORY,
    CMD_REPLAY_MESSAGES,
    CMD_REDRAW_SCREEN,
    CMD_MACRO_ADD,
    CMD_SAVE_GAME,
    CMD_SAVE_GAME_NOW,
    CMD_SUSPEND_GAME,
    CMD_QUIT,
    CMD_WIZARD,
    CMD_EXPLORE_MODE,

    CMD_SEARCH_STASHES,
    CMD_EXPLORE,
    CMD_INTERLEVEL_TRAVEL,
    CMD_FIX_WAYPOINT,

    CMD_CLEAR_MAP,
    CMD_INSCRIBE_ITEM,
    CMD_MAKE_NOTE,
    CMD_RESISTS_SCREEN,

    CMD_READ_MESSAGES,

    CMD_MOUSE_MOVE,
    CMD_MOUSE_CLICK,

    CMD_ANNOTATE_LEVEL,

#ifdef CLUA_BINDINGS
    CMD_AUTOFIGHT,
    CMD_AUTOFIGHT_NOMOVE,
#endif

#ifdef USE_TILE
    CMD_EDIT_PLAYER_TILE,
    CMD_MIN_TILE = CMD_EDIT_PLAYER_TILE,
    CMD_MAX_TILE = CMD_EDIT_PLAYER_TILE,
#endif

#ifdef TOUCH_UI
    // zoom on dungeon
    CMD_ZOOM_IN,
    CMD_ZOOM_OUT,

    // bring up the on-screen keyboard if needed
    CMD_SHOW_KEYBOARD,
#endif

    // Repeat previous command
    CMD_PREV_CMD_AGAIN,

    // Repeat next command a given number of times
    CMD_REPEAT_CMD,

    CMD_LUA_CONSOLE,

    CMD_MAX_NORMAL = CMD_LUA_CONSOLE,

    // overmap commands
    CMD_MAP_CLEAR_MAP,
    CMD_MIN_OVERMAP = CMD_MAP_CLEAR_MAP,
    CMD_MAP_ADD_WAYPOINT,
    CMD_MAP_EXCLUDE_AREA,
    CMD_MAP_CLEAR_EXCLUDES,
    CMD_MAP_EXCLUDE_RADIUS,

    CMD_MAP_MOVE_LEFT,
    CMD_MAP_MOVE_DOWN,
    CMD_MAP_MOVE_UP,
    CMD_MAP_MOVE_RIGHT,
    CMD_MAP_MOVE_UP_LEFT,
    CMD_MAP_MOVE_DOWN_LEFT,
    CMD_MAP_MOVE_UP_RIGHT,
    CMD_MAP_MOVE_DOWN_RIGHT,

    CMD_MAP_JUMP_LEFT,
    CMD_MAP_JUMP_DOWN,
    CMD_MAP_JUMP_UP,
    CMD_MAP_JUMP_RIGHT,
    CMD_MAP_JUMP_UP_LEFT,
    CMD_MAP_JUMP_DOWN_LEFT,
    CMD_MAP_JUMP_UP_RIGHT,
    CMD_MAP_JUMP_DOWN_RIGHT,

    CMD_MAP_NEXT_LEVEL,
    CMD_MAP_PREV_LEVEL,
    CMD_MAP_GOTO_LEVEL,

    CMD_MAP_SCROLL_DOWN,
    CMD_MAP_SCROLL_UP,

    CMD_MAP_FIND_UPSTAIR,
    CMD_MAP_FIND_DOWNSTAIR,
    CMD_MAP_FIND_YOU,
    CMD_MAP_FIND_PORTAL,
    CMD_MAP_FIND_TRAP,
    CMD_MAP_FIND_ALTAR,
    CMD_MAP_FIND_EXCLUDED,
    CMD_MAP_FIND_WAYPOINT,
    CMD_MAP_FIND_STASH,
    CMD_MAP_FIND_STASH_REVERSE,

    CMD_MAP_GOTO_TARGET,
    CMD_MAP_ANNOTATE_LEVEL,

    CMD_MAP_EXPLORE,

    CMD_MAP_WIZARD_TELEPORT,

    CMD_MAP_DESCRIBE,

    CMD_MAP_HELP,
    CMD_MAP_FORGET,
    CMD_MAP_UNFORGET,

    CMD_MAP_EXIT_MAP,

    CMD_MAX_OVERMAP = CMD_MAP_EXIT_MAP,

    // targeting commands
    CMD_TARGET_DOWN_LEFT,
    CMD_MIN_TARGET = CMD_TARGET_DOWN_LEFT,
    CMD_TARGET_DOWN,
    CMD_TARGET_DOWN_RIGHT,
    CMD_TARGET_LEFT,
    CMD_TARGET_RIGHT,
    CMD_TARGET_UP_LEFT,
    CMD_TARGET_UP,
    CMD_TARGET_UP_RIGHT,

    CMD_TARGET_DIR_DOWN_LEFT,
    CMD_TARGET_DIR_DOWN,
    CMD_TARGET_DIR_DOWN_RIGHT,
    CMD_TARGET_DIR_LEFT,
    CMD_TARGET_DIR_RIGHT,
    CMD_TARGET_DIR_UP_LEFT,
    CMD_TARGET_DIR_UP,
    CMD_TARGET_DIR_UP_RIGHT,

    CMD_TARGET_DESCRIBE,
    CMD_TARGET_PREV_TARGET,
    CMD_TARGET_MAYBE_PREV_TARGET,
    CMD_TARGET_SELECT,
    CMD_TARGET_SELECT_ENDPOINT,
    CMD_TARGET_SELECT_FORCE,
    CMD_TARGET_SELECT_FORCE_ENDPOINT,
    CMD_TARGET_GET,
    CMD_TARGET_OBJ_CYCLE_BACK,
    CMD_TARGET_OBJ_CYCLE_FORWARD,
    CMD_TARGET_CYCLE_FORWARD,
    CMD_TARGET_CYCLE_BACK,
    CMD_TARGET_CYCLE_BEAM,
    CMD_TARGET_TOGGLE_BEAM,
    CMD_TARGET_CANCEL,
    CMD_TARGET_SHOW_PROMPT,
    CMD_TARGET_OLD_SPACE,
    CMD_TARGET_EXCLUDE,
    CMD_TARGET_FIND_TRAP,
    CMD_TARGET_FIND_PORTAL,
    CMD_TARGET_FIND_ALTAR,
    CMD_TARGET_FIND_UPSTAIR,
    CMD_TARGET_FIND_DOWNSTAIR,
    CMD_TARGET_FIND_YOU,
    CMD_TARGET_WIZARD_MAKE_FRIENDLY,
    CMD_TARGET_WIZARD_BLESS_MONSTER,
    CMD_TARGET_WIZARD_MAKE_SHOUT,
    CMD_TARGET_WIZARD_GIVE_ITEM,
    CMD_TARGET_WIZARD_MOVE,
    CMD_TARGET_WIZARD_PATHFIND,
    CMD_TARGET_WIZARD_GAIN_LEVEL,
    CMD_TARGET_WIZARD_MISCAST,
    CMD_TARGET_WIZARD_MAKE_SUMMONED,
    CMD_TARGET_WIZARD_POLYMORPH,
    CMD_TARGET_WIZARD_DEBUG_MONSTER,
    CMD_TARGET_WIZARD_HEAL_MONSTER,
    CMD_TARGET_WIZARD_HURT_MONSTER,
    CMD_TARGET_WIZARD_DEBUG_PORTAL,
    CMD_TARGET_WIZARD_KILL_MONSTER,
    CMD_TARGET_WIZARD_BANISH_MONSTER,
    CMD_TARGET_WIZARD_CREATE_MIMIC,
    CMD_TARGET_MOUSE_MOVE,
    CMD_TARGET_MOUSE_SELECT,
    CMD_TARGET_HELP,
    CMD_MAX_TARGET = CMD_TARGET_HELP,

#ifdef USE_TILE
    // Tile doll editing screen
    CMD_DOLL_RANDOMIZE,
    CMD_MIN_DOLL = CMD_DOLL_RANDOMIZE,
    CMD_DOLL_SELECT_NEXT_DOLL,
    CMD_DOLL_SELECT_PREV_DOLL,
    CMD_DOLL_SELECT_NEXT_PART,
    CMD_DOLL_SELECT_PREV_PART,
    CMD_DOLL_CHANGE_PART_NEXT,
    CMD_DOLL_CHANGE_PART_PREV,
    CMD_DOLL_CONFIRM_CHOICE,
    CMD_DOLL_COPY,
    CMD_DOLL_PASTE,
    CMD_DOLL_TAKE_OFF,
    CMD_DOLL_TAKE_OFF_ALL,
    CMD_DOLL_TOGGLE_EQUIP,
    CMD_DOLL_TOGGLE_EQUIP_ALL,
    CMD_DOLL_JOB_DEFAULT,
    CMD_DOLL_CHANGE_MODE,
    CMD_DOLL_SAVE,
    CMD_DOLL_QUIT,
    CMD_MAX_DOLL = CMD_DOLL_QUIT,
#endif

    // Disable/enable -more- prompts.
    CMD_DISABLE_MORE,
    CMD_MIN_SYNTHETIC = CMD_DISABLE_MORE,
    CMD_ENABLE_MORE,
    CMD_UNWIELD_WEAPON,

    // [ds] Silently ignored, requests another round of input.
    CMD_NEXT_CMD,

    // Must always be last
    CMD_MAX_CMD
};

enum conduct_type
{
    DID_NOTHING,
    DID_EVIL,                             // hated by good gods
    DID_HOLY,                             // holy wrath, holy word scrolls
    DID_ATTACK_HOLY,
    DID_ATTACK_NEUTRAL,
    DID_ATTACK_FRIEND,
    DID_FRIEND_DIED,
    DID_UNCHIVALRIC_ATTACK,
    DID_POISON,
    DID_KILL_LIVING,
    DID_KILL_UNDEAD,
    DID_KILL_DEMON,
    DID_KILL_NATURAL_EVIL,                // TSO
    DID_KILL_UNCLEAN,                     // Zin
    DID_KILL_CHAOTIC,                     // Zin
    DID_KILL_WIZARD,                      // Trog
    DID_KILL_PRIEST,                      // Beogh
    DID_KILL_HOLY,
    DID_KILL_FAST,                        // Cheibriados
    DID_BANISH,
    DID_SPELL_MEMORISE,
    DID_SPELL_CASTING,
    DID_SPELL_PRACTISE,
    DID_CANNIBALISM,
    DID_DESECRATE_SOULED_BEING,           // Zin
    DID_DELIBERATE_MUTATING,              // Zin
    DID_CAUSE_GLOWING,                    // Zin
    DID_UNCLEAN,                          // Zin (used unclean weapon/magic)
    DID_CHAOS,                            // Zin (used chaotic weapon/magic)
    DID_DESECRATE_ORCISH_REMAINS,         // Beogh
    DID_KILL_SLIME,                       // Jiyva
    DID_KILL_PLANT,                       // Fedhas
    DID_HASTY,                            // Cheibriados
    DID_CORPSE_VIOLATION,                 // Fedhas (Necromancy involving
                                          // corpses/chunks).
    DID_SOULED_FRIEND_DIED,               // Zin
    DID_ATTACK_IN_SANCTUARY,              // Zin
    DID_KILL_NONLIVING,
    DID_EXPLORATION,                      // Ashenzari, wrath timers
    DID_DESECRATE_HOLY_REMAINS,           // Zin/Ely/TSO/Yredelemnul
    DID_SEE_MONSTER,                      // TSO
    DID_FIRE,                             // Dithmenos
    DID_KILL_FIERY,                       // Dithmenos
    DID_SACRIFICE_LOVE,                   // Ru
    DID_CHANNEL,                          // Pakellas
    DID_HURT_FOE,                         // Uskayaw
    NUM_CONDUCTS
};

enum confirm_butcher_type
{
    CONFIRM_NEVER,
    CONFIRM_ALWAYS,
    CONFIRM_AUTO,
};

enum confirm_prompt_type
{
    CONFIRM_CANCEL,             // automatically answer 'no', i.e. disallow
    CONFIRM_PROMPT,             // prompt
    CONFIRM_NONE,               // automatically answer 'yes'
};

enum confirm_level_type
{
    CONFIRM_NONE_EASY,
    CONFIRM_SAFE_EASY,
    CONFIRM_ALL_EASY,
};

enum description_level_type
{
    DESC_THE,
    DESC_A,
    DESC_YOUR,
    DESC_PLAIN,
    DESC_ITS,
    DESC_INVENTORY_EQUIP,
    DESC_INVENTORY,

    // Partial item names.
    DESC_BASENAME,                     // Base name of item subtype
    DESC_QUALNAME,                     // Name without articles, quantities,
                                       // enchantments.
    DESC_DBNAME,                       // Name with which to look up item
                                       // description in the db.

    DESC_NONE
};

enum game_chapter
{
    CHAPTER_POCKET_ABYSS = 0, // an AK who hasn't yet entered the dungeon
    CHAPTER_ORB_HUNTING, // entered the dungeon but not found the orb yet
    CHAPTER_ESCAPING, // ascending with the orb
    CHAPTER_ANGERED_PANDEMONIUM, // moved the orb without picking it up
    NUM_CHAPTERS,
};

enum game_type
{
    GAME_TYPE_UNSPECIFIED,
    GAME_TYPE_NORMAL,
    GAME_TYPE_TUTORIAL,
    GAME_TYPE_ARENA,
    GAME_TYPE_SPRINT,
    GAME_TYPE_HINTS,
    GAME_TYPE_ZOTDEF,
    GAME_TYPE_INSTRUCTIONS,
    GAME_TYPE_HIGH_SCORES,
    NUM_GAME_TYPE
};

// Volatile state and cache.
enum level_state_type
{
    LSTATE_NONE = 0,

    LSTATE_GOLUBRIA       = (1 << 0), // A Golubria trap exists.
    LSTATE_GLOW_MOLD      = (1 << 1), // Any glowing mold exists.
    LSTATE_DELETED        = (1 << 2), // The level won't be saved.
    LSTATE_BEOGH          = (1 << 3), // Possibly an orcish priest around.
    LSTATE_SLIMY_WALL     = (1 << 4), // Any slime walls exist.
    LSTATE_STILL_WINDS    = (1 << 5), // Cloud generation is disabled
};

// NOTE: The order of these is very important to their usage!
// [dshaligram] If adding/removing from this list, also update viewchar.cc!
enum dungeon_char_type
{
    DCHAR_WALL,
    DCHAR_PERMAWALL,
    DCHAR_WALL_MAGIC,
    DCHAR_FLOOR,
    DCHAR_FLOOR_MAGIC,
    DCHAR_DOOR_OPEN,
    DCHAR_DOOR_CLOSED,
    DCHAR_TRAP,
    DCHAR_STAIRS_DOWN,
    DCHAR_STAIRS_UP,
    DCHAR_GRATE,
    DCHAR_ALTAR,
    DCHAR_ARCH,
    DCHAR_FOUNTAIN,
    DCHAR_WAVY,
    DCHAR_STATUE,
    DCHAR_INVIS_EXPOSED,
    DCHAR_ITEM_DETECTED,
    DCHAR_ITEM_ORB,
    DCHAR_ITEM_RUNE,
    DCHAR_ITEM_WEAPON,
    DCHAR_ITEM_ARMOUR,
    DCHAR_ITEM_WAND,
    DCHAR_ITEM_FOOD,
    DCHAR_ITEM_SCROLL,
    DCHAR_ITEM_RING,
    DCHAR_ITEM_POTION,
    DCHAR_ITEM_MISSILE,
    DCHAR_ITEM_BOOK,
    DCHAR_ITEM_STAFF,
    DCHAR_ITEM_ROD,
    DCHAR_ITEM_MISCELLANY,
    DCHAR_ITEM_CORPSE,
    DCHAR_ITEM_SKELETON,
    DCHAR_ITEM_GOLD,
    DCHAR_ITEM_AMULET,
    DCHAR_CLOUD,
    DCHAR_TREE,
    DCHAR_TELEPORTER,

    DCHAR_SPACE,
    DCHAR_FIRED_BOLT,
    DCHAR_FIRED_ZAP,
    DCHAR_FIRED_BURST,
    DCHAR_FIRED_DEBUG,
    DCHAR_FIRED_MISSILE,
    DCHAR_EXPLOSION,

    DCHAR_FRAME_HORIZ,
    DCHAR_FRAME_VERT,
    DCHAR_FRAME_TL,
    DCHAR_FRAME_TR,
    DCHAR_FRAME_BL,
    DCHAR_FRAME_BR,

    DCHAR_DRAW_HORIZ,
    DCHAR_DRAW_VERT,
    DCHAR_DRAW_SLASH,
    DCHAR_DRAW_BACKSLASH,
    DCHAR_DRAW_TL,
    DCHAR_DRAW_TR,
    DCHAR_DRAW_BL,
    DCHAR_DRAW_BR,
    DCHAR_DRAW_DOWN,
    DCHAR_DRAW_UP,
    DCHAR_DRAW_RIGHT,
    DCHAR_DRAW_LEFT,

    NUM_DCHAR_TYPES
};

// When adding:

// * Add an entry in feature-data.h for the feature.

// * edit dat/descript/features.txt and add a
//      long description if appropriate.

// * check the feat_* functions in terrain.cc and make sure
//      they return sane values for your new feature.

// * edit mapdef.cc and add a symbol to _glyph_to_feat() for the feature,
//      if you want vault maps to be able to use it directly . If you do, also
//      update docs/develop/levels/syntax.txt with the new symbol.
enum dungeon_feature_type
{
    DNGN_UNSEEN = 0,                   // must be zero
    DNGN_CLOSED_DOOR,
    DNGN_RUNED_DOOR,
    DNGN_SEALED_DOOR,
    DNGN_TREE,

    // Walls
    DNGN_METAL_WALL,
    DNGN_CRYSTAL_WALL,
    DNGN_ROCK_WALL,
    DNGN_SLIMY_WALL,
    DNGN_STONE_WALL,
    DNGN_PERMAROCK_WALL,               // for undiggable walls
    DNGN_CLEAR_ROCK_WALL,              // transparent walls
    DNGN_CLEAR_STONE_WALL,
    DNGN_CLEAR_PERMAROCK_WALL,

    DNGN_GRATE,

    // Misc solid features
    DNGN_OPEN_SEA,                     // Shoals equivalent for permarock
    DNGN_LAVA_SEA,                     // Gehenna equivalent for permarock
#if TAG_MAJOR_VERSION > 34
    DNGN_ENDLESS_SALT,                 // Desolation equivalent for permarock
#endif
    DNGN_ORCISH_IDOL,
    DNGN_GRANITE_STATUE,
    DNGN_MALIGN_GATEWAY,

#if TAG_MAJOR_VERSION == 34
    DNGN_LAVA            = 30,
#else
    DNGN_LAVA,
#endif
    DNGN_DEEP_WATER,

    DNGN_SHALLOW_WATER,

    DNGN_FLOOR,
    DNGN_OPEN_DOOR,

    DNGN_TRAP_MECHANICAL,
    DNGN_TRAP_TELEPORT,
    DNGN_TRAP_SHAFT,
    DNGN_TRAP_WEB,
#if TAG_MAJOR_VERSION > 34
    DNGN_TRAP_ALARM,
    DNGN_TRAP_ZOT,
    DNGN_PASSAGE_OF_GOLUBRIA,
#endif
    DNGN_UNDISCOVERED_TRAP,

    DNGN_ENTER_SHOP,
    DNGN_ABANDONED_SHOP,

    DNGN_STONE_STAIRS_DOWN_I,
    DNGN_STONE_STAIRS_DOWN_II,
    DNGN_STONE_STAIRS_DOWN_III,
    DNGN_ESCAPE_HATCH_DOWN,

    // corresponding up stairs (same order as above)
    DNGN_STONE_STAIRS_UP_I,
    DNGN_STONE_STAIRS_UP_II,
    DNGN_STONE_STAIRS_UP_III,
    DNGN_ESCAPE_HATCH_UP,

    // Various gates
    DNGN_ENTER_DIS,
    DNGN_ENTER_GEHENNA,
    DNGN_ENTER_COCYTUS,
    DNGN_ENTER_TARTARUS,
    DNGN_ENTER_ABYSS,
    DNGN_EXIT_ABYSS,
    DNGN_STONE_ARCH,
    DNGN_ENTER_PANDEMONIUM,
    DNGN_EXIT_PANDEMONIUM,
    DNGN_TRANSIT_PANDEMONIUM,
    DNGN_EXIT_DUNGEON,
    DNGN_EXIT_THROUGH_ABYSS,
    DNGN_EXIT_HELL,
    DNGN_ENTER_HELL,
    DNGN_ENTER_LABYRINTH,
    DNGN_TELEPORTER,
#if TAG_MAJOR_VERSION == 34
    DNGN_ENTER_PORTAL_VAULT,
    DNGN_EXIT_PORTAL_VAULT,
#endif
    DNGN_EXPIRED_PORTAL,

    // Entrances to various branches
#if TAG_MAJOR_VERSION == 34
    DNGN_ENTER_DWARF,
#endif
    DNGN_ENTER_ORC,
    DNGN_ENTER_LAIR,
    DNGN_ENTER_SLIME,
    DNGN_ENTER_VAULTS,
    DNGN_ENTER_CRYPT,
#if TAG_MAJOR_VERSION == 34
    DNGN_ENTER_BLADE,
#endif
    DNGN_ENTER_ZOT,
    DNGN_ENTER_TEMPLE,
    DNGN_ENTER_SNAKE,
    DNGN_ENTER_ELF,
    DNGN_ENTER_TOMB,
    DNGN_ENTER_SWAMP,
    DNGN_ENTER_SHOALS,
    DNGN_ENTER_SPIDER,
#if TAG_MAJOR_VERSION == 34
    DNGN_ENTER_FOREST,
#endif
    DNGN_ENTER_DEPTHS,

    // Exits from various branches
    // Order must be the same as above
#if TAG_MAJOR_VERSION == 34
    DNGN_EXIT_DWARF,
#endif
    DNGN_EXIT_ORC,
    DNGN_EXIT_LAIR,
    DNGN_EXIT_SLIME,
    DNGN_EXIT_VAULTS,
    DNGN_EXIT_CRYPT,
#if TAG_MAJOR_VERSION == 34
    DNGN_EXIT_BLADE,
#endif
    DNGN_EXIT_ZOT,
    DNGN_EXIT_TEMPLE,
    DNGN_EXIT_SNAKE,
    DNGN_EXIT_ELF,
    DNGN_EXIT_TOMB,
    DNGN_EXIT_SWAMP,
    DNGN_EXIT_SHOALS,
    DNGN_EXIT_SPIDER,
#if TAG_MAJOR_VERSION == 34
    DNGN_EXIT_FOREST,
#endif
    DNGN_EXIT_DEPTHS,

    DNGN_ALTAR_ZIN,
    DNGN_ALTAR_SHINING_ONE,
    DNGN_ALTAR_KIKUBAAQUDGHA,
    DNGN_ALTAR_YREDELEMNUL,
    DNGN_ALTAR_XOM,
    DNGN_ALTAR_VEHUMET,
    DNGN_ALTAR_OKAWARU,
    DNGN_ALTAR_MAKHLEB,
    DNGN_ALTAR_SIF_MUNA,
    DNGN_ALTAR_TROG,
    DNGN_ALTAR_NEMELEX_XOBEH,
    DNGN_ALTAR_ELYVILON,
    DNGN_ALTAR_LUGONU,
    DNGN_ALTAR_BEOGH,
    DNGN_ALTAR_JIYVA,
    DNGN_ALTAR_FEDHAS,
    DNGN_ALTAR_CHEIBRIADOS,
    DNGN_ALTAR_ASHENZARI,
    DNGN_ALTAR_DITHMENOS,
#if TAG_MAJOR_VERSION > 34
    DNGN_ALTAR_GOZAG,
    DNGN_ALTAR_QAZLAL,
    DNGN_ALTAR_RU,
    DNGN_ALTAR_PAKELLAS,
    DNGN_ALTAR_USKAYAW,
    DNGN_ALTAR_HEPLIAKLQANA,
<<<<<<< HEAD
	DNGN_ALTAR_WUDZU,
=======
        DNGN_ALTAR_WUDZU,
>>>>>>> 5dd32683
    DNGN_ALTAR_ECUMENICAL,
#endif

    DNGN_FOUNTAIN_BLUE,
    DNGN_FOUNTAIN_SPARKLING,           // aka 'Magic Fountain' {dlb}
    DNGN_FOUNTAIN_BLOOD,
#if TAG_MAJOR_VERSION == 34
    DNGN_DRY_FOUNTAIN_BLUE,
    DNGN_DRY_FOUNTAIN_SPARKLING,
    DNGN_DRY_FOUNTAIN_BLOOD,
#endif
    DNGN_DRY_FOUNTAIN,

    // Not meant to ever appear in grd().
    DNGN_EXPLORE_HORIZON, // dummy for redefinition

    DNGN_UNKNOWN_ALTAR,
    DNGN_UNKNOWN_PORTAL,

    DNGN_ABYSSAL_STAIR,
#if TAG_MAJOR_VERSION == 34
    DNGN_BADLY_SEALED_DOOR,
#endif

    DNGN_SEALED_STAIRS_UP,
    DNGN_SEALED_STAIRS_DOWN,
#if TAG_MAJOR_VERSION == 34
    DNGN_TRAP_ALARM,
    DNGN_TRAP_ZOT,
    DNGN_PASSAGE_OF_GOLUBRIA,
#endif

    DNGN_ENTER_ZIGGURAT,
    DNGN_ENTER_BAZAAR,
    DNGN_ENTER_TROVE,
    DNGN_ENTER_SEWER,
    DNGN_ENTER_OSSUARY,
    DNGN_ENTER_BAILEY,
    DNGN_ENTER_ICE_CAVE,
    DNGN_ENTER_VOLCANO,
    DNGN_ENTER_WIZLAB,
    DNGN_ENTER_DESOLATION,

    DNGN_EXIT_ZIGGURAT,
    DNGN_EXIT_BAZAAR,
    DNGN_EXIT_TROVE,
    DNGN_EXIT_SEWER,
    DNGN_EXIT_OSSUARY,
    DNGN_EXIT_BAILEY,
    DNGN_EXIT_ICE_CAVE,
    DNGN_EXIT_VOLCANO,
    DNGN_EXIT_WIZLAB,
    DNGN_EXIT_LABYRINTH,
    DNGN_EXIT_DESOLATION,
#if TAG_MAJOR_VERSION == 34

    DNGN_ALTAR_GOZAG,
    DNGN_ALTAR_QAZLAL,
    DNGN_ALTAR_RU,

    DNGN_TRAP_SHADOW,
    DNGN_TRAP_SHADOW_DORMANT,
    DNGN_ALTAR_ECUMENICAL,
    DNGN_ALTAR_PAKELLAS,
    DNGN_ALTAR_USKAYAW,
    DNGN_ALTAR_HEPLIAKLQANA,
<<<<<<< HEAD
	DNGN_ALTAR_WUDZU,

=======
>>>>>>> 5dd32683
    DNGN_ENDLESS_SALT,
    DNGN_ALTAR_WUDZU,
#endif

    NUM_FEATURES
};

enum duration_type
{
    DUR_INVIS,
    DUR_CONF,
    DUR_PARALYSIS,
    DUR_SLOW,
    DUR_MESMERISED,
    DUR_HASTE,
    DUR_MIGHT,
    DUR_BRILLIANCE,
    DUR_AGILITY,
    DUR_FLIGHT,
    DUR_BERSERK,
    DUR_POISONING,

    DUR_CONFUSING_TOUCH,
#if TAG_MAJOR_VERSION == 34
    DUR_SURE_BLADE,
#endif
    DUR_CORONA,
    DUR_DEATHS_DOOR,
    DUR_FIRE_SHIELD,

#if TAG_MAJOR_VERSION == 34
    DUR_BUILDING_RAGE,
#endif
    DUR_EXHAUSTED,              // fatigue counter for berserk

    DUR_LIQUID_FLAMES,
    DUR_ICY_ARMOUR,
#if TAG_MAJOR_VERSION == 34
    DUR_REPEL_MISSILES,
    DUR_JELLY_PRAYER,
#endif
    DUR_PIETY_POOL,             // distribute piety over time
    DUR_DIVINE_VIGOUR,          // duration of Ely's Divine Vigour
    DUR_DIVINE_STAMINA,         // duration of Zin's Divine Stamina
    DUR_DIVINE_SHIELD,          // duration of TSO's Divine Shield
    DUR_REGENERATION,
    DUR_SWIFTNESS,
#if TAG_MAJOR_VERSION == 34
    DUR_CONTROLLED_FLIGHT,
#endif
    DUR_TELEPORT,
#if TAG_MAJOR_VERSION == 34
    DUR_CONTROL_TELEPORT,
#endif
    DUR_BREATH_WEAPON,
    DUR_TRANSFORMATION,
    DUR_DEATH_CHANNEL,
#if TAG_MAJOR_VERSION == 34
    DUR_DEFLECT_MISSILES,
    DUR_PHASE_SHIFT,
    DUR_SEE_INVISIBLE,
#endif
    DUR_EXCRUCIATING_WOUNDS,
    DUR_DEMONIC_GUARDIAN,       // demonic guardian timeout
    DUR_POWERED_BY_DEATH,
    DUR_SILENCE,
#if TAG_MAJOR_VERSION == 34
    DUR_CONDENSATION_SHIELD,
    DUR_MAGIC_ARMOUR,
#endif
    DUR_GOURMAND,
#if TAG_MAJOR_VERSION == 34
    DUR_BARGAIN,
    DUR_INSULATION,
#endif
    DUR_RESISTANCE,
#if TAG_MAJOR_VERSION == 34
    DUR_SLAYING,
#endif
    DUR_STEALTH,
#if TAG_MAJOR_VERSION == 34
    DUR_MAGIC_SHIELD,
#endif
    DUR_SLEEP,
#if TAG_MAJOR_VERSION == 34
    DUR_TELEPATHY,
#endif
    DUR_PETRIFIED,
    DUR_LOWERED_MR,
    DUR_REPEL_STAIRS_MOVE,
    DUR_REPEL_STAIRS_CLIMB,
    DUR_CLOUD_TRAIL,
    DUR_SLIMIFY,
    DUR_TIME_STEP,
    DUR_ICEMAIL_DEPLETED,       // Wait this many turns for Icemail to return
#if TAG_MAJOR_VERSION == 34
    DUR_MISLED,
#endif
    DUR_QUAD_DAMAGE,
    DUR_AFRAID,
    DUR_MIRROR_DAMAGE,
    DUR_SCRYING,
    DUR_TORNADO,
    DUR_LIQUEFYING,
    DUR_HEROISM,
    DUR_FINESSE,
    DUR_LIFESAVING,
    DUR_PARALYSIS_IMMUNITY,
    DUR_DARKNESS,
    DUR_PETRIFYING,
    DUR_SHROUD_OF_GOLUBRIA,
    DUR_TORNADO_COOLDOWN,
#if TAG_MAJOR_VERSION == 34
    DUR_NAUSEA,
#endif
    DUR_AMBROSIA,
#if TAG_MAJOR_VERSION == 34
    DUR_TEMP_MUTATIONS,
#endif
    DUR_DISJUNCTION,
    DUR_VEHUMET_GIFT,
#if TAG_MAJOR_VERSION == 34
    DUR_BATTLESPHERE,
#endif
    DUR_SENTINEL_MARK,
    DUR_SICKENING,
    DUR_WATER_HOLD,
    DUR_WATER_HOLD_IMMUNITY,
    DUR_FLAYED,
#if TAG_MAJOR_VERSION == 34
    DUR_RETCHING,
#endif
    DUR_WEAK,
    DUR_DIMENSION_ANCHOR,
#if TAG_MAJOR_VERSION == 34
    DUR_ANTIMAGIC,
    DUR_SPIRIT_HOWL,
#endif
    DUR_INFUSION,
    DUR_SONG_OF_SLAYING,
#if TAG_MAJOR_VERSION == 34
    DUR_SONG_OF_SHIELDING,
#endif
    DUR_TOXIC_RADIANCE,
    DUR_RECITE,
    DUR_GRASPING_ROOTS,
    DUR_SLEEP_IMMUNITY,
    DUR_FIRE_VULN,
    DUR_ELIXIR_HEALTH,
    DUR_ELIXIR_MAGIC,
#if TAG_MAJOR_VERSION == 34
    DUR_ANTENNAE_EXTEND,
#endif
    DUR_TROGS_HAND,
    DUR_BARBS,
    DUR_POISON_VULN,
    DUR_FROZEN,
    DUR_SAP_MAGIC,
#if TAG_MAJOR_VERSION == 34
    DUR_MAGIC_SAPPED,
#endif
    DUR_PORTAL_PROJECTILE,
    DUR_FORESTED,
    DUR_DRAGON_CALL,
    DUR_DRAGON_CALL_COOLDOWN,
    DUR_ABJURATION_AURA,
    DUR_MESMERISE_IMMUNE,
    DUR_NO_POTIONS,
    DUR_QAZLAL_FIRE_RES,
    DUR_QAZLAL_COLD_RES,
    DUR_QAZLAL_ELEC_RES,
    DUR_QAZLAL_AC,
    DUR_CORROSION,
#if TAG_MAJOR_VERSION == 34
    DUR_FORTITUDE,
#endif
    DUR_HORROR,
    DUR_NO_SCROLLS,
#if TAG_MAJOR_VERSION == 34
    DUR_NEGATIVE_VULN,
#endif
    DUR_CLEAVE,
    DUR_GOZAG_GOLD_AURA,
    DUR_COLLAPSE,
    DUR_BRAINLESS,
    DUR_CLUMSY,
    DUR_DEVICE_SURGE,
    DUR_DOOM_HOWL,
#if TAG_MAJOR_VERSION == 34
    DUR_DOOM_HOWL_IMMUNITY,
#endif
    DUR_VERTIGO,
    DUR_ANCESTOR_DELAY,
    DUR_SANGUINE_ARMOUR,
    DUR_NO_CAST,
    DUR_CHANNEL_ENERGY,
    DUR_SPWPN_PROTECTION,
    NUM_DURATIONS
};

// This list must match the enchant_names array in mon-ench.cc
// Enchantments that imply other enchantments should come first
// to avoid timeout message confusion. Currently:
//     berserk -> haste, might; fatigue -> slow
enum enchant_type
{
    ENCH_NONE = 0,
    ENCH_BERSERK,
    ENCH_HASTE,
    ENCH_MIGHT,
    ENCH_FATIGUE,        // Post-berserk fatigue.
    ENCH_SLOW,
    ENCH_FEAR,
    ENCH_CONFUSION,
    ENCH_INVIS,
    ENCH_POISON,
#if TAG_MAJOR_VERSION == 34
    ENCH_ROT,
#endif
    ENCH_SUMMON,
    ENCH_ABJ,
    ENCH_CORONA,
    ENCH_CHARM,
    ENCH_STICKY_FLAME,
    ENCH_GLOWING_SHAPESHIFTER,
    ENCH_SHAPESHIFTER,
    ENCH_TP,
    ENCH_SLEEP_WARY,
    ENCH_SUBMERGED,
    ENCH_SHORT_LIVED,
    ENCH_PARALYSIS,
    ENCH_SICK,
#if TAG_MAJOR_VERSION == 34
    ENCH_SLEEPY,         //   Monster can't wake until this wears off.
#endif
    ENCH_HELD,           //   Caught in a net.
#if TAG_MAJOR_VERSION == 34
    ENCH_OLD_BATTLE_FRENZY,
    ENCH_TEMP_PACIF,
#endif
    ENCH_PETRIFYING,
    ENCH_PETRIFIED,
    ENCH_LOWERED_MR,
    ENCH_SOUL_RIPE,
    ENCH_SLOWLY_DYING,
#if TAG_MAJOR_VERSION == 34
    ENCH_EAT_ITEMS,
#endif
    ENCH_AQUATIC_LAND,   // Water monsters lose hp while on land.
    ENCH_SPORE_PRODUCTION,
#if TAG_MAJOR_VERSION == 34
    ENCH_SLOUCH,
#endif
    ENCH_SWIFT,
    ENCH_TIDE,
    ENCH_INSANE,         // Berserk + changed attitude.
    ENCH_SILENCE,
    ENCH_AWAKEN_FOREST,
    ENCH_EXPLODING,
#if TAG_MAJOR_VERSION == 34
    ENCH_BLEED,
#endif
    ENCH_PORTAL_TIMER,
    ENCH_SEVERED,
    ENCH_ANTIMAGIC,
#if TAG_MAJOR_VERSION == 34
    ENCH_FADING_AWAY,
    ENCH_PREPARING_RESURRECT,
#endif
    ENCH_REGENERATION,
    ENCH_RAISED_MR,
    ENCH_MIRROR_DAMAGE,
#if TAG_MAJOR_VERSION == 34
    ENCH_MAGIC_ARMOUR,
#endif
    ENCH_FEAR_INSPIRING,
    ENCH_PORTAL_PACIFIED,
#if TAG_MAJOR_VERSION == 34
    ENCH_WITHDRAWN,
    ENCH_ATTACHED,
#endif
    ENCH_LIFE_TIMER,     // Minimum time demonic guardian must exist.
    ENCH_FLIGHT,
    ENCH_LIQUEFYING,
    ENCH_TORNADO,
    ENCH_FAKE_ABJURATION,
    ENCH_DAZED,          // Dazed - less chance of acting each turn.
    ENCH_MUTE,           // Silenced.
    ENCH_BLIND,          // Blind (everything is invisible).
    ENCH_DUMB,           // Stupefied (paralysis by a different name).
    ENCH_MAD,            // Confusion by another name.
    ENCH_SILVER_CORONA,  // Zin's silver light.
    ENCH_RECITE_TIMER,   // Was recited against.
    ENCH_INNER_FLAME,
#if TAG_MAJOR_VERSION == 34
    ENCH_OLD_ROUSED,
#endif
    ENCH_BREATH_WEAPON,  // timer for breathweapon/similar spam
#if TAG_MAJOR_VERSION == 34
    ENCH_DEATHS_DOOR,
    ENCH_ROLLING,        // Boulder Beetle in ball form
#endif
    ENCH_OZOCUBUS_ARMOUR,
    ENCH_WRETCHED,       // An abstract placeholder for monster mutations
    ENCH_SCREAMED,       // Starcursed scream timer
    ENCH_WORD_OF_RECALL, // Chanting word of recall
    ENCH_INJURY_BOND,
    ENCH_WATER_HOLD,     // Silence and asphyxiation damage
    ENCH_FLAYED,
    ENCH_HAUNTING,
#if TAG_MAJOR_VERSION == 34
    ENCH_RETCHING,
#endif
    ENCH_WEAK,
    ENCH_DIMENSION_ANCHOR,
    ENCH_AWAKEN_VINES,   // Is presently animating snaplasher vines
#if TAG_MAJOR_VERSION == 34
    ENCH_CONTROL_WINDS,
    ENCH_WIND_AIDED,
#endif
    ENCH_SUMMON_CAPPED,  // Abjuring quickly because a summon cap was hit
    ENCH_TOXIC_RADIANCE,
    ENCH_GRASPING_ROOTS_SOURCE, // Not actually entangled, but entangling others
    ENCH_GRASPING_ROOTS,
    ENCH_SPELL_CHARGED,
    ENCH_FIRE_VULN,
    ENCH_TORNADO_COOLDOWN,
    ENCH_MERFOLK_AVATAR_SONG,
    ENCH_BARBS,
#if TAG_MAJOR_VERSION == 34
    ENCH_BUILDING_CHARGE,
#endif
    ENCH_POISON_VULN,
    ENCH_ICEMAIL,
    ENCH_AGILE,
    ENCH_FROZEN,
#if TAG_MAJOR_VERSION == 34
    ENCH_EPHEMERAL_INFUSION,
#endif
    ENCH_BLACK_MARK,
#if TAG_MAJOR_VERSION == 34
    ENCH_GRAND_AVATAR,
#endif
    ENCH_SAP_MAGIC,
    ENCH_SHROUD,
    ENCH_PHANTOM_MIRROR,
    ENCH_NEUTRAL_BRIBED,
    ENCH_FRIENDLY_BRIBED,
    ENCH_CORROSION,
    ENCH_GOLD_LUST,
    ENCH_DRAINED,
    ENCH_REPEL_MISSILES,
    ENCH_DEFLECT_MISSILES,
#if TAG_MAJOR_VERSION == 34
    ENCH_NEGATIVE_VULN,
    ENCH_CONDENSATION_SHIELD,
#endif
    ENCH_RESISTANCE,
    ENCH_HEXED,
    ENCH_BONE_ARMOUR,
#if TAG_MAJOR_VERSION == 34
    ENCH_CHANT_FIRE_STORM, // chanting the fire storm spell
    ENCH_CHANT_WORD_OF_ENTROPY, // chanting word of entropy
#endif
    ENCH_BRILLIANCE_AURA, // emanating a brilliance aura
    ENCH_EMPOWERED_SPELLS, // affected by above
    ENCH_GOZAG_INCITE,
    ENCH_PAIN_BOND, // affected by above
    ENCH_IDEALISED,
    ENCH_BOUND_SOUL,
    ENCH_INFESTATION,
    ENCH_STILL_WINDS,
    // Update enchant_names[] in mon-ench.cc when adding or removing
    // enchantments.
    NUM_ENCHANTMENTS
};

enum energy_use_type
{
    EUT_MOVE,
    EUT_SWIM,
    EUT_ATTACK,
    EUT_MISSILE,
    EUT_SPELL,
    EUT_SPECIAL,
    EUT_ITEM,
    EUT_PICKUP,
};

enum equipment_type
{
    EQ_NONE = -1,

    EQ_WEAPON,
    EQ_FIRST_EQUIP = EQ_WEAPON,
    EQ_CLOAK,
    EQ_HELMET,
    EQ_GLOVES,
    EQ_BOOTS,
    EQ_SHIELD,
    EQ_BODY_ARMOUR,
    EQ_FIRST_JEWELLERY,
    EQ_LEFT_RING = EQ_FIRST_JEWELLERY,
    EQ_RIGHT_RING,
    EQ_AMULET,
    //Octopodes don't have left and right rings. They have eight rings, instead.
    EQ_RING_ONE,
    EQ_RING_TWO,
    EQ_RING_THREE,
    EQ_RING_FOUR,
    EQ_RING_FIVE,
    EQ_RING_SIX,
    EQ_RING_SEVEN,
    EQ_RING_EIGHT,
    // Finger amulet provides an extra ring slot
    EQ_RING_AMULET,
    EQ_LAST_JEWELLERY = EQ_RING_AMULET,
    NUM_EQUIP,

    EQ_MIN_ARMOUR = EQ_CLOAK,
    EQ_MAX_ARMOUR = EQ_BODY_ARMOUR,
    EQ_MAX_WORN   = EQ_RING_AMULET,
    // these aren't actual equipment slots, they're categories for functions
    EQ_STAFF            = 100,         // weapon with base_type OBJ_STAVES
    EQ_RINGS,                          // check both rings
    EQ_RINGS_PLUS,                     // check both rings and sum plus
#if TAG_MAJOR_VERSION == 34
    EQ_RINGS_PLUS2,                    // check both rings and sum plus2
#endif
    EQ_ALL_ARMOUR,                     // check all armour types
    EQ_AMULET_PLUS,                    // check amulet for pluses.
};

enum eq_type
{
    ET_WEAPON,
    ET_SHIELD,
    ET_ARMOUR,
    ET_JEWELS,
    NUM_ET
};

enum eq_type_flags
{
    ETF_WEAPON = 0x1,
    ETF_SHIELD = 0x2,
    ETF_ARMOUR = 0x4,
    ETF_JEWELS = 0x8,
    ETF_ALL    = 0xF
};

enum flush_reason_type
{
    FLUSH_ON_FAILURE,                  // spell/ability failed to cast
    FLUSH_BEFORE_COMMAND,              // flush before getting a command
    FLUSH_ON_MESSAGE,                  // flush when printing a message
    FLUSH_ON_WARNING_MESSAGE,          // flush on MSGCH_WARN messages
    FLUSH_ON_DANGER_MESSAGE,           // flush on MSGCH_DANGER messages
    FLUSH_ON_PROMPT,                   // flush on MSGCH_PROMPT messages
    FLUSH_ON_UNSAFE_YES_OR_NO_PROMPT,  // flush when !safe set to yesno()
    FLUSH_LUA,                         // flush when Lua wants to flush
    FLUSH_KEY_REPLAY_CANCEL,           // flush when key replay is cancelled
    FLUSH_ABORT_MACRO,                 // something wrong with macro being
                                       // processed, so stop it
    FLUSH_REPLAY_SETUP_FAILURE,        // setup for key replay failed
    FLUSH_REPEAT_SETUP_DONE,           // command repeat done manipulating
                                       // the macro buffer
    NUM_FLUSH_REASONS
};

enum god_type
{
    GOD_NO_GOD = 0,
    GOD_ZIN,
    GOD_SHINING_ONE,
    GOD_KIKUBAAQUDGHA,
    GOD_YREDELEMNUL,
    GOD_XOM,
    GOD_VEHUMET,
    GOD_OKAWARU,
    GOD_MAKHLEB,
    GOD_SIF_MUNA,
    GOD_TROG,
    GOD_NEMELEX_XOBEH,
    GOD_ELYVILON,
    GOD_LUGONU,
    GOD_BEOGH,
    GOD_JIYVA,
    GOD_FEDHAS,
    GOD_CHEIBRIADOS,
    GOD_ASHENZARI,
    GOD_DITHMENOS,
    GOD_GOZAG,
    GOD_QAZLAL,
    GOD_RU,
    GOD_PAKELLAS,
    GOD_USKAYAW,
    GOD_HEPLIAKLQANA,
<<<<<<< HEAD
	GOD_WUDZU,
=======
        GOD_WUDZU,
>>>>>>> 5dd32683
    NUM_GODS,                          // always after last god

    GOD_RANDOM = 100,
    GOD_NAMELESS,                      // for monsters with non-player gods
    GOD_ECUMENICAL,                    // Temporary
};

enum held_type
{
    HELD_NONE = 0,
    HELD_NET,         // currently unused
    HELD_WEB,         // currently unused
    HELD_MONSTER,     // but no damage
    HELD_CONSTRICTED, // damaging
};

enum holy_word_source_type
{
    HOLY_WORD_SCROLL,
    HOLY_WORD_ZIN,     // sanctuary
    HOLY_WORD_TSO,     // weapon blessing
    HOLY_WORD_CARD,    // Nemelex wrath
};

enum hunger_state_t                    // you.hunger_state
{
    HS_FAINTING,
    HS_STARVING,
    HS_NEAR_STARVING,
    HS_VERY_HUNGRY,
    HS_HUNGRY,
    HS_SATIATED,                       // "not hungry" state
    HS_FULL,
    HS_VERY_FULL,
    HS_ENGORGED,
};

enum item_status_flag_type  // per item flags: ie. ident status, cursed status
{
    ISFLAG_KNOW_CURSE        = 0x00000001,  // curse status
    ISFLAG_KNOW_TYPE         = 0x00000002,  // artefact name, sub/special types
    ISFLAG_KNOW_PLUSES       = 0x00000004,  // to hit/to dam/to AC/charges
    ISFLAG_KNOW_PROPERTIES   = 0x00000008,  // know special artefact properties
    ISFLAG_IDENT_MASK        = 0x0000000F,  // mask of all id related flags

    ISFLAG_CURSED            = 0x00000100,  // cursed
    ISFLAG_HANDLED           = 0x00000200,  // player has handled this item
                             //0x00000400,  // was: ISFLAG_SEEN_CURSED
                             //0x00000800,  // was: ISFLAG_TRIED

    ISFLAG_RANDART           = 0x00001000,  // special value is seed
    ISFLAG_UNRANDART         = 0x00002000,  // is an unrandart
    ISFLAG_ARTEFACT_MASK     = 0x00003000,  // randart or unrandart
    ISFLAG_DROPPED           = 0x00004000,  // dropped item (no autopickup)
    ISFLAG_THROWN            = 0x00008000,  // thrown missile weapon

    // these don't have to remain as flags
    ISFLAG_NO_DESC           = 0x00000000,  // used for clearing these flags
    ISFLAG_GLOWING           = 0x00010000,  // weapons or armour
    ISFLAG_RUNED             = 0x00020000,  // weapons or armour
    ISFLAG_EMBROIDERED_SHINY = 0x00040000,  // armour: depends on sub-type
    ISFLAG_COSMETIC_MASK     = 0x00070000,  // mask of cosmetic descriptions

    ISFLAG_UNOBTAINABLE      = 0x00080000,  // vault on display

    ISFLAG_MIMIC             = 0x00100000,  // mimic
                             //0x00200000,  // was ISFLAG_NO_MIMIC

    ISFLAG_NO_PICKUP         = 0x00400000,  // Monsters won't pick this up

#if TAG_MAJOR_VERSION == 34
    ISFLAG_UNUSED1           = 0x01000000,  // was ISFLAG_ORCISH
    ISFLAG_UNUSED2           = 0x02000000,  // was ISFLAG_DWARVEN
    ISFLAG_UNUSED3           = 0x04000000,  // was ISFLAG_ELVEN
    ISFLAG_RACIAL_MASK       = 0x07000000,  // mask of racial equipment types
#endif
    ISFLAG_NOTED_ID          = 0x08000000,
    ISFLAG_NOTED_GET         = 0x10000000,

    ISFLAG_SEEN              = 0x20000000,  // has it been seen
    ISFLAG_SUMMONED          = 0x40000000,  // Item generated on a summon
#if TAG_MAJOR_VERSION == 34
    ISFLAG_UNUSED4           = 0x80000000,  // was ISFLAG_DROPPED_BY_ALLY
#endif
};

#if TAG_MAJOR_VERSION == 34
enum item_type_id_state_type
{
    ID_UNKNOWN_TYPE = 0,
    ID_MON_TRIED_TYPE,
    ID_TRIED_TYPE,
    ID_TRIED_ITEM_TYPE,
    ID_KNOWN_TYPE,
    NUM_ID_STATE_TYPES
};
#endif

enum job_type
{
    JOB_FIGHTER,
    JOB_WIZARD,
#if TAG_MAJOR_VERSION == 34
    JOB_PRIEST,
#endif
    JOB_GLADIATOR,
    JOB_NECROMANCER,
    JOB_ASSASSIN,
    JOB_BERSERKER,
    JOB_HUNTER,
    JOB_CONJURER,
    JOB_ENCHANTER,
    JOB_FIRE_ELEMENTALIST,
    JOB_ICE_ELEMENTALIST,
    JOB_SUMMONER,
    JOB_AIR_ELEMENTALIST,
    JOB_EARTH_ELEMENTALIST,
    JOB_SKALD,
    JOB_VENOM_MAGE,
    JOB_CHAOS_KNIGHT,
    JOB_TRANSMUTER,
#if TAG_MAJOR_VERSION == 34
    JOB_HEALER,
    JOB_STALKER,
#endif
    JOB_MONK,
    JOB_WARPER,
    JOB_WANDERER,
    JOB_ARTIFICER,                     //   Greenberg/Bane
    JOB_ARCANE_MARKSMAN,
#if TAG_MAJOR_VERSION == 34
    JOB_DEATH_KNIGHT,
#endif
    JOB_ABYSSAL_KNIGHT,
#if TAG_MAJOR_VERSION == 34
    JOB_JESTER,
#endif
    NUM_JOBS,                          // always after the last job

    JOB_UNKNOWN = 100,
    JOB_RANDOM,
    JOB_VIABLE,
};

enum KeymapContext
{
    KMC_DEFAULT,         // For no-arg getchm(), must be zero.
    KMC_LEVELMAP,        // When in the 'X' level map
    KMC_TARGETING,       // Only during 'x' and other targeting modes
    KMC_CONFIRM,         // When being asked y/n/q questions
    KMC_MENU,            // For menus
#ifdef USE_TILE
    KMC_DOLL,            // For the tiles doll menu editing screen
#endif

    KMC_CONTEXT_COUNT,   // Must always be the last real context

    KMC_NONE
};

// This order is *critical*. Don't mess with it (see mon_enchant)
enum kill_category
{
    KC_YOU,
    KC_FRIENDLY,
    KC_OTHER,
    KC_NCATEGORIES
};

enum killer_type                       // monster_die(), thing_thrown
{
    KILL_NONE,                         // no killer
    KILL_YOU,                          // you are the killer
    KILL_MON,                          // no, it was a monster!
    KILL_YOU_MISSILE,                  // in the library, with a dart
    KILL_MON_MISSILE,                  // in the dungeon, with a club
    KILL_YOU_CONF,                     // died while confused as caused by you
    KILL_MISCAST,                      // as a result of a spell miscast
    KILL_MISC,                         // any miscellaneous killing
    KILL_RESET,                        // excised from existence
    KILL_DISMISSED,                    // like KILL_RESET, but drops inventory
    KILL_BANISHED,                     // monsters what got banished
#if TAG_MAJOR_VERSION == 34
    KILL_UNSUMMONED,                   // summoned monsters whose timers ran out
#endif
    KILL_TIMEOUT,                      // non-summoned monsters whose times ran out
    KILL_PACIFIED,                     // only used by milestones and notes
    KILL_ENSLAVED,                     // only used by milestones and notes
    KILL_SLIMIFIED,                    // only used by milestones and notes
};

// Can't change this order without breaking saves.
enum map_marker_type
{
    MAT_FEATURE,              // Stock marker.
    MAT_LUA_MARKER,
    MAT_CORRUPTION_NEXUS,
    MAT_WIZ_PROPS,
    MAT_TOMB,
    MAT_MALIGN,
#if TAG_MAJOR_VERSION == 34
    MAT_PHOENIX,
#endif
    MAT_POSITION,
#if TAG_MAJOR_VERSION == 34
    MAT_DOOR_SEAL,
#endif
    MAT_TERRAIN_CHANGE,
    MAT_CLOUD_SPREADER,
    NUM_MAP_MARKER_TYPES,
    MAT_ANY,
};

enum terrain_change_type
{
    TERRAIN_CHANGE_GENERIC,
    TERRAIN_CHANGE_FLOOD,
    TERRAIN_CHANGE_TOMB,
    TERRAIN_CHANGE_IMPRISON,
    TERRAIN_CHANGE_DOOR_SEAL,
    TERRAIN_CHANGE_FORESTED,
    NUM_TERRAIN_CHANGE_TYPES
};

enum map_feature
{
    MF_UNSEEN,
    MF_FLOOR,
    MF_WALL,
    MF_MAP_FLOOR,
    MF_MAP_WALL,
    MF_DOOR,
    MF_ITEM,
    MF_MONS_FRIENDLY,
    MF_MONS_PEACEFUL,
    MF_MONS_NEUTRAL,
    MF_MONS_HOSTILE,
    MF_MONS_NO_EXP,
    MF_STAIR_UP,
    MF_STAIR_DOWN,
    MF_STAIR_BRANCH,
    MF_FEATURE,
    MF_WATER,
    MF_LAVA,
    MF_TRAP,
    MF_EXCL_ROOT,
    MF_EXCL,
    MF_PLAYER,
    MF_DEEP_WATER,
    MF_PORTAL,
    MF_MAX,

    MF_SKIP,
};

enum menu_type
{
    MT_ANY = -1,

    MT_INVLIST,                        // List inventory
    MT_DROP,
    MT_PICKUP,
    MT_KNOW,
    MT_SELONE,                         // Select one
};

enum mon_holy_type_flags
{
    MH_NONE              = 0,
    MH_HOLY              = 1<<0,
    MH_NATURAL           = 1<<1,
    MH_UNDEAD            = 1<<2,
    MH_DEMONIC           = 1<<3,
    MH_NONLIVING         = 1<<4, // golems and other constructs
    MH_PLANT             = 1<<5,
    MH_EVIL              = 1<<6, // priests/wizards with evil spells
};
DEF_BITFIELD(mon_holy_type, mon_holy_type_flags, 7);

enum targ_mode_type
{
    TARG_ANY,
    TARG_FRIEND,
    TARG_INJURED_FRIEND, // for healing
    TARG_HOSTILE,
    TARG_HOSTILE_SUBMERGED, // Target hostiles including submerged ones
    TARG_EVOLVABLE_PLANTS,  // Targeting mode for Fedhas' evolution
    TARG_BEOGH_GIFTABLE,    // For Beogh followers who can be given gifts
    TARG_MOVABLE_OBJECT,    // Movable objects only
    TARG_MOBILE_MONSTER,    // Non-stationary monsters
    TARG_NUM_MODES
};

// NOTE: Changing this order will break saves! Appending does not.
enum monster_type                      // menv[].type
{
    MONS_PROGRAM_BUG,
        MONS_0 = MONS_PROGRAM_BUG,

#if TAG_MAJOR_VERSION > 34
    MONS_GIANT_LIZARD,          // genus
#endif
    MONS_FRILLED_LIZARD,
    MONS_LEOPARD_GECKO,
    MONS_IGUANA,
    MONS_KOMODO_DRAGON,
    MONS_BASILISK,
    MONS_BAT,
    MONS_FIRE_BAT,
#if TAG_MAJOR_VERSION > 34
    MONS_SNAKE,                // genus
#endif
    MONS_BALL_PYTHON,
    MONS_ADDER,
    MONS_WATER_MOCCASIN,
    MONS_BLACK_MAMBA,
    MONS_ANACONDA,
    MONS_SEA_SNAKE,
#if TAG_MAJOR_VERSION > 34
    MONS_SHOCK_SERPENT,
    MONS_MANA_VIPER,
#endif
    MONS_RAT,
#if TAG_MAJOR_VERSION == 34
    MONS_GREY_RAT,
#endif
    MONS_RIVER_RAT,
    MONS_HELL_RAT,
#if TAG_MAJOR_VERSION == 34
    MONS_LABORATORY_RAT,
#endif
    MONS_QUOKKA,         // Quokka are a type of wallaby, returned -- bwr 382
    MONS_PORCUPINE,
    MONS_JACKAL,
    MONS_HOUND,
#if TAG_MAJOR_VERSION == 34
    MONS_WAR_DOG,
#else
    MONS_HOWLER_MONKEY,
#endif
    MONS_WOLF,
    MONS_WARG,
    MONS_HELL_HOUND,
#if TAG_MAJOR_VERSION > 34
    MONS_RAIJU,
    MONS_DOOM_HOUND,
#endif
    MONS_HOG,
    MONS_HELL_HOG,
    MONS_HOLY_SWINE,            // porkalator
#if TAG_MAJOR_VERSION == 34
    MONS_GIANT_SLUG,
    MONS_AGATE_SNAIL,
#else
    MONS_DART_SLUG,
    MONS_TORPOR_SNAIL,
#endif
    MONS_ELEPHANT_SLUG,
    MONS_TYRANT_LEECH,
#if TAG_MAJOR_VERSION == 34
    MONS_BABY_ALLIGATOR,
#endif
    MONS_ALLIGATOR,
    MONS_CROCODILE,
    MONS_HYDRA,
#if TAG_MAJOR_VERSION == 34
    MONS_SHEEP,
#endif
#if TAG_MAJOR_VERSION > 34
    MONS_DREAM_SHEEP,
#endif
    MONS_YAK,
    MONS_DEATH_YAK,
    MONS_CATOBLEPAS,
    MONS_ELEPHANT,
    MONS_DIRE_ELEPHANT,
    MONS_HELLEPHANT,
    MONS_MANTICORE,
    MONS_HIPPOGRIFF,
#if TAG_MAJOR_VERSION == 34
    MONS_GRIFFON,
#endif
#if TAG_MAJOR_VERSION > 34
    MONS_MUTANT_BEAST,
    MONS_FROG,                  // genus
#endif
    MONS_BULLFROG,
    MONS_SPINY_FROG,
    MONS_BLINK_FROG,
#if TAG_MAJOR_VERSION > 34
    MONS_BEAR,                  // genus
#endif
    MONS_GRIZZLY_BEAR,
    MONS_POLAR_BEAR,
    MONS_BLACK_BEAR,
    MONS_WORM,
#if TAG_MAJOR_VERSION == 34
    MONS_BRAIN_WORM,
    MONS_ROCK_WORM,
    MONS_SPINY_WORM,
#endif
    MONS_WYVERN,
#if TAG_MAJOR_VERSION > 34
    MONS_DRAKE,                 // genus
#endif
    MONS_LINDWURM,
    MONS_RIME_DRAKE,
    MONS_SWAMP_DRAKE,
    MONS_DEATH_DRAKE,
#if TAG_MAJOR_VERSION > 34
    MONS_WIND_DRAKE,
    MONS_DRAGON,                // genus
#endif
    MONS_STEAM_DRAGON,
    MONS_MOTTLED_DRAGON,
    MONS_SWAMP_DRAGON,
    MONS_FIRE_DRAGON,
    MONS_ICE_DRAGON,
    MONS_SHADOW_DRAGON,
    MONS_STORM_DRAGON,
    MONS_BONE_DRAGON,
    MONS_QUICKSILVER_DRAGON,
    MONS_IRON_DRAGON,
    MONS_GOLDEN_DRAGON,
    MONS_PEARL_DRAGON,

    MONS_OOZE,
    MONS_JELLY,
#if TAG_MAJOR_VERSION == 34
    MONS_BROWN_OOZE,
    MONS_GIANT_AMOEBA,
#endif
    MONS_AZURE_JELLY,
    MONS_DEATH_OOZE,
    MONS_ACID_BLOB,
    MONS_SLIME_CREATURE,
#if TAG_MAJOR_VERSION == 34
    MONS_PULSATING_LUMP,
#endif
    MONS_FLOATING_EYE,
    MONS_EYE_OF_DRAINING,
    MONS_SHINING_EYE,
    MONS_EYE_OF_DEVASTATION,
    MONS_GREAT_ORB_OF_EYES,
    MONS_GLOWING_ORANGE_BRAIN,

    MONS_DANCING_WEAPON,
#if TAG_MAJOR_VERSION > 34
    MONS_SPECTRAL_WEAPON,
#endif
    MONS_HARPY,
#if TAG_MAJOR_VERSION == 34
    MONS_RAVEN,
#endif
#if TAG_MAJOR_VERSION > 34
    MONS_BENNU,
    MONS_CAUSTIC_SHRIKE,
    MONS_SHARD_SHRIKE,

#endif
    MONS_FIRE_CRAB,
#if TAG_MAJOR_VERSION == 34
    MONS_HOMUNCULUS,
    MONS_SOUPLING,
#else
    MONS_GHOST_CRAB,
    MONS_CRAB,
#endif

    MONS_BUTTERFLY,
#if TAG_MAJOR_VERSION == 34
    MONS_ANT_LARVA,
#endif
    MONS_WORKER_ANT,
    MONS_SOLDIER_ANT,
    MONS_QUEEN_ANT,
#if TAG_MAJOR_VERSION > 34
    MONS_FORMICID,
#endif
    MONS_KILLER_BEE,
    MONS_QUEEN_BEE,
#if TAG_MAJOR_VERSION > 34
    MONS_MELIAI,
#endif
    MONS_VAMPIRE_MOSQUITO,
#if TAG_MAJOR_VERSION == 34
    MONS_BUMBLEBEE,
#endif
    MONS_WASP,
    MONS_HORNET,
#if TAG_MAJOR_VERSION > 34
    MONS_SPARK_WASP,
#endif
#if TAG_MAJOR_VERSION == 34
    MONS_BEETLE,
    MONS_BORING_BEETLE,
    MONS_BOULDER_BEETLE,
#endif
#if TAG_MAJOR_VERSION > 34
    MONS_DEATH_SCARAB,
#endif
    MONS_GIANT_COCKROACH,
#if TAG_MAJOR_VERSION == 34
    MONS_GIANT_CENTIPEDE,
    MONS_GIANT_MITE,
#endif
    MONS_SPIDER,
    MONS_WOLF_SPIDER,
#if TAG_MAJOR_VERSION == 34
    MONS_TRAPDOOR_SPIDER,
#endif
    MONS_JUMPING_SPIDER,
    MONS_ORB_SPIDER,
    MONS_TARANTELLA,
    MONS_REDBACK,
    MONS_SCORPION,
    MONS_EMPEROR_SCORPION,
    MONS_MOTH,                  // genus
#if TAG_MAJOR_VERSION == 34
    MONS_MOTH_OF_SUPPRESSION,
#endif
    MONS_GHOST_MOTH,
    MONS_MOTH_OF_WRATH,
    MONS_DEMONIC_CRAWLER,
    MONS_SNAPPING_TURTLE,
    MONS_ALLIGATOR_SNAPPING_TURTLE,
#if TAG_MAJOR_VERSION == 34
    MONS_GNOME,
#endif
    MONS_HALFLING,              // recolouring + single vault.
    MONS_FELID,                 // recolouring + single vault. Miaow!
    MONS_VAMPIRE_BAT,           // recolouring + vaults
    MONS_DEMIGOD,               // recolouring + single vault
    MONS_DEMONSPAWN,
#if TAG_MAJOR_VERSION > 34
    MONS_FIRST_DEMONSPAWN = MONS_DEMONSPAWN,
    MONS_MONSTROUS_DEMONSPAWN,
    MONS_FIRST_BASE_DEMONSPAWN = MONS_MONSTROUS_DEMONSPAWN,
    MONS_GELID_DEMONSPAWN,
    MONS_INFERNAL_DEMONSPAWN,
    MONS_TORTUROUS_DEMONSPAWN,
    MONS_LAST_BASE_DEMONSPAWN = MONS_TORTUROUS_DEMONSPAWN,
    MONS_BLOOD_SAINT,
    MONS_FIRST_NONBASE_DEMONSPAWN = MONS_BLOOD_SAINT,
    MONS_WARMONGER,
    MONS_CORRUPTER,
    MONS_BLACK_SUN,
    MONS_LAST_NONBASE_DEMONSPAWN = MONS_BLACK_SUN,
    MONS_LAST_DEMONSPAWN = MONS_BLACK_SUN,
#endif
    MONS_GARGOYLE,
    MONS_WAR_GARGOYLE,
    MONS_MOLTEN_GARGOYLE,
    MONS_UGLY_THING,
    MONS_VERY_UGLY_THING,
    MONS_ICE_BEAST,
    MONS_SKY_BEAST,
    MONS_SPHINX,
    MONS_ORB_GUARDIAN,

    MONS_GOLEM,                 // genus
#if TAG_MAJOR_VERSION == 34
    MONS_CLAY_GOLEM,
    MONS_WOOD_GOLEM,
    MONS_STONE_GOLEM,
#else
    MONS_SALTLING,
    MONS_PEACEKEEPER,
#endif
    MONS_IRON_GOLEM,
    MONS_CRYSTAL_GUARDIAN,
    MONS_TOENAIL_GOLEM,
    MONS_ELECTRIC_GOLEM, // replacing the guardian robot -- bwr
#if TAG_MAJOR_VERSION > 34
    MONS_GUARDIAN_GOLEM,
    MONS_SPELLFORGED_SERVITOR,
    MONS_USHABTI,
#endif
    MONS_ORB_OF_FIRE,    // Swords renamed to fit -- bwr
#if TAG_MAJOR_VERSION > 34
    MONS_ELEMENTAL,             // genus
#endif
    MONS_EARTH_ELEMENTAL,
    MONS_FIRE_ELEMENTAL,
    MONS_AIR_ELEMENTAL,
#if TAG_MAJOR_VERSION > 34
    MONS_IRON_ELEMENTAL,
    MONS_ELEMENTAL_WELLSPRING,
#endif
    MONS_TWISTER,        // air miscasts
    MONS_GOLDEN_EYE,
    MONS_FIRE_VORTEX,
    MONS_SPATIAL_VORTEX,
    MONS_INSUBSTANTIAL_WISP,
#if TAG_MAJOR_VERSION == 34
    MONS_VAPOUR,

    // Mimics:
    MONS_INEPT_ITEM_MIMIC,
    MONS_ITEM_MIMIC,
    MONS_RAVENOUS_ITEM_MIMIC,
    MONS_MONSTROUS_ITEM_MIMIC,
    MONS_INEPT_FEATURE_MIMIC,
    MONS_FEATURE_MIMIC,
    MONS_RAVENOUS_FEATURE_MIMIC,
    MONS_MONSTROUS_FEATURE_MIMIC, // unused
#endif

    // Plants:
    MONS_TOADSTOOL,
    MONS_FUNGUS,
    MONS_WANDERING_MUSHROOM,
#if TAG_MAJOR_VERSION > 34
    MONS_DEATHCAP,
#endif
    MONS_PLANT,
    MONS_OKLOB_SAPLING,
    MONS_OKLOB_PLANT,
    MONS_BUSH,
    MONS_BURNING_BUSH,
#if TAG_MAJOR_VERSION > 34
    MONS_THORN_HUNTER,
    MONS_BRIAR_PATCH,
    MONS_SHAMBLING_MANGROVE,
    MONS_VINE_STALKER,
    MONS_ANIMATED_TREE,
    MONS_DEMONIC_PLANT,
    MONS_WITHERED_PLANT,
#endif
    MONS_BALLISTOMYCETE_SPORE,
    MONS_BALLISTOMYCETE,
    MONS_HYPERACTIVE_BALLISTOMYCETE,

    MONS_GOBLIN,
    MONS_HOBGOBLIN,
    MONS_GNOLL,
    MONS_GNOLL_SHAMAN,
    MONS_GNOLL_SERGEANT,
    MONS_BOGGART,
    MONS_KOBOLD,
    MONS_BIG_KOBOLD,
    MONS_KOBOLD_DEMONOLOGIST,
    MONS_ORC,
    MONS_ORC_WARRIOR,
    MONS_ORC_PRIEST,
    MONS_ORC_HIGH_PRIEST,
    MONS_ORC_WIZARD,
    MONS_ORC_KNIGHT,
    MONS_ORC_SORCERER,
    MONS_ORC_WARLORD,
    MONS_DWARF,
    MONS_DEEP_DWARF,
#if TAG_MAJOR_VERSION == 34
    MONS_DEEP_DWARF_SCION,
    MONS_DEEP_DWARF_ARTIFICER,
    MONS_DEEP_DWARF_NECROMANCER,
    MONS_DEEP_DWARF_BERSERKER,
    MONS_DEATH_KNIGHT,
    MONS_UNBORN,
#endif
    MONS_ELF,
#if TAG_MAJOR_VERSION == 34
    MONS_DEEP_ELF_SOLDIER,
    MONS_DEEP_ELF_FIGHTER,
#endif
    MONS_DEEP_ELF_KNIGHT,
#if TAG_MAJOR_VERSION > 34
    MONS_DEEP_ELF_ARCHER,
#endif
    MONS_DEEP_ELF_MAGE,
#if TAG_MAJOR_VERSION == 34
    MONS_DEEP_ELF_SUMMONER,
    MONS_DEEP_ELF_CONJURER,
    MONS_DEEP_ELF_PRIEST,
#endif
    MONS_DEEP_ELF_HIGH_PRIEST,
    MONS_DEEP_ELF_DEMONOLOGIST,
    MONS_DEEP_ELF_ANNIHILATOR,
    MONS_DEEP_ELF_SORCERER,
    MONS_DEEP_ELF_DEATH_MAGE,
#if TAG_MAJOR_VERSION > 34
    MONS_DEEP_ELF_ELEMENTALIST,
#endif
    MONS_DEEP_ELF_BLADEMASTER,
    MONS_DEEP_ELF_MASTER_ARCHER,
    MONS_SPRIGGAN,
    MONS_SPRIGGAN_DRUID,
#if TAG_MAJOR_VERSION == 34
    MONS_SPRIGGAN_ASSASSIN,
#endif
    MONS_SPRIGGAN_RIDER,
    MONS_SPRIGGAN_BERSERKER,
    MONS_SPRIGGAN_DEFENDER,
    MONS_SPRIGGAN_AIR_MAGE,
#if TAG_MAJOR_VERSION == 34
    MONS_FIREFLY,
#endif
    MONS_TENGU,
#if TAG_MAJOR_VERSION > 34
    MONS_TENGU_WARRIOR,
    MONS_TENGU_CONJURER,
    MONS_TENGU_REAVER,
#endif
    MONS_MINOTAUR,
    MONS_NAGA,
    MONS_NAGA_WARRIOR,
    MONS_NAGA_MAGE,
#if TAG_MAJOR_VERSION > 34
    MONS_NAGA_RITUALIST,
    MONS_NAGA_SHARPSHOOTER,
#endif
    MONS_NAGARAJA,
    MONS_GUARDIAN_SERPENT,
    MONS_OCTOPODE,
    MONS_MERFOLK,
    MONS_SIREN,
    MONS_MERFOLK_AVATAR,
#if TAG_MAJOR_VERSION > 34
    MONS_DROWNED_SOUL,
#endif
    MONS_MERFOLK_IMPALER,
    MONS_MERFOLK_AQUAMANCER,
    MONS_MERFOLK_JAVELINEER,
#if TAG_MAJOR_VERSION > 34
    MONS_WATER_NYMPH,
#endif
    MONS_CENTAUR,
    MONS_CENTAUR_WARRIOR,
    MONS_YAKTAUR,
    MONS_YAKTAUR_CAPTAIN,
#if TAG_MAJOR_VERSION > 34
    MONS_FAUN,
    MONS_SATYR,
#endif
    MONS_OGRE,
    MONS_TWO_HEADED_OGRE,
    MONS_OGRE_MAGE,
    MONS_TROLL,
#if TAG_MAJOR_VERSION == 34
    MONS_ROCK_TROLL,
#endif
    MONS_IRON_TROLL,
    MONS_DEEP_TROLL,
#if TAG_MAJOR_VERSION > 34
    MONS_DEEP_TROLL_EARTH_MAGE,
    MONS_DEEP_TROLL_SHAMAN,
#endif
    MONS_GIANT,                 // genus
    MONS_HILL_GIANT,
    MONS_CYCLOPS,
    MONS_ETTIN,
    MONS_STONE_GIANT,
    MONS_FIRE_GIANT,
    MONS_FROST_GIANT,
    MONS_TITAN,
#if TAG_MAJOR_VERSION > 34
    MONS_JUGGERNAUT,
    MONS_IRON_GIANT,
#endif
    MONS_HUMAN,
    MONS_SLAVE,
    MONS_HELL_KNIGHT,
#if TAG_MAJOR_VERSION > 34
    MONS_DEATH_KNIGHT,
#endif
    MONS_NECROMANCER,
    MONS_WIZARD,
    MONS_VAULT_GUARD,
#if TAG_MAJOR_VERSION > 34
    MONS_VAULT_SENTINEL,
    MONS_VAULT_WARDEN,
    MONS_IRONBRAND_CONVOKER,
    MONS_IRONHEART_PRESERVER,
    MONS_IMPERIAL_MYRMIDON,
    MONS_SERVANT_OF_WHISPERS,
    MONS_RAGGED_HIEROPHANT,
    MONS_HALAZID_WARLOCK,
#endif
    MONS_KILLER_KLOWN,
    MONS_SHAPESHIFTER,
    MONS_GLOWING_SHAPESHIFTER,

    // Draconians:
    MONS_DRACONIAN,
    MONS_FIRST_DRACONIAN = MONS_DRACONIAN,

    // If adding more drac colours, sync up colour names in
    // mon-util.cc.
    MONS_BLACK_DRACONIAN,
    MONS_FIRST_BASE_DRACONIAN = MONS_BLACK_DRACONIAN,
    MONS_MOTTLED_DRACONIAN,
    MONS_YELLOW_DRACONIAN,
    MONS_GREEN_DRACONIAN,
    MONS_PURPLE_DRACONIAN,
    MONS_RED_DRACONIAN,
    MONS_WHITE_DRACONIAN,
    MONS_LAST_SPAWNED_DRACONIAN = MONS_WHITE_DRACONIAN,
    MONS_GREY_DRACONIAN,
    MONS_PALE_DRACONIAN,
    MONS_LAST_BASE_DRACONIAN = MONS_PALE_DRACONIAN,

    // Sync up with mon-place.cc's draconian selection if adding more.
    MONS_DRACONIAN_CALLER,
    MONS_FIRST_NONBASE_DRACONIAN = MONS_DRACONIAN_CALLER,
    MONS_DRACONIAN_MONK,
    MONS_DRACONIAN_ZEALOT,
    MONS_DRACONIAN_SHIFTER,
    MONS_DRACONIAN_ANNIHILATOR,
    MONS_DRACONIAN_KNIGHT,
    MONS_DRACONIAN_SCORCHER,

    MONS_LAST_DRACONIAN = MONS_DRACONIAN_SCORCHER,
    MONS_LAST_NONBASE_DRACONIAN = MONS_DRACONIAN_SCORCHER,

    // Lava monsters:
#if TAG_MAJOR_VERSION == 34
    MONS_LAVA_WORM,
    MONS_LAVA_FISH,
#endif
    MONS_LAVA_SNAKE,
    MONS_SALAMANDER,
#if TAG_MAJOR_VERSION > 34
    MONS_SALAMANDER_MYSTIC,
#endif

    // Water monsters:
#if TAG_MAJOR_VERSION == 34
    MONS_BIG_FISH,
    MONS_GIANT_GOLDFISH,
#endif
    MONS_ELECTRIC_EEL,
#if TAG_MAJOR_VERSION == 34
    MONS_JELLYFISH,
#endif
    MONS_WATER_ELEMENTAL,
    MONS_SWAMP_WORM,
#if TAG_MAJOR_VERSION == 34
    MONS_SHARK,
#endif
    MONS_KRAKEN,
    MONS_KRAKEN_TENTACLE,
    MONS_KRAKEN_TENTACLE_SEGMENT,

    // Statuary
    MONS_ORANGE_STATUE,
    MONS_OBSIDIAN_STATUE,
    MONS_ICE_STATUE,
    MONS_STATUE,
    MONS_TRAINING_DUMMY,
    MONS_LIGHTNING_SPIRE,
#if TAG_MAJOR_VERSION > 34
    MONS_DIAMOND_OBELISK,
#endif

    // Demons:
    MONS_CRIMSON_IMP,
    MONS_QUASIT,
    MONS_WHITE_IMP,
#if TAG_MAJOR_VERSION == 34
    MONS_LEMURE,
#endif
    MONS_UFETUBUS,
    MONS_IRON_IMP,
    MONS_SHADOW_IMP,
    MONS_RED_DEVIL,
#if TAG_MAJOR_VERSION == 34
    MONS_ROTTING_DEVIL,
#endif
    MONS_HELLWING,
    MONS_SIXFIRHY,
    MONS_NEQOXEC,
    MONS_ORANGE_DEMON,
    MONS_SMOKE_DEMON,
    MONS_YNOXINUL,
    MONS_CHAOS_SPAWN,
    MONS_HELLION,
    MONS_LOROCYPROCA,
    MONS_TORMENTOR,
    MONS_REAPER,
    MONS_SOUL_EATER,
    MONS_ICE_DEVIL,
#if TAG_MAJOR_VERSION == 34
    MONS_BLUE_DEVIL,
#endif
    MONS_HELL_BEAST,
    MONS_RUST_DEVIL,
    MONS_EXECUTIONER,
    MONS_GREEN_DEATH,
    MONS_BLIZZARD_DEMON,
    MONS_BALRUG,
    MONS_CACODEMON,
    MONS_SUN_DEMON,
    MONS_SHADOW_DEMON,
    MONS_HELL_SENTINEL,
    MONS_BRIMSTONE_FIEND,
    MONS_ICE_FIEND,
    MONS_TZITZIMITL,
    MONS_PANDEMONIUM_LORD,

    // Spiritual beings ('R')
    MONS_EFREET,
    MONS_RAKSHASA,
#if TAG_MAJOR_VERSION == 34
    MONS_RAKSHASA_FAKE,
#endif
#if TAG_MAJOR_VERSION > 34
    MONS_DRYAD,
    MONS_SNAPLASHER_VINE,
    MONS_SNAPLASHER_VINE_SEGMENT,
#endif

    // Abyssals
    MONS_UNSEEN_HORROR,
    MONS_TENTACLED_STARSPAWN,
    MONS_LURKING_HORROR,
    MONS_THRASHING_HORROR,
    MONS_STARCURSED_MASS,
    MONS_ANCIENT_ZYME,
    MONS_WRETCHED_STAR,
#if TAG_MAJOR_VERSION > 34
    MONS_APOCALYPSE_CRAB,
    MONS_STARSPAWN_TENTACLE,
    MONS_STARSPAWN_TENTACLE_SEGMENT,
    MONS_SPATIAL_MAELSTROM,
    MONS_WORLDBINDER,
    MONS_ENTROPY_WEAVER, // not sure where else to put it
#endif
    MONS_ELDRITCH_TENTACLE,
    MONS_ELDRITCH_TENTACLE_SEGMENT,
    MONS_TENTACLED_MONSTROSITY,
    MONS_ABOMINATION_SMALL,
    MONS_ABOMINATION_LARGE,
    MONS_CRAWLING_CORPSE,
    MONS_MACABRE_MASS,

    // Undead:
#if TAG_MAJOR_VERSION > 34
    MONS_ZOMBIE,
    MONS_SKELETON,
    MONS_SIMULACRUM,
#endif
#if TAG_MAJOR_VERSION == 34
    MONS_PLAGUE_SHAMBLER,
#endif
    MONS_NECROPHAGE,
    MONS_GHOUL,
#if TAG_MAJOR_VERSION == 34
    MONS_FLAMING_CORPSE,
#endif
    MONS_MUMMY,
    MONS_BOG_BODY,
    MONS_GUARDIAN_MUMMY,
    MONS_GREATER_MUMMY,
    MONS_MUMMY_PRIEST,
    MONS_VAMPIRE,
    MONS_VAMPIRE_KNIGHT,
    MONS_VAMPIRE_MAGE,
    MONS_GHOST,                 // common genus for monster and player ghosts
    MONS_PHANTOM,
    MONS_SHADOW,
    MONS_HUNGRY_GHOST,
    MONS_FLAYED_GHOST,
    MONS_WIGHT,
    MONS_WRAITH,
    MONS_FREEZING_WRAITH,
    MONS_SHADOW_WRAITH,
    MONS_SILENT_SPECTRE,
    MONS_EIDOLON,
    MONS_FLYING_SKULL,
    MONS_SKELETAL_WARRIOR,
    MONS_PHANTASMAL_WARRIOR,
    MONS_LICH,
    MONS_ANCIENT_LICH,
    MONS_DEATH_COB,
    MONS_CURSE_TOE,
    MONS_CURSE_SKULL,
    MONS_PROFANE_SERVITOR,
#if TAG_MAJOR_VERSION > 34
    MONS_ANCIENT_CHAMPION,
    MONS_REVENANT,
    MONS_LOST_SOUL,
    MONS_JIANGSHI,
#endif
    MONS_SKELETON_SMALL,   // recolouring only
    MONS_SKELETON_LARGE,   // recolouring only
    MONS_ZOMBIE_SMALL,     // recolouring only
    MONS_ZOMBIE_LARGE,     // recolouring only
    MONS_SPECTRAL_THING,
    MONS_SIMULACRUM_SMALL, // recolouring only
    MONS_SIMULACRUM_LARGE, // recolouring only

    // Holies:
    MONS_ANGEL,
    MONS_DAEVA,
    MONS_CHERUB,
    MONS_SERAPH,
#if TAG_MAJOR_VERSION == 34
    MONS_PHOENIX,
    MONS_SILVER_STAR,
    MONS_BLESSED_TOE,
    MONS_SHEDU,
#endif
    MONS_OPHAN,
#if TAG_MAJOR_VERSION == 34
    MONS_SPIRIT,
    MONS_PALADIN,
#endif
    MONS_APIS,

    // Fixed uniques:
    MONS_GERYON,
    MONS_DISPATER,
    MONS_ASMODEUS,
    MONS_ANTAEUS,
    MONS_ERESHKIGAL,
    MONS_ROYAL_JELLY,
    MONS_THE_ENCHANTRESS,
    // the four Pan lords, order must match runes
    MONS_MNOLEG,
    MONS_LOM_LOBON,
    MONS_CEREBOV,
    MONS_GLOORX_VLOQ,
    MONS_SERPENT_OF_HELL,
#if TAG_MAJOR_VERSION > 34
    MONS_SERPENT_OF_HELL_COCYTUS,
    MONS_SERPENT_OF_HELL_DIS,
    MONS_SERPENT_OF_HELL_TARTARUS,
#endif
    // Random uniques:
    MONS_IJYB,
    MONS_JESSICA,
    MONS_SIGMUND,
    MONS_TERENCE,
    MONS_BLORK_THE_ORC,
    MONS_EDMUND,
    MONS_PSYCHE,
    MONS_EROLCHA,
    MONS_DONALD,
    MONS_URUG,
    MONS_JOSEPH,
    MONS_SNORG, // was Anita - 16jan2000 {dlb}
    MONS_ERICA,
    MONS_JOSEPHINE,
    MONS_HAROLD,
    MONS_AGNES,
#if TAG_MAJOR_VERSION == 34
    MONS_MAUD,
#endif
    MONS_LOUISE,
    MONS_FRANCES,
    MONS_RUPERT,
#if TAG_MAJOR_VERSION == 34
    MONS_WIGLAF,
#endif
    MONS_XTAHUA,
#if TAG_MAJOR_VERSION == 34
    MONS_NORRIS,
#endif
    MONS_FREDERICK,
    MONS_MARGERY,
    MONS_BORIS,
    MONS_POLYPHEMUS,
    MONS_MURRAY,
    MONS_TIAMAT,
    MONS_ROXANNE,
    MONS_SONJA,
    MONS_EUSTACHIO,
    MONS_AZRAEL,
    MONS_ILSUIW,
    MONS_PRINCE_RIBBIT,
    MONS_NERGALLE,
    MONS_SAINT_ROKA,
    MONS_NESSOS,
    MONS_LERNAEAN_HYDRA,
    MONS_DISSOLUTION,
    MONS_KIRKE,
    MONS_GRUM,
    MONS_PURGY,
    MONS_MENKAURE,
    MONS_DUVESSA,
    MONS_DOWAN,
    MONS_GASTRONOK,
    MONS_MAURICE,
    MONS_KHUFU,
    MONS_NIKOLA,
    MONS_AIZUL,
    MONS_PIKEL,
    MONS_CRAZY_YIUF,
    MONS_MENNAS,
    MONS_MARA,
#if TAG_MAJOR_VERSION == 34
    MONS_MARA_FAKE,
#endif
    MONS_GRINDER,
    MONS_JORY,
    MONS_IGNACIO,
    MONS_ARACHNE,
#if TAG_MAJOR_VERSION > 34
    MONS_HELLBINDER,
    MONS_CLOUD_MAGE,
    MONS_FANNAR,
    MONS_JORGRUN,
    MONS_SOJOBO,
    MONS_ASTERION,
    MONS_NATASHA,
    MONS_VASHNIA,
    MONS_ROBIN,
    MONS_MOON_TROLL,
    MONS_BAI_SUZHEN,
    MONS_BAI_SUZHEN_DRAGON,
#endif
    // Sprint uniques:
    MONS_CHUCK,
#if TAG_MAJOR_VERSION == 34
    MONS_IRON_GIANT,
#endif
    MONS_NELLIE,
#if TAG_MAJOR_VERSION == 34
    MONS_IRON_ELEMENTAL,
#endif

    // Specials:
    MONS_PLAYER_ILLUSION,
    MONS_PLAYER_GHOST,
    MONS_BALL_LIGHTNING,
    MONS_ORB_OF_DESTRUCTION,    // a projectile, not a real mon
#if TAG_MAJOR_VERSION > 34
    MONS_FULMINANT_PRISM,
    MONS_BATTLESPHERE,
#endif
    MONS_PILLAR_OF_SALT,
#if TAG_MAJOR_VERSION > 34
    MONS_BLOCK_OF_ICE,
#endif
    MONS_HELL_LORD,             // genus
    MONS_MERGED_SLIME_CREATURE, // used only for recolouring
    MONS_SENSED,                // dummy monster for unspecified sensed mons
    MONS_SENSED_TRIVIAL,
    MONS_SENSED_EASY,
    MONS_SENSED_TOUGH,
    MONS_SENSED_NASTY,
    MONS_SENSED_FRIENDLY,
    MONS_PLAYER,                // a certain ugly creature
#if TAG_MAJOR_VERSION > 34
    MONS_PLAYER_SHADOW,         // Dithmenos
    MONS_ANCESTOR,              // Hepliaklqana
    MONS_ANCESTOR_KNIGHT,
    MONS_ANCESTOR_BATTLEMAGE,
    MONS_ANCESTOR_HEXER,
#endif
    MONS_TEST_SPAWNER,

    // Add new monsters here:
#if TAG_MAJOR_VERSION == 34
    MONS_SERPENT_OF_HELL_COCYTUS,
    MONS_SERPENT_OF_HELL_DIS,
    MONS_SERPENT_OF_HELL_TARTARUS,

    MONS_HELLBINDER,
    MONS_CLOUD_MAGE,
    MONS_ANIMATED_TREE,

    MONS_BEAR,                  // genus
    MONS_ELEMENTAL,             // genus

    MONS_FANNAR,
    MONS_APOCALYPSE_CRAB,
    MONS_STARSPAWN_TENTACLE,
    MONS_STARSPAWN_TENTACLE_SEGMENT,

    MONS_SPATIAL_MAELSTROM,
    MONS_CHAOS_BUTTERFLY,

    MONS_JORGRUN,
    MONS_LAMIA,

    MONS_FULMINANT_PRISM,
    MONS_BATTLESPHERE,

    MONS_GIANT_LIZARD,          // genus
    MONS_DRAKE,                 // genus
    MONS_PLAYER_SHADOW,         // Dithmenos

    MONS_DEEP_TROLL_EARTH_MAGE,
    MONS_DEEP_TROLL_SHAMAN,
    MONS_DIAMOND_OBELISK,

    MONS_VAULT_SENTINEL,
    MONS_VAULT_WARDEN,
    MONS_IRONBRAND_CONVOKER,
    MONS_IRONHEART_PRESERVER,

    MONS_ZOMBIE,
    MONS_SKELETON,
    MONS_SIMULACRUM,

    MONS_ANCIENT_CHAMPION,
    MONS_REVENANT,
    MONS_LOST_SOUL,
    MONS_JIANGSHI,

    MONS_DJINNI,
    MONS_LAVA_ORC,

    MONS_DRYAD,
    MONS_WIND_DRAKE,
    MONS_FAUN,
    MONS_SATYR,

    MONS_PAN,

    MONS_TENGU_WARRIOR,
    MONS_TENGU_CONJURER,
    MONS_TENGU_REAVER,

    MONS_SPRIGGAN_ENCHANTER,

    MONS_SOJOBO,

    MONS_CHIMERA,

    MONS_SNAPLASHER_VINE,
    MONS_SNAPLASHER_VINE_SEGMENT,
    MONS_THORN_HUNTER,
    MONS_BRIAR_PATCH,
    MONS_SPIRIT_WOLF,
    MONS_ANCIENT_BEAR,
    MONS_WATER_NYMPH,
    MONS_SHAMBLING_MANGROVE,
    MONS_THORN_LOTUS,
    MONS_SPECTRAL_WEAPON,
    MONS_ELEMENTAL_WELLSPRING,
    MONS_POLYMOTH,

    MONS_DEATHCAP,
    MONS_IGNIS,

    MONS_FORMICID,
    MONS_FORMICID_DRONE,
    MONS_FORMICID_VENOM_MAGE,

    MONS_RAIJU,

    MONS_DRAGON,                // genus
    MONS_SNAKE,                 // genus

    MONS_MONSTROUS_DEMONSPAWN,
    MONS_FIRST_DEMONSPAWN = MONS_MONSTROUS_DEMONSPAWN,
    MONS_FIRST_BASE_DEMONSPAWN = MONS_MONSTROUS_DEMONSPAWN,
    MONS_GELID_DEMONSPAWN,
    MONS_INFERNAL_DEMONSPAWN,
    MONS_PUTRID_DEMONSPAWN,     // removed
    MONS_TORTUROUS_DEMONSPAWN,
    MONS_LAST_BASE_DEMONSPAWN = MONS_TORTUROUS_DEMONSPAWN,
    MONS_BLOOD_SAINT,
    MONS_FIRST_NONBASE_DEMONSPAWN = MONS_BLOOD_SAINT,
    MONS_CHAOS_CHAMPION,        // removed
    MONS_WARMONGER,
    MONS_CORRUPTER,
    MONS_BLACK_SUN,
    MONS_LAST_NONBASE_DEMONSPAWN = MONS_BLACK_SUN,
    MONS_LAST_DEMONSPAWN = MONS_BLACK_SUN,

    MONS_WORLDBINDER,
    MONS_GRAND_AVATAR,
    MONS_VINE_STALKER,

    MONS_DROWNED_SOUL,

    MONS_SHOCK_SERPENT,
    MONS_MANA_VIPER,
    MONS_NAGA_RITUALIST,
    MONS_NAGA_SHARPSHOOTER,

    MONS_SALAMANDER_FIREBRAND,
    MONS_SALAMANDER_MYSTIC,

    MONS_ASTERION,
    MONS_NATASHA,
    MONS_VASHNIA,

    MONS_BLOCK_OF_ICE,
    MONS_GUARDIAN_GOLEM,
    MONS_SPELLFORGED_SERVITOR,
    MONS_OCTOPODE_CRUSHER,
    MONS_CRAB,
    MONS_GHOST_CRAB,
    MONS_TORPOR_SNAIL,
    MONS_MNOLEG_TENTACLE,
    MONS_MNOLEG_TENTACLE_SEGMENT,
    MONS_BENNU,
    MONS_USHABTI,
    MONS_DEATH_SCARAB,
    MONS_ANUBIS_GUARD,
    MONS_CAUSTIC_SHRIKE,

    MONS_ROBIN,

    MONS_SHARD_SHRIKE,
    MONS_SINGULARITY,
    MONS_SALAMANDER_STORMCALLER,
    MONS_ENTROPY_WEAVER,
    MONS_MOON_TROLL,
    MONS_MUTANT_BEAST,
    MONS_JUGGERNAUT,
    MONS_SPARK_WASP,
    MONS_DOOM_HOUND,
    MONS_DEEP_ELF_ELEMENTALIST,
    MONS_DEEP_ELF_ARCHER,
    MONS_DEMONIC_PLANT,
    MONS_WITHERED_PLANT,
    MONS_DART_SLUG,
    MONS_HOWLER_MONKEY,
    MONS_ANCESTOR,
    MONS_ANCESTOR_KNIGHT,
    MONS_ANCESTOR_BATTLEMAGE,
    MONS_ANCESTOR_HEXER,
    MONS_MELIAI,
    MONS_BAI_SUZHEN,
    MONS_BAI_SUZHEN_DRAGON,
    MONS_SALTLING,
    MONS_IMPERIAL_MYRMIDON,
    MONS_SERVANT_OF_WHISPERS,
    MONS_PEACEKEEPER,
    MONS_RAGGED_HIEROPHANT,
    MONS_HALAZID_WARLOCK,
    MONS_DREAM_SHEEP,
    MONS_FROG,
#endif

    NUM_MONSTERS,               // used for polymorph

    // MONS_NO_MONSTER can get put in savefiles, so it shouldn't change
    // when NUM_MONSTERS increases.
    MONS_NO_MONSTER = 1000,

    RANDOM_MONSTER = 2000, // used to distinguish between a random monster and using program bugs for error trapping {dlb}
    RANDOM_TOUGHER_MONSTER, // used for poly upgrading monsters.
    RANDOM_MOBILE_MONSTER, // used for monster generation (shadow creatures)
    RANDOM_COMPATIBLE_MONSTER, // used for player shadow creatures (prevents repulsing summons)
    RANDOM_BANDLESS_MONSTER,

    // A random draconian, either base coloured drac or specialised.
    RANDOM_DRACONIAN,
    // Any random base draconian colour.
    RANDOM_BASE_DRACONIAN,
    // Any random specialised draconian, such as a draconian knight.
    RANDOM_NONBASE_DRACONIAN,

    RANDOM_DEMON_LESSER,               //    0: Class V
    RANDOM_DEMON_COMMON,               //    1: Class III-IV
    RANDOM_DEMON_GREATER,              //    2: Class I-II
    RANDOM_DEMON,                      //    any of the above

    RANDOM_MODERATE_OOD, // +5 depth, AKA '9' glyph on maps
    RANDOM_SUPER_OOD, // *2 + 4 depth, AKA '8'

    RANDOM_DEMONSPAWN,
    RANDOM_BASE_DEMONSPAWN,
    RANDOM_NONBASE_DEMONSPAWN,

    WANDERING_MONSTER = 3500, // only used in monster placement routines - forced limit checks {dlb}
};

enum beh_type
{
    BEH_SLEEP,
    BEH_WANDER,
    BEH_SEEK,
    BEH_FLEE,
    BEH_CORNERED,                      //  wanting to flee, but blocked by an
                                       //  obstacle or monster
#if TAG_MAJOR_VERSION == 34
    BEH_PANIC,                         //  like flee but without running away
    BEH_LURK,                          //  stay still until discovered or
                                       //  enemy close by
#endif
    BEH_RETREAT,                       //  like flee but when cannot attack
    BEH_WITHDRAW,                      //  an ally given a command to withdraw
                                       //  (will not respond to attacks)
    NUM_BEHAVIOURS,                    //  max # of legal states
    BEH_CHARMED,                       //  hostile-but-charmed; creation only
    BEH_FRIENDLY,                      //  used during creation only
    BEH_GOOD_NEUTRAL,                  //  creation only
    BEH_STRICT_NEUTRAL,
    BEH_NEUTRAL,                       //  creation only
    BEH_HOSTILE,                       //  creation only
    BEH_GUARD,                         //  creation only - monster is guard
    BEH_COPY,                          //  creation only - copy from summoner
};

enum mon_attitude_type
{
    ATT_HOSTILE,                       // 0, default in most cases
    ATT_NEUTRAL,                       // neutral
    ATT_STRICT_NEUTRAL,                // neutral, won't attack player. Used by Jiyva.
    ATT_GOOD_NEUTRAL,                  // neutral, but won't attack friendlies
    ATT_FRIENDLY,                      // created friendly (or tamed?)
};

// Adding slots breaks saves. YHBW.
enum mon_inv_type           // menv[].inv[]
{
    MSLOT_WEAPON,           // Primary weapon (melee)
    MSLOT_ALT_WEAPON,       // Alternate weapon, ranged or second melee weapon
                            // for monsters that can use two weapons.
    MSLOT_MISSILE,
    MSLOT_ALT_MISSILE,
    MSLOT_ARMOUR,
    MSLOT_SHIELD,
    MSLOT_WAND,
    MSLOT_JEWELLERY,
    MSLOT_MISCELLANY,

    // [ds] Last monster gear slot that the player can observe by examining
    // the monster; i.e. the last slot that goes into monster_info.
    MSLOT_LAST_VISIBLE_SLOT = MSLOT_MISCELLANY,

    MSLOT_POTION,
    MSLOT_SCROLL,
    MSLOT_GOLD,
    NUM_MONSTER_SLOTS
};

enum mutation_type
{
    // body slot facets
    MUT_ANTENNAE,       // head
    MUT_BIG_WINGS,
    MUT_BEAK,           // head
    MUT_CLAWS,          // hands
    MUT_FANGS,
    MUT_HOOVES,         // feet
    MUT_HORNS,          // head
    MUT_STINGER,
    MUT_TALONS,         // feet
    MUT_TENTACLE_SPIKE, // Octopode only.

    // scales
    MUT_DISTORTION_FIELD,
    MUT_ICY_BLUE_SCALES,
    MUT_IRIDESCENT_SCALES,
    MUT_LARGE_BONE_PLATES,
    MUT_MOLTEN_SCALES,
#if TAG_MAJOR_VERSION == 34
    MUT_ROUGH_BLACK_SCALES,
#endif
    MUT_RUGGED_BROWN_SCALES,
    MUT_SLIMY_GREEN_SCALES,
    MUT_THIN_METALLIC_SCALES,
    MUT_THIN_SKELETAL_STRUCTURE,
    MUT_YELLOW_SCALES,
#if TAG_MAJOR_VERSION > 34
    MUT_STURDY_FRAME,
    MUT_SANGUINE_ARMOUR,
#endif
    MUT_CAMOUFLAGE,

    MUT_ACUTE_VISION,
    MUT_AGILE,
    MUT_BERSERK,
    MUT_BLINK,
    MUT_BLURRY_VISION,
#if TAG_MAJOR_VERSION == 34
    MUT_BREATHE_FLAMES,
    MUT_BREATHE_POISON,
#endif
    MUT_CARNIVOROUS,
    MUT_CLARITY,
    MUT_CLEVER,
    MUT_CLUMSY,
#if TAG_MAJOR_VERSION > 34
    MUT_COLD_BLOODED,
#endif
    MUT_COLD_RESISTANCE,
#if TAG_MAJOR_VERSION > 34
    MUT_COLD_VULNERABILITY,
#endif
#if TAG_MAJOR_VERSION == 34
    MUT_CONSERVE_POTIONS,
    MUT_CONSERVE_SCROLLS,
#endif
    MUT_DEFORMED,
    MUT_DEMONIC_GUARDIAN,
    MUT_DETERIORATION,
    MUT_DOPEY,
    MUT_HEAT_RESISTANCE,
#if TAG_MAJOR_VERSION > 34
    MUT_HEAT_VULNERABILITY,
    MUT_FLAME_CLOUD_IMMUNITY,
#endif
    MUT_HERBIVOROUS,
    MUT_HURL_DAMNATION,

    MUT_FAST,
    MUT_FAST_METABOLISM,
#if TAG_MAJOR_VERSION == 34
    MUT_FLEXIBLE_WEAK,
#endif
    MUT_FRAIL,
    MUT_FOUL_STENCH,
    MUT_GOURMAND,
    MUT_HIGH_MAGIC,
#if TAG_MAJOR_VERSION > 34
    MUT_FREEZING_CLOUD_IMMUNITY,
#endif
    MUT_ICEMAIL,
    MUT_IGNITE_BLOOD,
    MUT_LOW_MAGIC,
    MUT_MAGIC_RESISTANCE,
    MUT_MUTATION_RESISTANCE,
    MUT_NEGATIVE_ENERGY_RESISTANCE,
    MUT_NIGHTSTALKER,
    MUT_PASSIVE_FREEZE,
    MUT_PASSIVE_MAPPING,
    MUT_POISON_RESISTANCE,
    MUT_POWERED_BY_DEATH,
    MUT_POWERED_BY_PAIN,
    MUT_REGENERATION,
    MUT_ROBUST,
#if TAG_MAJOR_VERSION == 34
    MUT_SAPROVOROUS,
#endif
    MUT_SCREAM,
    MUT_SHAGGY_FUR,
    MUT_SHOCK_RESISTANCE,
#if TAG_MAJOR_VERSION > 34
    MUT_SHOCK_VULNERABILITY,
#endif
    MUT_SLOW,
    MUT_SLOW_REGENERATION,
    MUT_SLOW_METABOLISM,
    MUT_SPINY,
    MUT_SPIT_POISON,
    MUT_STOCHASTIC_TORMENT_RESISTANCE,
    MUT_STRONG,
#if TAG_MAJOR_VERSION == 34
    MUT_STRONG_STIFF,
#endif
    MUT_TELEPORT,
    MUT_TELEPORT_CONTROL,
    MUT_TORMENT_RESISTANCE,
    MUT_TOUGH_SKIN,
    MUT_WEAK,
    MUT_WILD_MAGIC,
    MUT_UNBREATHING,
    MUT_ACIDIC_BITE,
    MUT_EYEBALLS,
#if TAG_MAJOR_VERSION == 34
    MUT_FOOD_JELLY,
#endif
    MUT_GELATINOUS_BODY,
    MUT_PSEUDOPODS,
    MUT_TRANSLUCENT_SKIN,
    MUT_EVOLUTION,
    MUT_AUGMENTATION,
    MUT_TENDRILS,
    MUT_JELLY_GROWTH,
    MUT_JELLY_MISSILE,
    MUT_MANA_SHIELD,
    MUT_MANA_REGENERATION,
    MUT_MANA_LINK,
    MUT_PETRIFICATION_RESISTANCE,
    MUT_TRAMPLE_RESISTANCE,
#if TAG_MAJOR_VERSION == 34
    MUT_CLING,
    MUT_FUMES,
    MUT_JUMP,
    MUT_EXOSKELETON,
#endif
    MUT_ANTIMAGIC_BITE,
    MUT_NO_DEVICE_HEAL,
#if TAG_MAJOR_VERSION == 34
    MUT_COLD_VULNERABILITY,
    MUT_HEAT_VULNERABILITY,
#endif
    MUT_BLACK_MARK,
#if TAG_MAJOR_VERSION == 34
    MUT_SHOCK_VULNERABILITY,
    MUT_COLD_BLOODED,
#endif
    MUT_ROT_IMMUNITY,
#if TAG_MAJOR_VERSION == 34
    MUT_FREEZING_CLOUD_IMMUNITY,
    MUT_FLAME_CLOUD_IMMUNITY,
    MUT_FORLORN,
#endif
    MUT_SUBDUED_MAGIC,
    MUT_NO_DRINK,
    MUT_NO_READ,
    MUT_MISSING_HAND,
    MUT_NO_STEALTH,
    MUT_NO_ARTIFICE,
    MUT_NO_LOVE,
    MUT_COWARDICE,
    MUT_NO_DODGING,
    MUT_NO_ARMOUR,
    MUT_NO_AIR_MAGIC,
    MUT_NO_CHARM_MAGIC,
    MUT_NO_CONJURATION_MAGIC,
    MUT_NO_EARTH_MAGIC,
    MUT_NO_FIRE_MAGIC,
    MUT_NO_HEXES_MAGIC,
    MUT_NO_ICE_MAGIC,
    MUT_NO_NECROMANCY_MAGIC,
    MUT_NO_POISON_MAGIC,
    MUT_NO_SUMMONING_MAGIC,
    MUT_NO_TRANSLOCATION_MAGIC,
    MUT_NO_TRANSMUTATION_MAGIC,
    MUT_PHYSICAL_VULNERABILITY,
    MUT_SLOW_REFLEXES,
    MUT_MAGICAL_VULNERABILITY,
    MUT_ANTI_WIZARDRY,

#if TAG_MAJOR_VERSION == 34
    MUT_SUSTAIN_ATTRIBUTES,
#endif
    MUT_MP_WANDS,
    MUT_UNSKILLED,
    MUT_INEXPERIENCED,
    MUT_PAWS,
    MUT_NECRO_ENHANCER,
#if TAG_MAJOR_VERSION == 34
    MUT_MUMMY_RESTORATION,
#endif
    MUT_CONSTRICTING_TAIL,
    MUT_TENGU_FLIGHT,
    MUT_MISSING_EYE,
    MUT_TEMPERATURE_SENSITIVITY,
#if TAG_MAJOR_VERSION == 34
    MUT_STURDY_FRAME,
    MUT_SANGUINE_ARMOUR,
#endif
    NUM_MUTATIONS,

    RANDOM_MUTATION,
    RANDOM_XOM_MUTATION,
    RANDOM_GOOD_MUTATION,
    RANDOM_BAD_MUTATION,
    RANDOM_SLIME_MUTATION,
    RANDOM_NON_SLIME_MUTATION,
    RANDOM_CORRUPT_MUTATION,
    RANDOM_QAZLAL_MUTATION,
    MUT_NON_MUTATION,
};

enum object_class_type : uint8_t           // mitm[].base_type
{
    OBJ_WEAPONS,
    OBJ_MISSILES,
    OBJ_ARMOUR,
    OBJ_WANDS,
    OBJ_FOOD,
    OBJ_SCROLLS,
    OBJ_JEWELLERY,
    OBJ_POTIONS,
    OBJ_BOOKS,
    OBJ_STAVES,
    OBJ_ORBS,
    OBJ_MISCELLANY,
    OBJ_CORPSES,
    OBJ_GOLD,
    OBJ_RODS,
    OBJ_RUNES,
    NUM_OBJECT_CLASSES,
    OBJ_UNASSIGNED = 100,
    OBJ_RANDOM,      // used for blanket random sub_type .. see dungeon::items()
    OBJ_DETECTED,    // unknown item; item_info only
};

enum operation_types
{
    OPER_WIELD    = 'w',
    OPER_QUAFF    = 'q',
    OPER_DROP     = 'd',
    OPER_EAT      = 'e',
    OPER_TAKEOFF  = 'T',
    OPER_WEAR     = 'W',
    OPER_PUTON    = 'P',
    OPER_REMOVE   = 'R',
    OPER_READ     = 'r',
    OPER_MEMORISE = 'M',
    OPER_ZAP      = 'Z',
    OPER_FIRE     = 'f',
    OPER_EVOKE    = 'v',
    OPER_DESTROY  = 'D',
    OPER_QUIVER   = 'Q',
    OPER_ATTACK   = 'a',
    OPER_ID       = 'i',
    OPER_BUTCHER  = 'c',
    OPER_ANY      = 0,
};

enum orb_type
{
    ORB_ZOT,
};

enum recite_type
{
    RECITE_HERETIC,
    RECITE_CHAOTIC,
    RECITE_IMPURE,
    RECITE_UNHOLY,
    NUM_RECITE_TYPES
};

// How eligible is a given single monster to recite?
enum recite_eligibility
{
    RE_INELIGIBLE,      // Can never be recited to.
    RE_TOO_STRONG,      // Could be recited to at higher power.
    RE_RECITE_TIMER,    // Already affected by ongoing recitation.
    RE_ELIGIBLE,        // Can be recited to.
};

enum size_part_type
{
    PSIZE_BODY,         // entire body size -- used for EV/size of target
    PSIZE_TORSO,        // torso only (hybrids -- size of parts that use equip)
};

enum potion_type
{
    POT_CURING,
    POT_HEAL_WOUNDS,
    POT_HASTE,
    POT_MIGHT,
    POT_BRILLIANCE,
    POT_AGILITY,
#if TAG_MAJOR_VERSION == 34
    POT_GAIN_STRENGTH,
    POT_GAIN_DEXTERITY,
    POT_GAIN_INTELLIGENCE,
#endif
    POT_FLIGHT,
#if TAG_MAJOR_VERSION == 34
    POT_POISON,
    POT_SLOWING,
#endif
    POT_CANCELLATION,
    POT_AMBROSIA,
    POT_INVISIBILITY,
#if TAG_MAJOR_VERSION == 34
    POT_PORRIDGE,
#endif
    POT_DEGENERATION,
#if TAG_MAJOR_VERSION == 34
    POT_DECAY,
    POT_WATER,
#endif
    POT_EXPERIENCE,
    POT_MAGIC,
#if TAG_MAJOR_VERSION == 34
    POT_RESTORE_ABILITIES,
    POT_STRONG_POISON,
#endif
    POT_BERSERK_RAGE,
    POT_CURE_MUTATION,
    POT_MUTATION,
    POT_RESISTANCE,
    POT_BLOOD,
#if TAG_MAJOR_VERSION == 34
    POT_BLOOD_COAGULATED,
#endif
    POT_LIGNIFY,
    POT_BENEFICIAL_MUTATION,
    NUM_POTIONS
};

enum pronoun_type
{
    PRONOUN_SUBJECTIVE,
    PRONOUN_POSSESSIVE,
    PRONOUN_REFLEXIVE,
    PRONOUN_OBJECTIVE,
    NUM_PRONOUN_CASES
};

enum gender_type
{
    GENDER_NEUTER,
    GENDER_MALE,
    GENDER_FEMALE,
    GENDER_YOU, // A person, not a gender, but close enough.
    NUM_GENDERS
};

// Be sure to update artefact_prop_data[] in artefact.cc. Also,
// _randart_propnames() in describe.cc, but order doesn't matter there.
enum artefact_prop_type
{
    ARTP_BRAND,
    ARTP_AC,
    ARTP_EVASION,
    ARTP_STRENGTH,
    ARTP_INTELLIGENCE,
    ARTP_DEXTERITY,
    ARTP_FIRE,
    ARTP_COLD,
    ARTP_ELECTRICITY,
    ARTP_POISON,
    ARTP_NEGATIVE_ENERGY,
    ARTP_MAGIC_RESISTANCE,
    ARTP_SEE_INVISIBLE,
    ARTP_INVISIBLE,
    ARTP_FLY,
#if TAG_MAJOR_VERSION > 34
    ARTP_FOG,
#endif
    ARTP_BLINK,
    ARTP_BERSERK,
    ARTP_NOISE,
    ARTP_PREVENT_SPELLCASTING,
    ARTP_CAUSE_TELEPORTATION,
    ARTP_PREVENT_TELEPORTATION,
    ARTP_ANGRY,
#if TAG_MAJOR_VERSION == 34
    ARTP_METABOLISM,
#endif
    ARTP_CONTAM,
#if TAG_MAJOR_VERSION == 34
    ARTP_ACCURACY,
#endif
    ARTP_SLAYING,
    ARTP_CURSE,
    ARTP_STEALTH,
    ARTP_MAGICAL_POWER,
    ARTP_BASE_DELAY,
    ARTP_HP,
    ARTP_CLARITY,
    ARTP_BASE_ACC,
    ARTP_BASE_DAM,
    ARTP_RMSL,
#if TAG_MAJOR_VERSION == 34
    ARTP_FOG,
#endif
    ARTP_REGENERATION,
#if TAG_MAJOR_VERSION == 34
    ARTP_SUSTAT,
#endif
    ARTP_NO_UPGRADE,
    ARTP_RCORR,
    ARTP_RMUT,
#if TAG_MAJOR_VERSION == 34
    ARTP_TWISTER,
#endif
    ARTP_CORRODE,
    ARTP_DRAIN,
    ARTP_SLOW,
    ARTP_FRAGILE,
    ARTP_SHIELDING,
    ARTP_NUM_PROPERTIES
};

enum score_format_type
{
    SCORE_TERSE,                // one line
    SCORE_REGULAR,              // two lines (name, cause, blank)
    SCORE_VERBOSE,              // everything (dates, times, god, etc.)
};

enum sense_type
{
    SENSE_SMELL_BLOOD,
    SENSE_WEB_VIBRATION,
};

enum shop_type
{
    SHOP_WEAPON,
    SHOP_ARMOUR,
    SHOP_WEAPON_ANTIQUE,
    SHOP_ARMOUR_ANTIQUE,
    SHOP_GENERAL_ANTIQUE,
    SHOP_JEWELLERY,
    SHOP_EVOKABLES, // wands, rods, and misc items
    SHOP_BOOK,
    SHOP_FOOD,
    SHOP_DISTILLERY,
    SHOP_SCROLL,
    SHOP_GENERAL,
    NUM_SHOPS, // must remain last 'regular' member {dlb}
    SHOP_UNASSIGNED = 100,
    SHOP_RANDOM,
};

// These are often addressed relative to each other (esp. delta SIZE_MEDIUM).
enum size_type
{
    SIZE_TINY,              // rats/bats
    SIZE_LITTLE,            // spriggans
    SIZE_SMALL,             // halflings/kobolds
    SIZE_MEDIUM,            // humans/elves/dwarves
    SIZE_LARGE,             // trolls/ogres/centaurs/nagas
    SIZE_BIG,               // large quadrupeds
    SIZE_GIANT,             // giants
    NUM_SIZE_LEVELS,
    SIZE_CHARACTER,         // transformations that don't change size
};

// [dshaligram] If you add a new skill, update skills.cc, specifically
// the skills[] array and skill_display_order[]. New skills must go at the
// end of the list or in the unused skill numbers. NEVER rearrange this enum or
// move existing skills to new numbers; save file compatibility depends on this
// order.
enum skill_type
{
    SK_FIGHTING,
    SK_FIRST_SKILL = SK_FIGHTING,
    SK_SHORT_BLADES,
    SK_FIRST_WEAPON = SK_SHORT_BLADES,
    SK_LONG_BLADES,
    SK_AXES,
    SK_MACES_FLAILS,
    SK_POLEARMS,
    SK_STAVES,
    SK_SLINGS,
    SK_BOWS,
    SK_CROSSBOWS,
    SK_LAST_WEAPON = SK_CROSSBOWS,
    SK_THROWING,
    SK_ARMOUR,
    SK_DODGING,
    SK_STEALTH,
#if TAG_MAJOR_VERSION == 34
    SK_STABBING,
#endif
    SK_SHIELDS,
#if TAG_MAJOR_VERSION == 34
    SK_TRAPS,
#endif
    SK_UNARMED_COMBAT,
    SK_LAST_MUNDANE = SK_UNARMED_COMBAT,
    SK_SPELLCASTING,
    SK_CONJURATIONS,
    SK_FIRST_MAGIC_SCHOOL = SK_CONJURATIONS, // not SK_FIRST_MAGIC as no Spc
    SK_HEXES,
    SK_CHARMS,
    SK_SUMMONINGS,
    SK_NECROMANCY,
    SK_TRANSLOCATIONS,
    SK_TRANSMUTATIONS,
    SK_FIRE_MAGIC,
    SK_ICE_MAGIC,
    SK_AIR_MAGIC,
    SK_EARTH_MAGIC,
    SK_POISON_MAGIC,
    SK_LAST_MAGIC = SK_POISON_MAGIC,
    SK_INVOCATIONS,
    SK_EVOCATIONS,
    SK_LAST_SKILL = SK_EVOCATIONS,
    NUM_SKILLS,                        // must remain last regular member

    SK_BLANK_LINE,                     // used for skill output
    SK_COLUMN_BREAK,                   // used for skill output
    SK_TITLE,                          // used for skill output
    SK_NONE,
    SK_WEAPON,                         // used in character generation
};

enum skill_menu_state
{
    SKM_NONE,
    SKM_DO_FOCUS,
    SKM_DO_PRACTISE,
    SKM_LEVEL_ENHANCED,
    SKM_LEVEL_NORMAL,
    SKM_MODE_AUTO,
    SKM_MODE_MANUAL,
    SKM_SHOW_DEFAULT,
    SKM_SHOW_ALL,
    SKM_VIEW_NEW_LEVEL,
    SKM_VIEW_POINTS,
    SKM_VIEW_PROGRESS,
    SKM_VIEW_TRAINING,
    SKM_VIEW_TRANSFER,
    SKM_VIEW_COST,
};

enum skill_focus_mode
{
    SKM_FOCUS_OFF,
    SKM_FOCUS_ON,
    SKM_FOCUS_TOGGLE,
};

enum species_type
{
    SP_HUMAN,
    SP_HIGH_ELF,
    SP_DEEP_ELF,
#if TAG_MAJOR_VERSION == 34
    SP_SLUDGE_ELF,
#endif
    SP_HALFLING,
    SP_HILL_ORC,
    SP_KOBOLD,
    SP_MUMMY,
    SP_NAGA,
    SP_OGRE,
    SP_TROLL,

    SP_RED_DRACONIAN,
      SP_FIRST_NONBASE_DRACONIAN = SP_RED_DRACONIAN,
    SP_WHITE_DRACONIAN,
    SP_GREEN_DRACONIAN,
    SP_YELLOW_DRACONIAN,
    SP_GREY_DRACONIAN,
    SP_BLACK_DRACONIAN,
    SP_PURPLE_DRACONIAN,
    SP_MOTTLED_DRACONIAN,
    SP_PALE_DRACONIAN,
      SP_LAST_NONBASE_DRACONIAN = SP_PALE_DRACONIAN,
    SP_BASE_DRACONIAN,
    SP_CENTAUR,
    SP_DEMIGOD,
    SP_SPRIGGAN,
    SP_MINOTAUR,
    SP_DEMONSPAWN,
    SP_GHOUL,
    SP_TENGU,
    SP_MERFOLK,
    SP_VAMPIRE,
    SP_DEEP_DWARF,
    SP_FELID,
    SP_OCTOPODE,
#if TAG_MAJOR_VERSION == 34
    SP_DJINNI,
    SP_LAVA_ORC,
#endif
    SP_GARGOYLE,
    SP_FORMICID,
    SP_VINE_STALKER,
    NUM_SPECIES,

    SP_UNKNOWN  = 100,
    SP_RANDOM   = 101,
    SP_VIABLE   = 102,
};

enum spell_type : int
{
    SPELL_NO_SPELL,
    SPELL_TELEPORT_SELF,
    SPELL_CAUSE_FEAR,
    SPELL_MAGIC_DART,
    SPELL_FIREBALL,
    SPELL_APPORTATION,
    SPELL_DELAYED_FIREBALL,
#if TAG_MAJOR_VERSION == 34
    SPELL_STRIKING,
#endif
    SPELL_CONJURE_FLAME,
    SPELL_DIG,
    SPELL_BOLT_OF_FIRE,
    SPELL_BOLT_OF_COLD,
    SPELL_LIGHTNING_BOLT,
    SPELL_BOLT_OF_MAGMA,
    SPELL_POLYMORPH,
    SPELL_SLOW,
    SPELL_HASTE,
    SPELL_PARALYSE,
    SPELL_CONFUSE,
    SPELL_INVISIBILITY,
    SPELL_THROW_FLAME,
    SPELL_THROW_FROST,
    SPELL_CONTROLLED_BLINK,
    SPELL_FREEZING_CLOUD,
    SPELL_MEPHITIC_CLOUD,
    SPELL_RING_OF_FLAMES,
    SPELL_VENOM_BOLT,
    SPELL_OLGREBS_TOXIC_RADIANCE,
    SPELL_TELEPORT_OTHER,
    SPELL_MINOR_HEALING,
    SPELL_MAJOR_HEALING,
    SPELL_DEATHS_DOOR,
    SPELL_MASS_CONFUSION,
    SPELL_SMITING,
    SPELL_SUMMON_SMALL_MAMMAL,
    SPELL_ABJURATION,
#if TAG_MAJOR_VERSION == 34
    SPELL_SUMMON_SCORPIONS,
#endif
    SPELL_BOLT_OF_DRAINING,
    SPELL_LEHUDIBS_CRYSTAL_SPEAR,
    SPELL_BOLT_OF_INACCURACY,
    SPELL_POISONOUS_CLOUD,
    SPELL_FIRE_STORM,
    SPELL_BLINK,
    SPELL_ISKENDERUNS_MYSTIC_BLAST,
#if TAG_MAJOR_VERSION == 34
    SPELL_SUMMON_SWARM,
#endif
    SPELL_SUMMON_HORRIBLE_THINGS,
    SPELL_ENSLAVEMENT,
    SPELL_ANIMATE_DEAD,
    SPELL_PAIN,
    SPELL_CONTROL_UNDEAD,
    SPELL_ANIMATE_SKELETON,
    SPELL_VAMPIRIC_DRAINING,
    SPELL_HAUNT,
    SPELL_BORGNJORS_REVIVIFICATION,
    SPELL_FREEZE,
#if TAG_MAJOR_VERSION == 34
    SPELL_SUMMON_ELEMENTAL,
#endif
    SPELL_OZOCUBUS_REFRIGERATION,
    SPELL_STICKY_FLAME,
    SPELL_SUMMON_ICE_BEAST,
    SPELL_OZOCUBUS_ARMOUR,
    SPELL_CALL_IMP,
    SPELL_REPEL_MISSILES,
    SPELL_BERSERKER_RAGE,
    SPELL_DISPEL_UNDEAD,
#if TAG_MAJOR_VERSION == 34
    SPELL_FULSOME_DISTILLATION,
#endif
    SPELL_POISON_ARROW,
    SPELL_TWISTED_RESURRECTION,
    SPELL_REGENERATION,
    SPELL_BANISHMENT,
#if TAG_MAJOR_VERSION == 34
    SPELL_CIGOTUVIS_DEGENERATION,
#endif
    SPELL_STING,
    SPELL_SUBLIMATION_OF_BLOOD,
    SPELL_TUKIMAS_DANCE,
    SPELL_HURL_DAMNATION,
    SPELL_SUMMON_DEMON,
#if TAG_MAJOR_VERSION == 34
    SPELL_DEMONIC_HORDE,
#endif
    SPELL_SUMMON_GREATER_DEMON,
    SPELL_CORPSE_ROT,
#if TAG_MAJOR_VERSION == 34
    SPELL_FIRE_BRAND,
    SPELL_FREEZING_AURA,
    SPELL_LETHAL_INFUSION,
#endif
    SPELL_IRON_SHOT,
    SPELL_STONE_ARROW,
    SPELL_SHOCK,
    SPELL_SWIFTNESS,
#if TAG_MAJOR_VERSION == 34
    SPELL_FLY,
    SPELL_INSULATION,
    SPELL_CURE_POISON,
    SPELL_CONTROL_TELEPORT,
    SPELL_POISON_WEAPON,
#endif
    SPELL_DEBUGGING_RAY,
    SPELL_RECALL,
    SPELL_AGONY,
    SPELL_SPIDER_FORM,
    SPELL_DISINTEGRATE,
    SPELL_BLADE_HANDS,
    SPELL_STATUE_FORM,
    SPELL_ICE_FORM,
    SPELL_DRAGON_FORM,
#if TAG_MAJOR_VERSION > 34
    SPELL_HYDRA_FORM,
    SPELL_IRRADIATE,
#endif
    SPELL_NECROMUTATION,
    SPELL_DEATH_CHANNEL,
    SPELL_SYMBOL_OF_TORMENT,
    SPELL_DEFLECT_MISSILES,
    SPELL_THROW_ICICLE,
    SPELL_GLACIATE,
    SPELL_AIRSTRIKE,
    SPELL_SHADOW_CREATURES,
    SPELL_CONFUSING_TOUCH,
#if TAG_MAJOR_VERSION == 34
    SPELL_SURE_BLADE,
#endif
    SPELL_FLAME_TONGUE,
    SPELL_PASSWALL,
    SPELL_IGNITE_POISON,
    SPELL_STICKS_TO_SNAKES,
    SPELL_CALL_CANINE_FAMILIAR,
    SPELL_SUMMON_DRAGON,
    SPELL_HIBERNATION,
    SPELL_ENGLACIATION,
#if TAG_MAJOR_VERSION == 34
    SPELL_SEE_INVISIBLE,
    SPELL_PHASE_SHIFT,
#endif
    SPELL_SUMMON_BUTTERFLIES,
#if TAG_MAJOR_VERSION == 34
    SPELL_WARP_BRAND,
#endif
    SPELL_SILENCE,
    SPELL_SHATTER,
    SPELL_DISPERSAL,
    SPELL_DISCHARGE,
    SPELL_CORONA,
    SPELL_INTOXICATE,
#if TAG_MAJOR_VERSION == 34
    SPELL_EVAPORATE,
#endif
    SPELL_LRD,
    SPELL_SANDBLAST,
#if TAG_MAJOR_VERSION == 34
    SPELL_CONDENSATION_SHIELD,
    SPELL_STONESKIN,
#endif
    SPELL_SIMULACRUM,
    SPELL_CONJURE_BALL_LIGHTNING,
    SPELL_CHAIN_LIGHTNING,
    SPELL_EXCRUCIATING_WOUNDS,
    SPELL_PORTAL_PROJECTILE,
    SPELL_MONSTROUS_MENAGERIE,
    SPELL_PETRIFY,
    SPELL_GOLUBRIAS_PASSAGE,

    // Mostly monster-only spells after this point:
    SPELL_CALL_DOWN_DAMNATION,
#if TAG_MAJOR_VERSION == 34
    SPELL_VAMPIRE_SUMMON,
#endif
    SPELL_BRAIN_FEED,
#if TAG_MAJOR_VERSION == 34
    SPELL_FAKE_RAKSHASA_SUMMON,
#endif
    SPELL_STEAM_BALL,
    SPELL_SUMMON_UFETUBUS,
    SPELL_SUMMON_HELL_BEAST,
    SPELL_ENERGY_BOLT,
    SPELL_SPIT_POISON,
    SPELL_SUMMON_UNDEAD,
    SPELL_CANTRIP,
    SPELL_QUICKSILVER_BOLT,
    SPELL_METAL_SPLINTERS,
    SPELL_MIASMA_BREATH,
    SPELL_SUMMON_DRAKES,
    SPELL_BLINK_OTHER,
    SPELL_SUMMON_MUSHROOMS,
    SPELL_SPIT_ACID,
    SPELL_STICKY_FLAME_SPLASH,
    SPELL_FIRE_BREATH,
    SPELL_COLD_BREATH,
#if TAG_MAJOR_VERSION == 34
    SPELL_DRACONIAN_BREATH,
#endif
    SPELL_WATER_ELEMENTALS,
    SPELL_PORKALATOR,
    SPELL_CREATE_TENTACLES,
    SPELL_TOMB_OF_DOROKLOHE,
    SPELL_SUMMON_EYEBALLS,
    SPELL_HASTE_OTHER,
    SPELL_FIRE_ELEMENTALS,
    SPELL_EARTH_ELEMENTALS,
    SPELL_AIR_ELEMENTALS,
    SPELL_SLEEP,
    SPELL_BLINK_OTHER_CLOSE,
    SPELL_BLINK_CLOSE,
    SPELL_BLINK_RANGE,
    SPELL_BLINK_AWAY,
#if TAG_MAJOR_VERSION == 34
    SPELL_MISLEAD,
#endif
    SPELL_FAKE_MARA_SUMMON,
#if TAG_MAJOR_VERSION == 34
    SPELL_SUMMON_RAKSHASA,
#endif
    SPELL_SUMMON_ILLUSION,
    SPELL_PRIMAL_WAVE,
    SPELL_CALL_TIDE,
    SPELL_IOOD,
    SPELL_INK_CLOUD,
    SPELL_MIGHT,
#if TAG_MAJOR_VERSION == 34
    SPELL_SUNRAY,
#endif
    SPELL_AWAKEN_FOREST,
    SPELL_DRUIDS_CALL,
#if TAG_MAJOR_VERSION == 34
    SPELL_IRON_ELEMENTALS,
#endif
    SPELL_SUMMON_SPECTRAL_ORCS,
#if TAG_MAJOR_VERSION == 34
    SPELL_RESURRECT,
    SPELL_HOLY_LIGHT,
    SPELL_HOLY_WORD,
#endif
    SPELL_SUMMON_HOLIES,
    SPELL_HEAL_OTHER,
#if TAG_MAJOR_VERSION == 34
    SPELL_SACRIFICE,
#endif
    SPELL_HOLY_FLAMES,
    SPELL_HOLY_BREATH,
    SPELL_TROGS_HAND,
    SPELL_BROTHERS_IN_ARMS,
    SPELL_INJURY_MIRROR,
    SPELL_DRAIN_LIFE,
#if TAG_MAJOR_VERSION == 34
    SPELL_MIASMA_CLOUD,
    SPELL_POISON_CLOUD,
    SPELL_FIRE_CLOUD,
    SPELL_STEAM_CLOUD,
#endif
    SPELL_MALIGN_GATEWAY,
    SPELL_NOXIOUS_CLOUD,
    SPELL_TORNADO,
    SPELL_STICKY_FLAME_RANGE,
    SPELL_LEDAS_LIQUEFACTION,
#if TAG_MAJOR_VERSION == 34
    SPELL_HOMUNCULUS,
#endif
    SPELL_SUMMON_HYDRA,
    SPELL_DARKNESS,
    SPELL_MESMERISE,
#if TAG_MAJOR_VERSION == 34
    SPELL_MELEE, // like SPELL_NO_SPELL, but doesn't cause a re-roll
#endif
    SPELL_FIRE_SUMMON,
    SPELL_SHROUD_OF_GOLUBRIA,
    SPELL_INNER_FLAME,
    SPELL_PETRIFYING_CLOUD,
    SPELL_AURA_OF_ABJURATION,
    SPELL_BEASTLY_APPENDAGE,
#if TAG_MAJOR_VERSION == 34
    SPELL_SILVER_BLAST,
#endif
    SPELL_ENSNARE,
    SPELL_THUNDERBOLT,
    SPELL_SUMMON_MINOR_DEMON,
    SPELL_DISJUNCTION,
    SPELL_CHAOS_BREATH,
#if TAG_MAJOR_VERSION == 34
    SPELL_FRENZY,
    SPELL_SUMMON_TWISTER,
#endif
    SPELL_BATTLESPHERE,
    SPELL_FULMINANT_PRISM,
    SPELL_DAZZLING_SPRAY,
    SPELL_FORCE_LANCE,
    SPELL_MALMUTATE,
    SPELL_MIGHT_OTHER,
    SPELL_SENTINEL_MARK,
    SPELL_WORD_OF_RECALL,
    SPELL_INJURY_BOND,
    SPELL_SPECTRAL_CLOUD,
    SPELL_GHOSTLY_FIREBALL,
    SPELL_CALL_LOST_SOUL,
    SPELL_DIMENSION_ANCHOR,
    SPELL_BLINK_ALLIES_ENCIRCLE,
    SPELL_AWAKEN_VINES,
#if TAG_MAJOR_VERSION == 34
    SPELL_CONTROL_WINDS,
#endif
    SPELL_THORN_VOLLEY,
    SPELL_WALL_OF_BRAMBLES,
    SPELL_WATERSTRIKE,
#if TAG_MAJOR_VERSION == 34
    SPELL_HASTE_PLANTS,
#endif
    SPELL_WIND_BLAST,
    SPELL_STRIP_RESISTANCE,
    SPELL_INFUSION,
    SPELL_SONG_OF_SLAYING,
    SPELL_SPECTRAL_WEAPON,
#if TAG_MAJOR_VERSION == 34
    SPELL_SONG_OF_SHIELDING,
#endif
    SPELL_SUMMON_VERMIN,
    SPELL_MALIGN_OFFERING,
    SPELL_SEARING_RAY,
    SPELL_DISCORD,
#if TAG_MAJOR_VERSION == 34
    SPELL_SHAFT_SELF,
#endif
    SPELL_BLINKBOLT,
    SPELL_INVISIBILITY_OTHER,
    SPELL_VIRULENCE,
#if TAG_MAJOR_VERSION == 34
    SPELL_IGNITE_POISON_SINGLE,
#endif
    SPELL_ORB_OF_ELECTRICITY,
    SPELL_EXPLOSIVE_BOLT,
    SPELL_FLASH_FREEZE,
    SPELL_LEGENDARY_DESTRUCTION,
#if TAG_MAJOR_VERSION == 34
    SPELL_EPHEMERAL_INFUSION,
#endif
    SPELL_FORCEFUL_INVITATION,
    SPELL_PLANEREND,
    SPELL_CHAIN_OF_CHAOS,
    SPELL_CALL_OF_CHAOS,
    SPELL_BLACK_MARK,
#if TAG_MAJOR_VERSION == 34
    SPELL_GRAND_AVATAR,
#endif
    SPELL_SAP_MAGIC,
    SPELL_CORRUPT_BODY,
#if TAG_MAJOR_VERSION == 34
    SPELL_REARRANGE_PIECES,
#endif
    SPELL_MAJOR_DESTRUCTION,
    SPELL_BLINK_ALLIES_AWAY,
    SPELL_SHADOW_SHARD,
    SPELL_SHADOW_BOLT,
    SPELL_CRYSTAL_BOLT,
    SPELL_SUMMON_FOREST,
    SPELL_SUMMON_LIGHTNING_SPIRE,
    SPELL_SUMMON_GUARDIAN_GOLEM,
    SPELL_RANDOM_BOLT,
    SPELL_CLOUD_CONE,
    SPELL_WEAVE_SHADOWS,
    SPELL_DRAGON_CALL,
    SPELL_SPELLFORGED_SERVITOR,
#if TAG_MAJOR_VERSION == 34
    SPELL_FORCEFUL_DISMISSAL,
#endif
    SPELL_SUMMON_MANA_VIPER,
    SPELL_PHANTOM_MIRROR,
    SPELL_DRAIN_MAGIC,
    SPELL_CORROSIVE_BOLT,
#if TAG_MAJOR_VERSION == 34
    SPELL_SERPENT_OF_HELL_BREATH_REMOVED,
#endif
    SPELL_SUMMON_EMPEROR_SCORPIONS,
#if TAG_MAJOR_VERSION == 34
    SPELL_HYDRA_FORM,
    SPELL_IRRADIATE,
#endif
    SPELL_SPIT_LAVA,
    SPELL_ELECTRICAL_BOLT,
    SPELL_FLAMING_CLOUD,
    SPELL_THROW_BARBS,
    SPELL_BATTLECRY,
    SPELL_WARNING_CRY,
    SPELL_SEAL_DOORS,
    SPELL_FLAY,
    SPELL_BERSERK_OTHER,
#if TAG_MAJOR_VERSION == 34
    SPELL_THROW,
#endif
    SPELL_CORRUPTING_PULSE,
    SPELL_SIREN_SONG,
    SPELL_AVATAR_SONG,
    SPELL_PARALYSIS_GAZE,
    SPELL_CONFUSION_GAZE,
    SPELL_DRAINING_GAZE,
    SPELL_DEATH_RATTLE,
    SPELL_SUMMON_SCARABS,
#if TAG_MAJOR_VERSION == 34
    SPELL_HUNTING_CRY,
#endif
    SPELL_SEARING_BREATH,
    SPELL_CHILLING_BREATH,
    SPELL_SCATTERSHOT,
    SPELL_CLEANSING_FLAME,
    SPELL_THROW_ALLY,
    SPELL_CIGOTUVIS_EMBRACE,
#if TAG_MAJOR_VERSION == 34
    SPELL_SINGULARITY,
#endif
    SPELL_GRAVITAS,
#if TAG_MAJOR_VERSION == 34
    SPELL_CHANT_FIRE_STORM,
#endif
    SPELL_ENTROPIC_WEAVE,
    SPELL_SUMMON_EXECUTIONERS,
    SPELL_VIOLENT_UNRAVELLING,
    SPELL_DOOM_HOWL,
    SPELL_AWAKEN_EARTH,
    SPELL_AURA_OF_BRILLIANCE,
    SPELL_ICEBLAST,
    SPELL_SLUG_DART,
    SPELL_SPRINT,
    SPELL_GREATER_SERVANT_MAKHLEB,
    SPELL_SERPENT_OF_HELL_GEH_BREATH,
    SPELL_SERPENT_OF_HELL_COC_BREATH,
    SPELL_SERPENT_OF_HELL_TAR_BREATH,
    SPELL_SERPENT_OF_HELL_DIS_BREATH,
    SPELL_BIND_SOULS,
    SPELL_INFESTATION,
    SPELL_STILL_WINDS,
    SPELL_RESONANCE_STRIKE,
    SPELL_GHOSTLY_SACRIFICE,
    SPELL_DREAM_DUST,
    NUM_SPELLS
};

enum slot_select_mode
{
    SS_FORWARD      = 0,
    SS_BACKWARD     = 1,
};

enum stat_type
{
    STAT_STR,
    STAT_INT,
    STAT_DEX,
    NUM_STATS,
    STAT_ALL, // must remain after NUM_STATS
    STAT_RANDOM,
};

enum targeting_type
{
    DIR_NONE,           // smite or in a cardinal direction
    DIR_TARGET,         // smite targeting
    DIR_DIR,            // target in a cardinal direction only
    DIR_SHADOW_STEP,    // a shadow step target
    DIR_LEAP,           // like DIR_TARGET, but the range is a hard limit
};

enum torment_source_type
{
    TORMENT_LURKING_HORROR= -1,
    TORMENT_CARDS         = -2,   // Symbol of torment
    TORMENT_SCEPTRE       = -3,   // The Sceptre of Torment
    TORMENT_SCROLL        = -4,
    TORMENT_SPELL         = -5,   // SPELL_SYMBOL_OF_TORMENT
    TORMENT_XOM           = -6,   // Xom effect
    TORMENT_KIKUBAAQUDGHA = -7,   // Kikubaaqudgha effect
    TORMENT_MISCAST       = -8,
    TORMENT_AGONY         = -9,   // SPELL_AGONY
};

enum trap_type
{
#if TAG_MAJOR_VERSION == 34
    TRAP_DART,
#endif
    TRAP_ARROW,
    TRAP_SPEAR,
#if TAG_MAJOR_VERSION > 34
    TRAP_TELEPORT,
#endif
    TRAP_TELEPORT_PERMANENT,
    TRAP_ALARM,
    TRAP_BLADE,
    TRAP_BOLT,
    TRAP_NET,
    TRAP_ZOT,
    TRAP_NEEDLE,
    TRAP_SHAFT,
    TRAP_GOLUBRIA,
    TRAP_PLATE,
    TRAP_WEB,
#if TAG_MAJOR_VERSION == 34
    TRAP_GAS,
    TRAP_TELEPORT,
    TRAP_SHADOW,
    TRAP_SHADOW_DORMANT,
#endif
    NUM_TRAPS,
    TRAP_MAX_REGULAR = TRAP_SHAFT,
    TRAP_UNASSIGNED = 100,
#if TAG_MAJOR_VERSION == 34
    TRAP_UNUSED1,                      // was TRAP_INDEPTH
    TRAP_UNUSED2,                      // was TRAP_NOTELEPORT
#endif
    TRAP_RANDOM,
};

enum undead_state_type                // you.is_undead
{
    US_ALIVE = 0,
    US_HUNGRY_DEAD,     // Ghouls
    US_UNDEAD,          // Mummies
    US_SEMI_UNDEAD,     // Vampires
};

enum unique_item_status_type
{
    UNIQ_NOT_EXISTS = 0,
    UNIQ_EXISTS = 1,
    UNIQ_LOST_IN_ABYSS = 2,
};

enum zap_type
{
    ZAP_THROW_FLAME,
    ZAP_THROW_FROST,
    ZAP_SLOW,
    ZAP_HASTE,
    ZAP_MAGIC_DART,
    ZAP_HEAL_WOUNDS,
    ZAP_PARALYSE,
    ZAP_BOLT_OF_FIRE,
    ZAP_BOLT_OF_COLD,
    ZAP_CONFUSE,
    ZAP_INVISIBILITY,
    ZAP_DIG,
    ZAP_FIREBALL,
    ZAP_TELEPORT_OTHER,
    ZAP_LIGHTNING_BOLT,
    ZAP_POLYMORPH,
    ZAP_VENOM_BOLT,
    ZAP_BOLT_OF_DRAINING,
    ZAP_LEHUDIBS_CRYSTAL_SPEAR,
    ZAP_BOLT_OF_INACCURACY,
    ZAP_ISKENDERUNS_MYSTIC_BLAST,
    ZAP_ENSLAVEMENT,
    ZAP_PAIN,
    ZAP_STICKY_FLAME,
    ZAP_STICKY_FLAME_RANGE,
    ZAP_DISPEL_UNDEAD,
    ZAP_BANISHMENT,
    ZAP_STING,
    ZAP_DAMNATION,
    ZAP_IRON_SHOT,
    ZAP_STONE_ARROW,
    ZAP_SHOCK,
    ZAP_ORB_OF_ELECTRICITY,
    ZAP_SPIT_POISON,
    ZAP_DEBUGGING_RAY,
    ZAP_BREATHE_FIRE,
    ZAP_BREATHE_FROST,
    ZAP_BREATHE_ACID,
    ZAP_BREATHE_POISON,
    ZAP_BREATHE_POWER,
    ZAP_AGONY,
    ZAP_DISINTEGRATE,
    ZAP_BREATHE_STEAM,
    ZAP_THROW_ICICLE,
    ZAP_CORONA,
    ZAP_HIBERNATION,
    ZAP_FLAME_TONGUE,
    ZAP_LARGE_SANDBLAST,
    ZAP_SANDBLAST,
    ZAP_SMALL_SANDBLAST,
    ZAP_BOLT_OF_MAGMA,
    ZAP_POISON_ARROW,
    ZAP_BREATHE_STICKY_FLAME,
    ZAP_PETRIFY,
    ZAP_ENSLAVE_SOUL,
    ZAP_PORKALATOR,
    ZAP_SLEEP,
    ZAP_PRIMAL_WAVE,
    ZAP_IOOD,
    ZAP_BREATHE_MEPHITIC,
    ZAP_INNER_FLAME,
    ZAP_DAZZLING_SPRAY,
    ZAP_FORCE_LANCE,
    ZAP_SEARING_RAY_I,
    ZAP_SEARING_RAY_II,
    ZAP_SEARING_RAY_III,
    ZAP_EXPLOSIVE_BOLT,
    ZAP_CRYSTAL_BOLT,
    ZAP_TUKIMAS_DANCE,
    ZAP_QUICKSILVER_BOLT,
    ZAP_CORROSIVE_BOLT,
    ZAP_RANDOM_BOLT_TRACER,
    ZAP_SCATTERSHOT,
    ZAP_MEPHITIC,
    ZAP_UNRAVELLING,
    ZAP_ICEBLAST,
    ZAP_SLUG_DART,
    ZAP_BLINKBOLT,
    ZAP_FREEZING_BLAST, // monster freezing cloud (!?)
    ZAP_DIMENSION_ANCHOR,
    ZAP_VULNERABILITY,
    ZAP_SENTINEL_MARK,
    ZAP_SAP_MAGIC,
    ZAP_VIRULENCE,
    ZAP_DRAIN_MAGIC,
    NUM_ZAPS
};

enum montravel_target_type
{
    MTRAV_NONE = 0,
    MTRAV_FOE,         // Travelling to reach its foe.
    MTRAV_PATROL,      // Travelling to reach the patrol point.
    MTRAV_MERFOLK_AVATAR, // Merfolk avatars travelling towards deep water.
    MTRAV_UNREACHABLE, // Not travelling because target is unreachable.
    MTRAV_KNOWN_UNREACHABLE, // As above, and the player knows this.
};

enum maybe_bool
{
    MB_FALSE,
    MB_MAYBE,
    MB_TRUE,
};

enum reach_type
{
    REACH_NONE   = 1,
    REACH_TWO    = 2,
};

enum daction_type
{
    DACT_ALLY_HOLY,
    DACT_ALLY_UNHOLY_EVIL,
    DACT_ALLY_UNCLEAN_CHAOTIC,
    DACT_ALLY_SPELLCASTER,
    DACT_ALLY_YRED_SLAVE,
    DACT_ALLY_BEOGH, // both orcs and demons summoned by high priests
    DACT_ALLY_SLIME,
    DACT_ALLY_PLANT,

    NUM_DACTION_COUNTERS,

    // Leave space for new counters, as they need to be at the start.
    DACT_OLD_ENSLAVED_SOULS_POOF = 16,
#if TAG_MAJOR_VERSION == 34
    DACT_HOLY_NEW_ATTEMPT,
#else
    DACT_SLIME_NEW_ATTEMPT,
#endif
    DACT_HOLY_PETS_GO_NEUTRAL,
    DACT_ALLY_TROG,

    DACT_SHUFFLE_DECKS,
    DACT_REAUTOMAP,
    DACT_REMOVE_JIYVA_ALTARS,
    DACT_PIKEL_SLAVES,
    DACT_ROT_CORPSES,
#if TAG_MAJOR_VERSION == 34
    DACT_TOMB_CTELE,
    DACT_SLIME_NEW_ATTEMPT,
#endif
    DACT_KIRKE_HOGS,
#if TAG_MAJOR_VERSION == 34
    DACT_END_SPIRIT_HOWL,
#endif
    DACT_GOLD_ON_TOP,
    DACT_BRIBE_TIMEOUT,
    DACT_REMOVE_GOZAG_SHOPS,
    DACT_SET_BRIBES,
    DACT_ALLY_MAKHLEB,
#if TAG_MAJOR_VERSION == 34
    DACT_ALLY_SACRIFICE_LOVE,
#endif
    DACT_ALLY_HEPLIAKLQANA,
    DACT_UPGRADE_ANCESTOR,
    NUM_DACTIONS,
    // If you want to add a new daction, you need to
    // add a corresponding entry to *daction_names[]
    // of dactions.cc to avoid breaking the debug build
};

enum disable_type
{
    DIS_SPAWNS,
    DIS_MON_ACT,
    DIS_MON_REGEN,
    DIS_PLAYER_REGEN,
    DIS_HUNGER,
    DIS_DEATH,
    DIS_DELAY,
    DIS_CONFIRMATIONS,
    DIS_AFFLICTIONS,
    DIS_MON_SIGHT,
    DIS_SAVE_CHECKPOINTS,
    NUM_DISABLEMENTS
};

enum seen_context_type
{
    SC_NONE,
    SC_JUST_SEEN,       // has already been announced this turn
    SC_NEWLY_SEEN,      // regular walking into view
    SC_ALREADY_SEEN,    // wasn't a threat before, is now
    SC_TELEPORT_IN,
    SC_FISH_SURFACES,                 // water/lava-only
    SC_NONSWIMMER_SURFACES_FROM_DEEP, // impossible?!?
    SC_UNCHARM,
    SC_DOOR,            // they opened a door
    SC_GATE,            // ... or a big door
    SC_LEAP_IN,         // leaps into view
    SC_UPSTAIRS,        // comes up the stairs
    SC_DOWNSTAIRS,      // comes down the stairs
    SC_ARCH,            // through the gate
    SC_ABYSS,           // abyss creation
    SC_THROWN_IN,       // thrown into view from the monster throw ability
};

enum los_type
{
    LOS_NONE         = 0,        // w g s c
    LOS_ARENA        = LOS_NONE, // -------  See key below
    LOS_DEFAULT      = (1 << 0), // o T T h
    LOS_NO_TRANS     = (1 << 1), // o o T h
    LOS_SOLID        = (1 << 2), // o o o T
    LOS_SOLID_SEE    = (1 << 3), // o o o h
    // KEY:
    //   o: opaque, T: transparent, h: half-opaque (two cells block LOS)
    // Columns:
    //   w: FFT_OPAQUE features: rock walls, closed doors, trees, etc.
    //   g: glass (transparent walls)
    //   s: other FFT_SOLID features: grate, statue/idol, open/lava sea
    //   c: semi-opaque clouds (fog, etc.); bushes
};

enum ac_type
{
    AC_NONE,
    // These types block small amounts of damage, hardly affecting big hits.
    AC_NORMAL,
    AC_HALF,
    AC_TRIPLE,
    // This one stays fair over arbitrary splits.
    AC_PROPORTIONAL,
};

enum uncancellable_type
{
    UNC_ACQUIREMENT,           // arg is AQ_SCROLL
    UNC_DRAW_THREE,            // arg is inv slot of the deck
    UNC_STACK_FIVE,            // arg is inv slot of the deck
#if TAG_MAJOR_VERSION == 34
    UNC_MERCENARY,             // arg is mid of the monster
#endif
    UNC_POTION_PETITION,       // arg is ignored
    UNC_CALL_MERCHANT,         // arg is ignored
};

// game-wide random seeds
enum seed_type
{
    SEED_PASSIVE_MAP,          // determinist magic mapping
    NUM_SEEDS
};

// Tiles stuff.

enum screen_mode
{
    SCREENMODE_WINDOW = 0,
    SCREENMODE_FULL   = 1,
    SCREENMODE_AUTO   = 2,
};

enum cursor_type
{
    CURSOR_MOUSE,
    CURSOR_TUTORIAL,
    CURSOR_MAP,
    CURSOR_MAX,
};

// Ordering of tags is important: higher values cover up lower ones.
enum text_tag_type
{
    TAG_NAMED_MONSTER = 0,
    TAG_TUTORIAL      = 1,
    TAG_CELL_DESC     = 2,
    TAG_MAX,
};

enum tag_pref
{
    TAGPREF_NONE,     // never display text tags
    TAGPREF_TUTORIAL, // display text tags on "new" monsters
    TAGPREF_NAMED,    // display text tags on named monsters (incl. friendlies)
    TAGPREF_ENEMY,    // display text tags on enemy named monsters
    TAGPREF_MAX,
};
enum tile_flags ENUM_INT64
{
    //// Foreground flags

    // 3 mutually exclusive flags for attitude.
    TILE_FLAG_ATT_MASK   = 0x00030000ULL,
    TILE_FLAG_PET        = 0x00010000ULL,
    TILE_FLAG_GD_NEUTRAL = 0x00020000ULL,
    TILE_FLAG_NEUTRAL    = 0x00030000ULL,

    TILE_FLAG_S_UNDER    = 0x00040000ULL,
    TILE_FLAG_FLYING     = 0x00080000ULL,

    // 3 mutually exclusive flags for behaviour.
    TILE_FLAG_BEH_MASK   = 0x00300000ULL,
    TILE_FLAG_STAB       = 0x00100000ULL,
    TILE_FLAG_MAY_STAB   = 0x00200000ULL,
    TILE_FLAG_FLEEING    = 0x00300000ULL,

    TILE_FLAG_NET        = 0x00400000ULL,
    TILE_FLAG_POISON     = 0x00800000ULL,
    TILE_FLAG_WEB        = 0x01000000ULL,
    TILE_FLAG_GLOWING    = 0x02000000ULL,
    TILE_FLAG_STICKY_FLAME = 0x04000000ULL,
    TILE_FLAG_BERSERK    = 0x08000000ULL,
    TILE_FLAG_INNER_FLAME= 0x10000000ULL,
    TILE_FLAG_CONSTRICTED= 0x20000000ULL,
    TILE_FLAG_SLOWED     = 0x8000000000ULL,
    TILE_FLAG_PAIN_MIRROR = 0x10000000000ULL,
    TILE_FLAG_HASTED     = 0x20000000000ULL,
    TILE_FLAG_MIGHT      = 0x40000000000ULL,
    TILE_FLAG_PETRIFYING = 0x80000000000ULL,
    TILE_FLAG_PETRIFIED  = 0x100000000000ULL,
    TILE_FLAG_BLIND      = 0x200000000000ULL,
    TILE_FLAG_ANIM_WEP   = 0x400000000000ULL,
    TILE_FLAG_SUMMONED   = 0x800000000000ULL,
    TILE_FLAG_PERM_SUMMON= 0x1000000000000ULL,
    TILE_FLAG_DEATHS_DOOR = 0x2000000000000ULL,
    TILE_FLAG_RECALL =     0x4000000000000ULL,
    TILE_FLAG_DRAIN =      0x8000000000000ULL,
    TILE_FLAG_IDEALISED =  0x10000000000000ULL,
    TILE_FLAG_BOUND_SOUL=  0x20000000000000ULL,
    TILE_FLAG_INFESTED  =  0x40000000000000ULL,

    // MDAM has 5 possibilities, so uses 3 bits.
    TILE_FLAG_MDAM_MASK  = 0x1C0000000ULL,
    TILE_FLAG_MDAM_LIGHT = 0x040000000ULL,
    TILE_FLAG_MDAM_MOD   = 0x080000000ULL,
    TILE_FLAG_MDAM_HEAVY = 0x0C0000000ULL,
    TILE_FLAG_MDAM_SEV   = 0x100000000ULL,
    TILE_FLAG_MDAM_ADEAD = 0x1C0000000ULL,

    // Demon difficulty has 5 possibilities, so uses 3 bits.
    TILE_FLAG_DEMON      = 0xE00000000ULL,
    TILE_FLAG_DEMON_5    = 0x200000000ULL,
    TILE_FLAG_DEMON_4    = 0x400000000ULL,
    TILE_FLAG_DEMON_3    = 0x600000000ULL,
    TILE_FLAG_DEMON_2    = 0x800000000ULL,
    TILE_FLAG_DEMON_1    = 0xE00000000ULL,

    // 3 mutually exclusive flags for mimics.
    TILE_FLAG_MIMIC_INEPT = 0x2000000000ULL,
    TILE_FLAG_MIMIC       = 0x4000000000ULL,
    TILE_FLAG_MIMIC_RAVEN = 0x6000000000ULL,
    TILE_FLAG_MIMIC_MASK  = 0x6000000000ULL,

    //// Background flags

    TILE_FLAG_RAY        = 0x00010000ULL,
    TILE_FLAG_MM_UNSEEN  = 0x00020000ULL,
    TILE_FLAG_UNSEEN     = 0x00040000ULL,

    // 3 mutually exclusive flags for cursors.
    TILE_FLAG_CURSOR1    = 0x00180000ULL,
    TILE_FLAG_CURSOR2    = 0x00080000ULL,
    TILE_FLAG_CURSOR3    = 0x00100000ULL,
    TILE_FLAG_CURSOR     = 0x00180000ULL,

    TILE_FLAG_TUT_CURSOR = 0x00200000ULL,
    TILE_FLAG_TRAV_EXCL  = 0x00400000ULL,
    TILE_FLAG_EXCL_CTR   = 0x00800000ULL,
    TILE_FLAG_RAY_OOR    = 0x01000000ULL,
    TILE_FLAG_OOR        = 0x02000000ULL,
    TILE_FLAG_WATER      = 0x04000000ULL,
    TILE_FLAG_NEW_STAIR  = 0x08000000ULL,

    // Tentacle overlay flags: direction and type.
    TILE_FLAG_TENTACLE_NW  = 0x020000000ULL,
    TILE_FLAG_TENTACLE_NE  = 0x040000000ULL,
    TILE_FLAG_TENTACLE_SE  = 0x080000000ULL,
    TILE_FLAG_TENTACLE_SW  = 0x100000000ULL,
    TILE_FLAG_TENTACLE_KRAKEN = 0x0200000000ULL,
    TILE_FLAG_TENTACLE_ELDRITCH = 0x0400000000ULL,
    TILE_FLAG_TENTACLE_STARSPAWN = 0x0800000000ULL,
    TILE_FLAG_TENTACLE_VINE = 0x1000000000ULL,

#if TAG_MAJOR_VERSION == 34
    // Starspawn tentacle overlays. Obviated by the above.
    TILE_FLAG_STARSPAWN_NW = 0x02000000000ULL,
    TILE_FLAG_STARSPAWN_NE = 0x04000000000ULL,
    TILE_FLAG_STARSPAWN_SE = 0x08000000000ULL,
    TILE_FLAG_STARSPAWN_SW = 0x10000000000ULL,
#endif

    //// General

    // Should go up with RAY/RAY_OOR, but they need to be exclusive for those
    // flags and there's no room.
    TILE_FLAG_LANDING     = 0x20000000000ULL,
    TILE_FLAG_RAY_MULTI   = 0x40000000000ULL,

    // Mask for the tile index itself.
    TILE_FLAG_MASK       = 0x0000FFFFULL,
};

enum tile_inventory_flags
{
    TILEI_FLAG_SELECT  = 0x0100,
                       //0x0200, // was: TILEI_FLAG_TRIED
    TILEI_FLAG_EQUIP   = 0x0400,
    TILEI_FLAG_FLOOR   = 0x0800,
    TILEI_FLAG_CURSE   = 0x1000,
    TILEI_FLAG_CURSOR  = 0x2000,
    TILEI_FLAG_MELDED  = 0x4000,
    TILEI_FLAG_INVALID = 0x8000,
};

enum tile_player_flags
{
    TILEP_SHOW_EQUIP    = 0x1000,
};

enum tile_player_flag_cut
{
    TILEP_FLAG_HIDE,
    TILEP_FLAG_NORMAL,
    TILEP_FLAG_CUT_CENTAUR,
    TILEP_FLAG_CUT_NAGA,
};

// normal tile size in px
enum
{
    TILE_X = 32,
    TILE_Y = 32,
};

// Don't change this without also modifying the data save/load routines.
enum
{
    NUM_MAX_DOLLS = 10,
};

#ifdef WIZARD

enum wizard_option_type
{
    WIZ_NEVER,                         // protect player from accidental wiz
    WIZ_NO,                            // don't start character in wiz mode
    WIZ_YES,                           // start character in wiz mode
};

#endif

enum deck_rarity_type
{
    DECK_RARITY_RANDOM,
    DECK_RARITY_COMMON,
    DECK_RARITY_RARE,
    DECK_RARITY_LEGENDARY,
};

enum timed_effect_type
{
    TIMER_CORPSES,
    TIMER_HELL_EFFECTS,
#if TAG_MAJOR_VERSION == 34
    TIMER_SICKNESS,
#endif
    TIMER_CONTAM,
#if TAG_MAJOR_VERSION == 34
    TIMER_DETERIORATION,
#endif
    TIMER_GOD_EFFECTS,
#if TAG_MAJOR_VERSION == 34
    TIMER_SCREAM,
#endif
    TIMER_FOOD_ROT,
    TIMER_PRACTICE,
    TIMER_LABYRINTH,
    TIMER_ABYSS_SPEED,
    TIMER_JIYVA,
    TIMER_EVOLUTION,
#if TAG_MAJOR_VERSION == 34
    TIMER_BRIBE_TIMEOUT,
#endif
    NUM_TIMERS,
};

enum rng_type {
    RNG_GAMEPLAY,
    RNG_UI,
    NUM_RNGS,
};

#endif // ENUM_H<|MERGE_RESOLUTION|>--- conflicted
+++ resolved
@@ -449,19 +449,6 @@
     ABIL_HEPLIAKLQANA_HEXER_ENGLACIATION,
 #endif
 
-<<<<<<< HEAD
-	//Wudzu
-	ABIL_WUDZU_SUMMON_VINES = 1270,
-	ABIL_WUDZU_BRIAR_PATCH,
-	ABIL_WUDZU_VESTMENT_CLOAK,
-	ABIL_WUDZU_VESTMENT_HAT,
-	ABIL_WUDZU_VESTMENT_GLOVES,
-	ABIL_WUDZU_VESTMENT_BOOTS,
-	ABIL_WUDZU_REGALIA_CLOAK,
-	ABIL_WUDZU_REGALIA_HAT,
-	ABIL_WUDZU_REGALIA_GLOVES,
-	ABIL_WUDZU_REGALIA_BOOTS,
-=======
         //Wudzu
         ABIL_WUDZU_SUMMON_VINES = 1270,
         ABIL_WUDZU_BRIAR_PATCH,
@@ -473,7 +460,6 @@
         ABIL_WUDZU_REGALIA_HAT,
         ABIL_WUDZU_REGALIA_GLOVES,
         ABIL_WUDZU_REGALIA_BOOTS,
->>>>>>> 5dd32683
 
     // For both Yred and Beogh
     ABIL_STOP_RECALL = 1500,
@@ -1685,11 +1671,7 @@
     DNGN_ALTAR_PAKELLAS,
     DNGN_ALTAR_USKAYAW,
     DNGN_ALTAR_HEPLIAKLQANA,
-<<<<<<< HEAD
-	DNGN_ALTAR_WUDZU,
-=======
         DNGN_ALTAR_WUDZU,
->>>>>>> 5dd32683
     DNGN_ALTAR_ECUMENICAL,
 #endif
 
@@ -1756,11 +1738,6 @@
     DNGN_ALTAR_PAKELLAS,
     DNGN_ALTAR_USKAYAW,
     DNGN_ALTAR_HEPLIAKLQANA,
-<<<<<<< HEAD
-	DNGN_ALTAR_WUDZU,
-
-=======
->>>>>>> 5dd32683
     DNGN_ENDLESS_SALT,
     DNGN_ALTAR_WUDZU,
 #endif
@@ -2259,11 +2236,7 @@
     GOD_PAKELLAS,
     GOD_USKAYAW,
     GOD_HEPLIAKLQANA,
-<<<<<<< HEAD
-	GOD_WUDZU,
-=======
         GOD_WUDZU,
->>>>>>> 5dd32683
     NUM_GODS,                          // always after last god
 
     GOD_RANDOM = 100,

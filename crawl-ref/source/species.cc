#include "AppHdr.h"

#include "species.h"

#include "random.h"

// March 2008: change order of species and jobs on character selection
// screen as suggested by Markus Maier. Summarizing comments below are
// copied directly from Markus' SourceForge comments. (jpeg)
//
// These are listed in two columns to match the selection screen output.
// Take care to list all valid species here, or they cannot be directly
// chosen.
//
// Fantasy staples and humanoid creatures come first, then diminutive and
// stealthy creatures, then monstrous creatures, then planetouched and after
// all living creatures finally the undead. (MM)
static species_type species_order[] = {
    // comparatively human-like looks
    SP_HUMAN,          SP_HIGH_ELF,
    SP_DEEP_ELF,       SP_SLUDGE_ELF,
    SP_DEEP_DWARF,     SP_HILL_ORC,
    SP_MERFOLK,
    // small species
    SP_HALFLING,       SP_KOBOLD,
    SP_SPRIGGAN,       SP_NOME,
    // significantly different body type from human
    SP_NAGA,           SP_CENTAUR,
    SP_OGRE,           SP_TROLL,
    SP_MINOTAUR,       SP_TENGU,
    SP_BASE_DRACONIAN,
    // celestial species
    SP_DEMIGOD,        SP_DEMONSPAWN,
    // undead species
    SP_MUMMY,          SP_GHOUL,
    SP_VAMPIRE,
    // not humanoid at all
    SP_FELID,          SP_OCTOPODE,
};

species_type random_draconian_player_species()
{
    const int num_drac = SP_PALE_DRACONIAN - SP_RED_DRACONIAN + 1;
    return static_cast<species_type>(SP_RED_DRACONIAN + random2(num_drac));
}

species_type get_species(const int index)
{
    if (index < 0 || index >= ng_num_species())
        return SP_UNKNOWN;

    return (species_order[index]);
}

static const char * Species_Abbrev_List[NUM_SPECIES] =
    { "Hu", "HE", "DE", "SE", "Ha",
      "HO", "Ko", "Mu", "Na", "Og", "Tr",
      // the draconians
      "Dr", "Dr", "Dr", "Dr", "Dr", "Dr", "Dr", "Dr", "Dr", "Dr",
      "Ce", "Dg", "Sp", "Mi", "Ds", "Gh", "Te", "Mf", "Vp", "DD",
      "Fe", "Op", "No",
      // placeholders
      "El", "HD", "OM", "GE", "Gn", "MD", };

const char *get_species_abbrev(species_type which_species)
{
    ASSERT(which_species >= 0 && which_species < NUM_SPECIES);

    return (Species_Abbrev_List[which_species]);
}

// Needed for debug.cc and hiscores.cc.
species_type get_species_by_abbrev(const char *abbrev)
{
    int i;
    COMPILE_CHECK(ARRAYSZ(Species_Abbrev_List) == NUM_SPECIES);
    for (i = 0; i < NUM_SPECIES; i++)
    {
        if (tolower(abbrev[0]) == tolower(Species_Abbrev_List[i][0])
            && tolower(abbrev[1]) == tolower(Species_Abbrev_List[i][1]))
        {
            break;
        }
    }

    return ((i < NUM_SPECIES) ? static_cast<species_type>(i) : SP_UNKNOWN);
}

int ng_num_species()
{
    // The list musn't be longer than the number of actual species.
    COMPILE_CHECK(ARRAYSZ(species_order) <= NUM_SPECIES);
    return ARRAYSZ(species_order);
}

// Does a case-sensitive lookup of the species name supplied.
species_type str_to_species(const string &species)
{
    species_type sp;
    if (species.empty())
        return SP_UNKNOWN;

    for (int i = 0; i < NUM_SPECIES; ++i)
    {
        sp = static_cast<species_type>(i);
        if (species == species_name(sp))
            return sp;
    }

    return SP_UNKNOWN;
}

string species_name(species_type speci, bool genus, bool adj)
// defaults:                                 false       false
{
    string res;

    switch (species_genus(speci))
    {
    case GENPC_DRACONIAN:
        if (adj || genus)  // adj doesn't care about exact species
            res = "Draconian";
        else
        {
            switch (speci)
            {
            case SP_RED_DRACONIAN:     res = "Red Draconian";     break;
            case SP_WHITE_DRACONIAN:   res = "White Draconian";   break;
            case SP_GREEN_DRACONIAN:   res = "Green Draconian";   break;
            case SP_YELLOW_DRACONIAN:  res = "Yellow Draconian";  break;
            case SP_GREY_DRACONIAN:    res = "Grey Draconian";    break;
            case SP_BLACK_DRACONIAN:   res = "Black Draconian";   break;
            case SP_PURPLE_DRACONIAN:  res = "Purple Draconian";  break;
            case SP_MOTTLED_DRACONIAN: res = "Mottled Draconian"; break;
            case SP_PALE_DRACONIAN:    res = "Pale Draconian";    break;

            case SP_BASE_DRACONIAN:
            default:
                res = "Draconian";
                break;
            }
        }
        break;
    case GENPC_ELVEN:
        if (adj)  // doesn't care about species/genus
            res = "Elven";
        else if (genus)
            res = "Elf";
        else
        {
            switch (speci)
            {
            case SP_HIGH_ELF:   res = "High Elf";   break;
            case SP_DEEP_ELF:   res = "Deep Elf";   break;
            case SP_SLUDGE_ELF: res = "Sludge Elf"; break;
            default:            res = "Elf";        break;
            }
        }
        break;
    case GENPC_NONE:
    default:
        switch (speci)
        {
        case SP_HUMAN:      res = "Human";                             break;
        case SP_HALFLING:   res = "Halfling";                          break;
        case SP_KOBOLD:     res = "Kobold";                            break;
        case SP_MUMMY:      res = "Mummy";                             break;
        case SP_NAGA:       res = "Naga";                              break;
        case SP_CENTAUR:    res = "Centaur";                           break;
        case SP_SPRIGGAN:   res = "Spriggan";                          break;
        case SP_MINOTAUR:   res = "Minotaur";                          break;
        case SP_TENGU:      res = "Tengu";                             break;

        case SP_HILL_ORC:
            res = (adj ? "Orcish" : genus ? "Orc" : "Hill Orc");
            break;
        case SP_DEEP_DWARF:
            res = (adj ? "Dwarven" : genus ? "Dwarf" : "Deep Dwarf");
            break;
        case SP_FELID:
            res = (adj ? "Feline" : genus ? "Cat" : "Felid");
            break;
        case SP_OCTOPODE:
            res = (adj ? "Octopoid" : genus ? "Octopus" : "Octopode");
            break;

        case SP_OGRE:       res = (adj ? "Ogreish"    : "Ogre");       break;
        case SP_TROLL:      res = (adj ? "Trollish"   : "Troll");      break;
        case SP_DEMIGOD:    res = (adj ? "Divine"     : "Demigod");    break;
        case SP_DEMONSPAWN: res = (adj ? "Demonic"    : "Demonspawn"); break;
        case SP_GHOUL:      res = (adj ? "Ghoulish"   : "Ghoul");      break;
        case SP_MERFOLK:    res = (adj ? "Merfolkian" : "Merfolk");    break;
        case SP_VAMPIRE:    res = (adj ? "Vampiric"   : "Vampire");    break;
        case SP_NOME:       res = (adj ? "Nomish"     : "Nome");       break;
        default:            res = (adj ? "Yakish"     : "Yak");        break;
        }
    }
    return res;
}

int species_has_claws(species_type species, bool mut_level)
{
    if (species == SP_TROLL)
        return 3;

    if (species == SP_GHOUL)
        return 1;

    // Felid claws don't count as a claws mutation.  The claws mutation
    // does only hands, not paws.
    if (species == SP_FELID && !mut_level)
        return 1;

    return 0;
}

bool species_likes_water(species_type species)
{
    return (species == SP_MERFOLK || species == SP_GREY_DRACONIAN
            || species == SP_OCTOPODE);
}

genus_type species_genus(species_type species)
{
    switch (species)
    {
    case SP_RED_DRACONIAN:
    case SP_WHITE_DRACONIAN:
    case SP_GREEN_DRACONIAN:
    case SP_YELLOW_DRACONIAN:
    case SP_GREY_DRACONIAN:
    case SP_BLACK_DRACONIAN:
    case SP_PURPLE_DRACONIAN:
    case SP_MOTTLED_DRACONIAN:
    case SP_PALE_DRACONIAN:
    case SP_BASE_DRACONIAN:
        return GENPC_DRACONIAN;

    case SP_HIGH_ELF:
    case SP_DEEP_ELF:
    case SP_SLUDGE_ELF:
        return GENPC_ELVEN;

    default:
        return GENPC_NONE;
    }
}

size_type species_size(species_type species, size_part_type psize)
{
    switch (species)
    {
    case SP_OGRE:
    case SP_TROLL:
        return SIZE_LARGE;
    case SP_NAGA:
        // Most of their body is on the ground giving them a low profile.
        if (psize == PSIZE_TORSO || psize == PSIZE_PROFILE)
            return SIZE_MEDIUM;
        else
            return SIZE_LARGE;
    case SP_CENTAUR:
        return ((psize == PSIZE_TORSO) ? SIZE_MEDIUM : SIZE_LARGE);
    case SP_HALFLING:
    case SP_KOBOLD:
<<<<<<< HEAD
    case SP_NOME:
        return (SIZE_SMALL);
=======
        return SIZE_SMALL;
>>>>>>> 35613e09
    case SP_SPRIGGAN:
    case SP_FELID:
        return SIZE_LITTLE;

    default:
        return SIZE_MEDIUM;
    }
}

monster_type player_species_to_mons_species(species_type species)
{
    switch (species)
    {
    case SP_HUMAN:
        return MONS_HUMAN;
    case SP_HIGH_ELF:
    case SP_DEEP_ELF:
    case SP_SLUDGE_ELF:
        return MONS_ELF;
    case SP_HALFLING:
        return MONS_HALFLING;
    case SP_HILL_ORC:
        return MONS_ORC;
    case SP_KOBOLD:
        return MONS_KOBOLD;
    case SP_MUMMY:
        return MONS_MUMMY;
    case SP_NAGA:
        return MONS_NAGA;
    case SP_OGRE:
        return MONS_OGRE;
    case SP_TROLL:
        return MONS_TROLL;
    case SP_RED_DRACONIAN:
        return MONS_RED_DRACONIAN;
    case SP_WHITE_DRACONIAN:
        return MONS_WHITE_DRACONIAN;
    case SP_GREEN_DRACONIAN:
        return MONS_GREEN_DRACONIAN;
    case SP_YELLOW_DRACONIAN:
        return MONS_YELLOW_DRACONIAN;
    case SP_GREY_DRACONIAN:
        return MONS_GREY_DRACONIAN;
    case SP_BLACK_DRACONIAN:
        return MONS_BLACK_DRACONIAN;
    case SP_PURPLE_DRACONIAN:
        return MONS_PURPLE_DRACONIAN;
    case SP_MOTTLED_DRACONIAN:
        return MONS_MOTTLED_DRACONIAN;
    case SP_PALE_DRACONIAN:
        return MONS_PALE_DRACONIAN;
    case SP_BASE_DRACONIAN:
        return MONS_DRACONIAN;
    case SP_CENTAUR:
        return MONS_CENTAUR;
    case SP_DEMIGOD:
        return MONS_DEMIGOD;
    case SP_SPRIGGAN:
        return MONS_SPRIGGAN;
    case SP_MINOTAUR:
        return MONS_MINOTAUR;
    case SP_DEMONSPAWN:
        return MONS_DEMONSPAWN;
    case SP_GHOUL:
        return MONS_GHOUL;
    case SP_TENGU:
        return MONS_TENGU;
    case SP_MERFOLK:
        return MONS_MERFOLK;
    case SP_VAMPIRE:
        return MONS_VAMPIRE;
    case SP_DEEP_DWARF:
        return MONS_DEEP_DWARF;
    case SP_FELID:
        return MONS_FELID;
    case SP_OCTOPODE:
<<<<<<< HEAD
        return (MONS_OCTOPODE);
    case SP_NOME:
        return (MONS_GNOME);
=======
        return MONS_OCTOPODE;
>>>>>>> 35613e09
    case SP_ELF:
    case SP_HILL_DWARF:
    case SP_MOUNTAIN_DWARF:
    case SP_OGRE_MAGE:
    case SP_GREY_ELF:
    case SP_GNOME:
    case NUM_SPECIES:
    case SP_UNKNOWN:
    case SP_RANDOM:
    case SP_VIABLE:
        die("player of an invalid species");
    default:
        return MONS_PROGRAM_BUG;
    }
}

bool is_valid_species(species_type species)
{
    return (species >= 0 && species < NUM_SPECIES);
}

int species_exp_modifier(species_type species)
{
    switch (species) // table: Experience
    {
    case SP_HUMAN:
    case SP_HALFLING:
    case SP_KOBOLD:
        return 1;
    case SP_HILL_ORC:
    case SP_OGRE:
    case SP_SLUDGE_ELF:
    case SP_NAGA:
    case SP_GHOUL:
    case SP_MERFOLK:
    case SP_OCTOPODE:
    case SP_TENGU:
        return 0;
    case SP_SPRIGGAN:
    case SP_DEEP_DWARF:
    case SP_MINOTAUR:
    case SP_BASE_DRACONIAN:
    case SP_RED_DRACONIAN:
    case SP_WHITE_DRACONIAN:
    case SP_GREEN_DRACONIAN:
    case SP_YELLOW_DRACONIAN:
    case SP_GREY_DRACONIAN:
    case SP_BLACK_DRACONIAN:
    case SP_PURPLE_DRACONIAN:
    case SP_MOTTLED_DRACONIAN:
    case SP_PALE_DRACONIAN:
    case SP_DEEP_ELF:
    case SP_CENTAUR:
    case SP_MUMMY:
    case SP_FELID:
<<<<<<< HEAD
    case SP_NOME:
        return 14;
=======
>>>>>>> 35613e09
    case SP_HIGH_ELF:
    case SP_VAMPIRE:
    case SP_TROLL:
    case SP_DEMONSPAWN:
        return -1;
    case SP_DEMIGOD:
        return -2;
    default:
        return 0;
    }
}

int species_hp_modifier(species_type species)
{
    switch (species) // table: Hit Points
    {
    case SP_FELID:
        return -4;
    case SP_SPRIGGAN:
    case SP_NOME:
        return -3;
    case SP_DEEP_ELF:
    case SP_TENGU:
    case SP_KOBOLD:
        return -2;
    case SP_HIGH_ELF:
    case SP_SLUDGE_ELF:
    case SP_HALFLING:
    case SP_OCTOPODE:
        return -1;
    default:
        return 0;
    case SP_CENTAUR:
    case SP_DEMIGOD:
    case SP_BASE_DRACONIAN:
    case SP_RED_DRACONIAN:
    case SP_WHITE_DRACONIAN:
    case SP_GREEN_DRACONIAN:
    case SP_YELLOW_DRACONIAN:
    case SP_GREY_DRACONIAN:
    case SP_BLACK_DRACONIAN:
    case SP_PURPLE_DRACONIAN:
    case SP_MOTTLED_DRACONIAN:
    case SP_PALE_DRACONIAN:
    case SP_GHOUL:
    case SP_HILL_ORC:
    case SP_MINOTAUR:
        return 1;
    case SP_DEEP_DWARF:
    case SP_NAGA:
        return 2;
    case SP_OGRE:
    case SP_TROLL:
        return 3;
    }
}

int species_mp_modifier(species_type species)
{
    switch (species) // table: Magic Points
    {
    case SP_TROLL:
    case SP_MINOTAUR:
        return -2;
    case SP_CENTAUR:
    case SP_GHOUL:
        return -1;
    default:
        return 0;
    case SP_SLUDGE_ELF:
    case SP_TENGU:
        return 1;
    case SP_FELID:
    case SP_HIGH_ELF:
    case SP_DEMIGOD:
        return 2;
    case SP_DEEP_ELF:
    case SP_SPRIGGAN:
    case SP_NOME:
        return 3;
    }
}<|MERGE_RESOLUTION|>--- conflicted
+++ resolved
@@ -263,12 +263,8 @@
         return ((psize == PSIZE_TORSO) ? SIZE_MEDIUM : SIZE_LARGE);
     case SP_HALFLING:
     case SP_KOBOLD:
-<<<<<<< HEAD
     case SP_NOME:
-        return (SIZE_SMALL);
-=======
         return SIZE_SMALL;
->>>>>>> 35613e09
     case SP_SPRIGGAN:
     case SP_FELID:
         return SIZE_LITTLE;
@@ -345,13 +341,9 @@
     case SP_FELID:
         return MONS_FELID;
     case SP_OCTOPODE:
-<<<<<<< HEAD
-        return (MONS_OCTOPODE);
+        return MONS_OCTOPODE;
     case SP_NOME:
-        return (MONS_GNOME);
-=======
-        return MONS_OCTOPODE;
->>>>>>> 35613e09
+        return MONS_GNOME;
     case SP_ELF:
     case SP_HILL_DWARF:
     case SP_MOUNTAIN_DWARF:
@@ -407,11 +399,7 @@
     case SP_CENTAUR:
     case SP_MUMMY:
     case SP_FELID:
-<<<<<<< HEAD
     case SP_NOME:
-        return 14;
-=======
->>>>>>> 35613e09
     case SP_HIGH_ELF:
     case SP_VAMPIRE:
     case SP_TROLL:

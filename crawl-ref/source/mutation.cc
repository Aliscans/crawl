--- conflicted
+++ resolved
@@ -1107,14 +1107,13 @@
 #if TAG_MAJOR_VERSION == 34
         { MUT_STRONG_STIFF,        MUT_FLEXIBLE_WEAK,          1},
 #endif
-<<<<<<< HEAD
         { MUT_STRONG,              MUT_WEAK,                   1},
         { MUT_CLEVER,              MUT_DOPEY,                  1},
         { MUT_AGILE,               MUT_CLUMSY,                 1},
         { MUT_SLOW_HEALING,        MUT_NO_DEVICE_HEAL,         1},
         { MUT_ROBUST,              MUT_FRAIL,                  1},
         { MUT_HIGH_MAGIC,          MUT_LOW_MAGIC,              1},
-        { MUT_WILD_MAGIC,          MUT_CONTEMPLATIVE,          1},
+        { MUT_WILD_MAGIC,          MUT_PLACID_MAGIC,           1},
         { MUT_CARNIVOROUS,         MUT_HERBIVOROUS,            1},
         { MUT_SLOW_METABOLISM,     MUT_FAST_METABOLISM,        1},
         { MUT_REGENERATION,        MUT_SLOW_HEALING,           1},
@@ -1136,35 +1135,6 @@
         { MUT_COLD_RESISTANCE,     MUT_COLD_VULNERABILITY,    -1},
         { MUT_SHOCK_RESISTANCE,    MUT_SHOCK_VULNERABILITY,   -1},
         { MUT_MAGIC_RESISTANCE,    MUT_MAGICAL_VULNERABILITY, -1},
-=======
-        { MUT_STRONG,              MUT_WEAK,                 1},
-        { MUT_CLEVER,              MUT_DOPEY,                1},
-        { MUT_AGILE,               MUT_CLUMSY,               1},
-        { MUT_SLOW_HEALING,        MUT_NO_DEVICE_HEAL,       1},
-        { MUT_ROBUST,              MUT_FRAIL,                1},
-        { MUT_HIGH_MAGIC,          MUT_LOW_MAGIC,            1},
-        { MUT_WILD_MAGIC,          MUT_PLACID_MAGIC,         1},
-        { MUT_CARNIVOROUS,         MUT_HERBIVOROUS,          1},
-        { MUT_SLOW_METABOLISM,     MUT_FAST_METABOLISM,      1},
-        { MUT_REGENERATION,        MUT_SLOW_HEALING,         1},
-        { MUT_ACUTE_VISION,        MUT_BLURRY_VISION,        1},
-        { MUT_FAST,                MUT_SLOW,                 1},
-        { MUT_REGENERATION,        MUT_SLOW_METABOLISM,      0},
-        { MUT_REGENERATION,        MUT_SLOW_HEALING,         0},
-        { MUT_ACUTE_VISION,        MUT_BLURRY_VISION,        0},
-        { MUT_FAST,                MUT_SLOW,                 0},
-        { MUT_UNBREATHING,         MUT_BREATHE_FLAMES,       0},
-        { MUT_UNBREATHING,         MUT_BREATHE_POISON,       0},
-        { MUT_FANGS,               MUT_BEAK,                -1},
-        { MUT_ANTENNAE,            MUT_HORNS,               -1},
-        { MUT_HOOVES,              MUT_TALONS,              -1},
-        { MUT_TRANSLUCENT_SKIN,    MUT_CAMOUFLAGE,          -1},
-        { MUT_MUTATION_RESISTANCE, MUT_EVOLUTION,           -1},
-        { MUT_ANTIMAGIC_BITE,      MUT_ACIDIC_BITE,         -1},
-        { MUT_HEAT_RESISTANCE,     MUT_HEAT_VULNERABILITY,  -1},
-        { MUT_COLD_RESISTANCE,     MUT_COLD_VULNERABILITY,  -1},
-        { MUT_SHOCK_RESISTANCE,    MUT_SHOCK_VULNERABILITY, -1},
->>>>>>> 0ee87428
         };
 
     // If we have one of the pair, delete all levels of the other,
@@ -2459,11 +2429,8 @@
             if (levels)
             {
                 j += you.mutation[i];
-<<<<<<< HEAD
                 if (!innate)
-=======
-                if (!all)
->>>>>>> 0ee87428
+
                     j -= you.innate_mutation[i];
             }
             else

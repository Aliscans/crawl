--- conflicted
+++ resolved
@@ -70,12 +70,9 @@
 #if TAG_MAJOR_VERSION == 34
 static void _heated_area(monster* mons);
 #endif
-<<<<<<< HEAD
 static void _igni_flame_weapon(monster* mons);
 static bool _is_trap_safe(const monster* mons, const coord_def& where,
                           bool just_check = false);
-=======
->>>>>>> 3c45d0db
 static bool _monster_move(monster* mons);
 static spell_type _map_wand_to_mspell(wand_type kind);
 

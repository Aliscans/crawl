--- conflicted
+++ resolved
@@ -299,28 +299,9 @@
 }
 
 
-<<<<<<< HEAD
 /* chat ------------------------------------------- */
 .chat {
-    background: rgba(0, 0, 0, 0.75);
-=======
-.text {
-    background-color: black;
-    color: white;
-    border: 1px solid white;
-}
-.button {
-    background-color: #DDDDDD;
-    border: 1px solid white;
-}
-
-#exit_game_dump {
-    text-align: right;
-}
-
-#chat {
     background: rgba(0, 0, 0, 0.85);
->>>>>>> 46567fec
     width: 400px;
     position: fixed;
     bottom: 20px;

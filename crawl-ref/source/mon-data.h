#ifndef MONDATA_H
#define MONDATA_H

#define AT_NO_ATK       {AT_NONE, AF_PLAIN, 0}

#include "enum.h"

/* ******************************************************************

   (see "mon-util.h" for the gory details)

 - ordering does not matter, because seekmonster() searches the entire
   array ... probably not to most efficient thing to do, but so it goes

 - Here are the rows:
    - row 1: monster id, display character, display colour, name
    - row 2: monster flags
    - row 3: monster resistance flags
    - row 4: mass, experience modifier, genus, species, holiness, resist magic
    - row 5: damage for each of four attacks
    - row 6: hit dice, described by four parameters
    - row 7: AC, evasion, sec(spell), corpse_thingy, zombie size, shouts
    - row 8: intel, habitat, flight class, speed, energy_usage
    - row 9: gmon_use class, gmon_eat class, body size


 - Some further explanations:

    - colour: if BLACK, monster uses value of mons_sec
    - name: if an empty string, name generated automagically (see moname)
    - mass: if zero, the monster never leaves a corpse (also corpse_thingy)
    - genus: base monster "type" for a classed monsters (i.e. jackal as hound)
    - species: corpse type of monster (i.e. orc for orc wizard)
    - holiness:
       MH_HOLY       - irritates some gods when killed, immunity from
                        holy wrath weapons
       MH_NATURAL    - baseline monster type
       MH_UNDEAD     - immunity from draining, pain, torment; resistance
                        to poison; extra damage from holy wrath;
                        affected by holy word
       MH_DEMONIC    - similar to undead, but no poison resistance and
                        *no* automatic hellfire resistance
       MH_NONLIVING  - golems and other constructs
       MH_PLANT      - plants

   exp_mod: see give_adjusted_experience() in mon-stuff.cc
   - the experience given for killing this monster is calculated something
   like this:

    experience = (16 + maxhp) * HD * HD * exp_mod * (100 + diff. score) * speed
                 / 100000
    with a minimum of 1, and maximum 15000 (jpeg)

   resist_magic: see mons_resist_magic() in mon-util.cc
   - If -x calculate (-x * hit dice * 4/3), else simply x

   damage [4]
   - up to 4 different attacks

   hp_dice [4]
   - hit dice, min hp per HD, extra random hp per HD, fixed HP (unique mons)

    Further explanations copied from mon-util.h:
        hpdice[4]: [0]=HD [1]=min_hp [2]=rand_hp [3]=add_hp
        min hp = [0]*[1]+[3]
        max hp = [0]*times_do*{ [1]+random2([2])}, *then* + [3]
        example: the Iron Golem, hpdice={15,7,4,0}
           15*7 < hp < 15*(7+4),
           105 < hp < 165
        hp will be around 135 each time.

   corpse_thingy
   - err, bad name. Describes effects of eating corpses.
     CE_NOCORPSE,        leaves no corpse (mass == 0)
     CE_CLEAN,           can be healthily eaten by non-Ghouls
     CE_CONTAMINATED,    occasionally causes sickness
     CE_POISONOUS,       hazardous to characters without poison resistance
     CE_POISON_CONTAM,   contaminated if poison-resistant, else poisonous
     CE_ROT,             causes rotting in non-Ghouls
     CE_MUTAGEN_RANDOM,  mutagenic
     CE_MUTAGEN_GOOD,  // may be worth implementing {dlb}
     CE_MUTAGEN_BAD,   // may be worth implementing {dlb}
     CE_RANDOM,        // not used, but may be worth implementing {dlb}
     CE_ROTTEN           always causes sickness (good for Ghouls)

   zombie_size
     Z_NOZOMBIE
     Z_SMALL    (z)
     Z_BIG      (Z)

   shouts
   - various things monsters can do upon seeing you

   intel explanation:
   - How smart it is: I_PLANT < I_INSECT < I_ANIMAL < I_NORMAL < I_HIGH.
   So far, differences here have little effects except for monster's chance
   of seeing you if stealthy and rudimentary trap handling; really stupid
   monsters will walk through clouds.
   I_REPTILE is an alias for I_INSECT to reduce confusion a bit: these are
   lower vertebrates (fish, amphibians, non-draconic reptiles).

   speed
   - Increases the store of energy that the monster uses for doing things.
   less = slower. 5 = half speed, 10 = normal, 20 = double speed.

   energy usage
   - How quickly the energy granted by speed is used up.  Most monsters
   should just use DEFAULT_ENERGY, where all the different types of actions
   use 10 energy units.

   gmon_use explanation:
     MONUSE_NOTHING,
     MONUSE_OPEN_DOORS,
     MONUSE_STARTING_EQUIPMENT,
     MONUSE_WEAPONS_ARMOUR

    From MONUSE_STARTING_EQUIPMENT on, monsters are capable of handling
    items.  Contrary to what one might expect, MONUSE_WEAPONS_ARMOUR
    also means a monster is capable of using wands and will also pick
    them up, something that those with MONUSE_STARTING_EQUIPMENT won't
    do.

   gmon_eat explanation:
     MONEAT_ITEMS,
     MONEAT_CORPSES,
     MONEAT_FOOD

    Monsters with MONEAT_ITEMS are capable of eating most items,
    monsters with MONEAT_CORPSES are capable of eating corpses, and
    monsters with MONEAT_FOOD are capable of eating food (note that
    corpses also count as food).

   size:
     SIZE_TINY,              // rats/bats
     SIZE_LITTLE,            // spriggans
     SIZE_SMALL,             // halflings/kobolds
     SIZE_MEDIUM,            // humans/elves/dwarves
     SIZE_LARGE,             // trolls/ogres/centaurs/nagas
     SIZE_BIG,               // large quadrupeds
     SIZE_GIANT,             // giants
     SIZE_HUGE               // dragons

*/

const mon_energy_usage DEFAULT_ENERGY;

static inline mon_energy_usage MOVE_ENERGY(int me)
{
    return mon_energy_usage::move_cost(me, me);
}

// Energy required for all non-movement action.
static inline mon_energy_usage ACTION_ENERGY(int ae)
{
    return mon_energy_usage(10, 10, ae, ae, ae, ae, ae, ae * 10);
}

static inline mon_energy_usage ATTACK_ENERGY(int ae)
{
    return mon_energy_usage::attack_cost(ae);
}

static inline mon_energy_usage MISSILE_ENERGY(int ae)
{
    return mon_energy_usage::missile_cost(ae);
}

static inline mon_energy_usage SWIM_ENERGY(int ae)
{
    return mon_energy_usage::swim_cost(ae);
}

static monsterentry mondata[] = {

// The Thing That Should Not Be(tm)
// NOTE: Do not remove, or seekmonster will crash on unknown mc request!
// It is also a good prototype for new monsters.
{
    // id, glyph, colour, name
    MONS_PROGRAM_BUG, 'B', LIGHTRED, "program bug",
    // monster flags
    M_NO_EXP_GAIN | M_NO_POLY_TO,
    // resistance flags
    MR_NO_FLAGS,
    // mass, xp modifier, genus, species, holiness, magic resistance
    0, 10, MONS_PROGRAM_BUG, MONS_PROGRAM_BUG, MH_NATURAL, -3,
    // up to four attacks
    { AT_NO_ATK, AT_NO_ATK, AT_NO_ATK, AT_NO_ATK },
    // hit points
    { 0, 0, 0, 0 },
    // AC, EV, spells, corpse type, zombie size, shout type, intelligence
    0, 0, MST_NO_SPELLS, CE_CONTAMINATED, Z_NOZOMBIE, S_SILENT,
    // intelligence, habitat, speed, energy usage, use type
    I_PLANT, HT_LAND, FL_NONE, 0, DEFAULT_ENERGY,
    // use type, eat type, body size
    MONUSE_NOTHING, MONEAT_NOTHING, SIZE_HUGE
},


// Use this to replace removed monsters, to retain save compatibility.
// Please put it in #if (TAG_MAJOR_VERSION <= X), so they will go away
// after save compat is broken.
#define AXED_MON(id) \
{ \
    id, 'X', LIGHTRED, "removed "#id, \
    M_NO_EXP_GAIN | M_NO_POLY_TO | M_UNFINISHED, \
    MR_NO_FLAGS, \
    0, 10, MONS_PROGRAM_BUG, MONS_PROGRAM_BUG, MH_NONLIVING, -3, \
    { AT_NO_ATK, AT_NO_ATK, AT_NO_ATK, AT_NO_ATK }, \
    { 0, 0, 0, 0 }, \
    0, 0, MST_NO_SPELLS, CE_CONTAMINATED, Z_NOZOMBIE, S_SILENT, \
    I_PLANT, HT_LAND, FL_NONE, 0, DEFAULT_ENERGY, \
    MONUSE_NOTHING, MONEAT_NOTHING, SIZE_HUGE \
},

// Axed monsters.

#if TAG_MAJOR_VERSION == 32
    AXED_MON(MONS_MEGABAT)
    AXED_MON(MONS_GIANT_BLOWFLY)
    AXED_MON(MONS_BEAR)
    AXED_MON(MONS_GILA_MONSTER)
    AXED_MON(MONS_GIANT_TOAD)
    AXED_MON(MONS_VIPER)
    AXED_MON(MONS_PORTAL_MIMIC)
    AXED_MON(MONS_TRAP_MIMIC)
    AXED_MON(MONS_STAIR_MIMIC)
    AXED_MON(MONS_SHOP_MIMIC)
    AXED_MON(MONS_FOUNTAIN_MIMIC)
    AXED_MON(MONS_WEAPON_MIMIC)
    AXED_MON(MONS_ARMOUR_MIMIC)
    AXED_MON(MONS_SCROLL_MIMIC)
    AXED_MON(MONS_POTION_MIMIC)
#endif

// Real monsters begin here {dlb}:

// ants ('a')
{
    MONS_WORKER_ANT, 'a', RED, "worker ant",
    M_NO_SKELETON,
    MR_VUL_POISON,
    450, 10, MONS_WORKER_ANT, MONS_WORKER_ANT, MH_NATURAL, -3,
    { {AT_BITE, AF_POISON, 8}, AT_NO_ATK, AT_NO_ATK, AT_NO_ATK },
    { 3, 3, 5, 0 },
    4, 10, MST_NO_SPELLS, CE_CLEAN, Z_SMALL, S_SILENT,
    I_INSECT, HT_LAND, FL_NONE, 12, DEFAULT_ENERGY,
    MONUSE_NOTHING, MONEAT_NOTHING, SIZE_SMALL
},

{
    MONS_QUEEN_ANT, 'a', LIGHTRED, "queen ant",
    M_NO_SKELETON | M_NO_FLAGS,
    MR_VUL_POISON,
    900, 10, MONS_WORKER_ANT, MONS_QUEEN_ANT, MH_NATURAL, -3,
    { {AT_STING, AF_POISON_NASTY, 20}, AT_NO_ATK, AT_NO_ATK, AT_NO_ATK },
    { 13, 3, 5, 0 },
    14, 3, MST_NO_SPELLS, CE_POISONOUS, Z_BIG, S_SILENT,
    I_INSECT, HT_LAND, FL_NONE, 7, DEFAULT_ENERGY,
    MONUSE_NOTHING, MONEAT_NOTHING, SIZE_LARGE
},

{
    MONS_SOLDIER_ANT, 'a', WHITE, "soldier ant",
    M_NO_SKELETON,
    MR_VUL_POISON,
    600, 10, MONS_WORKER_ANT, MONS_SOLDIER_ANT, MH_NATURAL, -3,
    { {AT_STING, AF_POISON_NASTY, 14}, AT_NO_ATK, AT_NO_ATK, AT_NO_ATK },
    { 6, 3, 5, 0 },
    8, 10, MST_NO_SPELLS, CE_POISONOUS, Z_SMALL, S_SILENT,
    I_INSECT, HT_LAND, FL_NONE, 10, DEFAULT_ENERGY,
    MONUSE_NOTHING, MONEAT_NOTHING, SIZE_MEDIUM
},

{
    MONS_ANT_LARVA, 'a', LIGHTGREY, "ant larva",
    M_NO_SKELETON,
    MR_VUL_POISON,
    150, 5, MONS_WORKER_ANT, MONS_ANT_LARVA, MH_NATURAL, -3,
    { {AT_BITE, AF_PLAIN, 5}, AT_NO_ATK, AT_NO_ATK, AT_NO_ATK },
    { 2, 3, 5, 0 },
    2, 6, MST_NO_SPELLS, CE_POISONOUS, Z_SMALL, S_SILENT,
    I_PLANT, HT_LAND, FL_NONE, 6, DEFAULT_ENERGY,
    MONUSE_NOTHING, MONEAT_NOTHING, SIZE_TINY
},

// batty monsters ('b')
{
    MONS_BAT, 'b', LIGHTGREY, "bat",
    M_SENSE_INVIS | M_WARM_BLOOD | M_BATTY,
    MR_NO_FLAGS,
    150, 4, MONS_BAT, MONS_BAT, MH_NATURAL, -1,
    { {AT_HIT, AF_PLAIN, 1}, AT_NO_ATK, AT_NO_ATK, AT_NO_ATK },
    { 1, 2, 3, 0 },
    1, 14, MST_NO_SPELLS, CE_CLEAN, Z_SMALL, S_SILENT,
    I_ANIMAL, HT_LAND, FL_FLY, 30, DEFAULT_ENERGY,
    MONUSE_NOTHING, MONEAT_NOTHING, SIZE_TINY
},

{
    MONS_BUTTERFLY, 'b', BLACK, "butterfly",
    M_NO_SKELETON | M_CONFUSED | M_NO_EXP_GAIN,
    MR_VUL_POISON,
    0, 10, MONS_BUTTERFLY, MONS_BUTTERFLY, MH_NATURAL, -3,
    { AT_NO_ATK, AT_NO_ATK, AT_NO_ATK, AT_NO_ATK },
    { 1, 3, 5, 0 },
    0, 25, MST_NO_SPELLS, CE_NOCORPSE, Z_NOZOMBIE, S_SILENT,
    I_INSECT, HT_LAND, FL_FLY, 25, DEFAULT_ENERGY,
    MONUSE_NOTHING, MONEAT_NOTHING, SIZE_TINY
},

{ // one vault + player transform (Vp ability)
    MONS_VAMPIRE_BAT, 'b', DARKGREY, "vampire bat",
    M_SENSE_INVIS | M_WARM_BLOOD | M_BATTY | M_NO_POLY_TO,
    MR_NO_FLAGS,
    0, 8, MONS_BAT, MONS_VAMPIRE_BAT, MH_UNDEAD, -1,
    { {AT_BITE, AF_VAMPIRIC, 3}, AT_NO_ATK, AT_NO_ATK, AT_NO_ATK },
    { 3, 2, 3, 0 },
    1, 14, MST_NO_SPELLS, CE_NOCORPSE, Z_NOZOMBIE, S_SILENT,
    I_ANIMAL, HT_LAND, FL_FLY, 30, DEFAULT_ENERGY,
    MONUSE_NOTHING, MONEAT_NOTHING, SIZE_TINY
},

{
    MONS_FIRE_BAT, 'b', ETC_FIRE, "fire bat",
    M_SENSE_INVIS | M_WARM_BLOOD | M_BATTY,
    MR_RES_HELLFIRE | MR_VUL_COLD,
    0, 8, MONS_BAT, MONS_FIRE_BAT, MH_NATURAL, -1,
    { {AT_BITE, AF_FIRE, 3}, AT_NO_ATK, AT_NO_ATK, AT_NO_ATK },
    { 3, 2, 3, 0 },
    1, 14, MST_NO_SPELLS, CE_NOCORPSE, Z_NOZOMBIE, S_SILENT,
    I_ANIMAL, HT_LAND, FL_FLY, 30, DEFAULT_ENERGY,
    MONUSE_NOTHING, MONEAT_NOTHING, SIZE_TINY
},

{
    MONS_RAVEN, 'b', BLUE, "raven",
    M_SENSE_INVIS,
    MR_NO_FLAGS,
    250, 9, MONS_RAVEN, MONS_RAVEN, MH_NATURAL, -2,
    { {AT_PECK, AF_PLAIN, 8}, {AT_CLAW, AF_PLAIN, 8}, AT_NO_ATK, AT_NO_ATK },
    { 6, 4, 3, 0 },
    1, 10, MST_NO_SPELLS, CE_CONTAMINATED, Z_SMALL, S_CAW,
    I_ANIMAL, HT_LAND, FL_FLY, 20, DEFAULT_ENERGY,
    MONUSE_NOTHING, MONEAT_CORPSES, SIZE_TINY
},

{
    MONS_PHOENIX, 'b', RED, "phoenix",
    M_WARM_BLOOD | M_ALWAYS_CORPSE,
    MR_RES_POISON,
    480, 12, MONS_PHOENIX, MONS_PHOENIX, MH_HOLY, -3,
    { {AT_CLAW, AF_HOLY, 19}, AT_NO_ATK, AT_NO_ATK, AT_NO_ATK },
    { 13, 6, 5, 0 },
    2, 10, MST_NO_SPELLS, CE_CLEAN, Z_SMALL, S_SCREECH,
    I_NORMAL, HT_LAND, FL_FLY, 12, DEFAULT_ENERGY,
    MONUSE_NOTHING, MONEAT_NOTHING, SIZE_MEDIUM
},

// centaurs ('c')
{
    MONS_CENTAUR, 'c', BROWN, "centaur",
    M_WARM_BLOOD | M_SPEAKS,
    MR_NO_FLAGS,
    1500, 10, MONS_CENTAUR, MONS_CENTAUR, MH_NATURAL, -3,
    { {AT_HIT, AF_PLAIN, 10}, AT_NO_ATK, AT_NO_ATK, AT_NO_ATK },
    { 4, 3, 5, 0 },
    3, 7, MST_NO_SPELLS, CE_CLEAN, Z_BIG, S_SHOUT,
    I_NORMAL, HT_LAND, FL_NONE, 15, DEFAULT_ENERGY,
    MONUSE_WEAPONS_ARMOUR, MONEAT_NOTHING, SIZE_LARGE
},

{
    MONS_CENTAUR_WARRIOR, 'c', YELLOW, "centaur warrior",
    M_WARM_BLOOD | M_FIGHTER | M_SPEAKS,
    MR_NO_FLAGS,
    1500, 12, MONS_CENTAUR, MONS_CENTAUR, MH_NATURAL, -3,
    { {AT_HIT, AF_PLAIN, 16}, AT_NO_ATK, AT_NO_ATK, AT_NO_ATK },
    { 9, 3, 5, 0 },
    4, 8, MST_NO_SPELLS, CE_CLEAN, Z_NOZOMBIE, S_SHOUT,
    I_NORMAL, HT_LAND, FL_NONE, 15, DEFAULT_ENERGY,
    MONUSE_WEAPONS_ARMOUR, MONEAT_NOTHING, SIZE_LARGE
},

{
    MONS_YAKTAUR, 'c', RED, "yaktaur",
    M_WARM_BLOOD | M_SPEAKS,
    MR_NO_FLAGS,
    1900, 10, MONS_YAKTAUR, MONS_YAKTAUR, MH_NATURAL, -3,
    { {AT_HIT, AF_PLAIN, 15}, AT_NO_ATK, AT_NO_ATK, AT_NO_ATK },
    { 8, 3, 5, 0 },
    4, 4, MST_NO_SPELLS, CE_CLEAN, Z_BIG, S_SHOUT,
    I_NORMAL, HT_LAND, FL_NONE, 10, DEFAULT_ENERGY,
    MONUSE_WEAPONS_ARMOUR, MONEAT_NOTHING, SIZE_BIG
},

{
    MONS_YAKTAUR_CAPTAIN, 'c', LIGHTRED, "yaktaur captain",
    M_WARM_BLOOD | M_FIGHTER | M_SPEAKS,
    MR_NO_FLAGS,
    1900, 10, MONS_YAKTAUR, MONS_YAKTAUR, MH_NATURAL, -3,
    { {AT_HIT, AF_PLAIN, 23}, AT_NO_ATK, AT_NO_ATK, AT_NO_ATK },
    { 14, 3, 5, 0 },
    5, 5, MST_NO_SPELLS, CE_CLEAN, Z_NOZOMBIE, S_SHOUT,
    I_NORMAL, HT_LAND, FL_NONE, 10, DEFAULT_ENERGY,
    MONUSE_WEAPONS_ARMOUR, MONEAT_NOTHING, SIZE_BIG
},

// draconians ('d')
{   // Base draconian - for use like MONS_HUMAN, MONS_ELF although we
    // now store the draconian subspecies in base_monster for those
    // listed as species MONS_DRACONIAN.
    MONS_DRACONIAN, 'd', BROWN, "draconian",
    M_COLD_BLOOD | M_SPEAKS,
    MR_NO_FLAGS,
    900, 10, MONS_DRACONIAN, MONS_DRACONIAN, MH_NATURAL, -1,
    { {AT_HIT, AF_PLAIN, 15}, AT_NO_ATK, AT_NO_ATK, AT_NO_ATK },
    { 7, 6, 4, 0 },
    9, 10, MST_NO_SPELLS, CE_CONTAMINATED, Z_SMALL, S_ROAR,
    I_HIGH, HT_LAND, FL_NONE, 10, DEFAULT_ENERGY,
    MONUSE_WEAPONS_ARMOUR, MONEAT_NOTHING, SIZE_MEDIUM
},

{
    MONS_BLACK_DRACONIAN, 'd', BLUE, "black draconian",
    M_COLD_BLOOD | M_SPEAKS,
    mrd(MR_RES_ELEC, 2),
    900, 10, MONS_DRACONIAN, MONS_BLACK_DRACONIAN, MH_NATURAL, -2,
    { {AT_HIT, AF_PLAIN, 20}, AT_NO_ATK, AT_NO_ATK, AT_NO_ATK },
    { 14, 5, 4, 0 },
    9, 10, MST_NO_SPELLS, CE_CONTAMINATED, Z_SMALL, S_ROAR,
    I_HIGH, HT_LAND, FL_FLY, 10, DEFAULT_ENERGY,
    MONUSE_WEAPONS_ARMOUR, MONEAT_NOTHING, SIZE_MEDIUM
},

{
    MONS_YELLOW_DRACONIAN, 'd', YELLOW, "yellow draconian",
    M_COLD_BLOOD | M_SPEAKS,
    MR_RES_ACID,
    900, 10, MONS_DRACONIAN, MONS_YELLOW_DRACONIAN, MH_NATURAL, -2,
    { {AT_HIT, AF_PLAIN, 20}, AT_NO_ATK, AT_NO_ATK, AT_NO_ATK },
    { 14, 5, 4, 0 },
    9, 10, MST_NO_SPELLS, CE_CONTAMINATED, Z_SMALL, S_ROAR,
    I_HIGH, HT_LAND, FL_NONE, 10, DEFAULT_ENERGY,
    MONUSE_WEAPONS_ARMOUR, MONEAT_NOTHING, SIZE_MEDIUM
},

{
    // Colours are used for picking the right tile for Tiamat,
    // so this needs to be different from the grey draconian. (jpeg)
    MONS_PALE_DRACONIAN, 'd', CYAN, "pale draconian",
    M_COLD_BLOOD | M_SPEAKS,
    MR_RES_STEAM,
    900, 10, MONS_DRACONIAN, MONS_PALE_DRACONIAN, MH_NATURAL, -2,
    { {AT_HIT, AF_PLAIN, 20}, AT_NO_ATK, AT_NO_ATK, AT_NO_ATK },
    { 14, 5, 4, 0 },
    9, 14, MST_NO_SPELLS, CE_CONTAMINATED, Z_SMALL, S_ROAR,
    I_HIGH, HT_LAND, FL_NONE, 10, DEFAULT_ENERGY,
    MONUSE_WEAPONS_ARMOUR, MONEAT_NOTHING, SIZE_MEDIUM
},

{
    MONS_GREEN_DRACONIAN, 'd', GREEN, "green draconian",
    M_COLD_BLOOD | M_SPEAKS,
    MR_RES_POISON,
    900, 10, MONS_DRACONIAN, MONS_GREEN_DRACONIAN, MH_NATURAL, -2,
    { {AT_HIT, AF_PLAIN, 20}, {AT_TAIL_SLAP, AF_POISON, 15}, AT_NO_ATK,
       AT_NO_ATK },
    { 14, 5, 4, 0 },
    9, 10, MST_NO_SPELLS, CE_POISON_CONTAM, Z_SMALL, S_ROAR,
    I_HIGH, HT_LAND, FL_NONE, 10, DEFAULT_ENERGY,
    MONUSE_WEAPONS_ARMOUR, MONEAT_NOTHING, SIZE_MEDIUM
},

{
    MONS_PURPLE_DRACONIAN, 'd', MAGENTA, "purple draconian",
    M_COLD_BLOOD | M_SPEAKS,
    MR_NO_FLAGS,
    900, 10, MONS_DRACONIAN, MONS_PURPLE_DRACONIAN, MH_NATURAL, -8,
    { {AT_HIT, AF_PLAIN, 20}, AT_NO_ATK, AT_NO_ATK, AT_NO_ATK },
    { 14, 5, 4, 0 },
    8, 10, MST_NO_SPELLS, CE_CONTAMINATED, Z_SMALL, S_ROAR,
    I_HIGH, HT_LAND, FL_NONE, 10, DEFAULT_ENERGY,
    MONUSE_WEAPONS_ARMOUR, MONEAT_NOTHING, SIZE_MEDIUM
},

{
    MONS_RED_DRACONIAN, 'd', RED, "red draconian",
    M_COLD_BLOOD | M_SPEAKS,
    MR_RES_FIRE,
    900, 10, MONS_DRACONIAN, MONS_RED_DRACONIAN, MH_NATURAL, -2,
    { {AT_HIT, AF_PLAIN, 20}, AT_NO_ATK, AT_NO_ATK, AT_NO_ATK },
    { 14, 5, 4, 0 },
    9, 10, MST_NO_SPELLS, CE_CONTAMINATED, Z_SMALL, S_ROAR,
    I_HIGH, HT_LAND, FL_NONE, 10, DEFAULT_ENERGY,
    MONUSE_WEAPONS_ARMOUR, MONEAT_NOTHING, SIZE_MEDIUM
},

{
    MONS_WHITE_DRACONIAN, 'd', WHITE, "white draconian",
    M_COLD_BLOOD | M_SPEAKS,
    MR_RES_COLD,
    900, 10, MONS_DRACONIAN, MONS_WHITE_DRACONIAN, MH_NATURAL, -2,
    { {AT_HIT, AF_PLAIN, 20}, AT_NO_ATK, AT_NO_ATK, AT_NO_ATK },
    { 14, 5, 4, 0 },
    9, 10, MST_NO_SPELLS, CE_CONTAMINATED, Z_SMALL, S_ROAR,
    I_HIGH, HT_LAND, FL_NONE, 10, DEFAULT_ENERGY,
    MONUSE_WEAPONS_ARMOUR, MONEAT_NOTHING, SIZE_MEDIUM
},

{
    MONS_GREY_DRACONIAN, 'd', LIGHTGREY, "grey draconian",
    M_COLD_BLOOD | M_UNBREATHING | M_SPEAKS,
    MR_NO_FLAGS,
    900, 10, MONS_DRACONIAN, MONS_GREY_DRACONIAN, MH_NATURAL, -2,
    { {AT_HIT, AF_PLAIN, 25}, {AT_TAIL_SLAP, AF_PLAIN, 15}, AT_NO_ATK,
       AT_NO_ATK },
    { 14, 5, 4, 0 },
    16, 10, MST_NO_SPELLS, CE_CONTAMINATED, Z_SMALL, S_ROAR,
    I_HIGH, HT_LAND, FL_NONE, 10, DEFAULT_ENERGY,
    MONUSE_WEAPONS_ARMOUR, MONEAT_NOTHING, SIZE_MEDIUM
},

{
    MONS_MOTTLED_DRACONIAN, 'd', LIGHTMAGENTA, "mottled draconian",
    M_COLD_BLOOD | M_SPEAKS,
    MR_RES_FIRE | MR_RES_STICKY_FLAME,
    900, 10, MONS_DRACONIAN, MONS_MOTTLED_DRACONIAN, MH_NATURAL, -2,
    { {AT_HIT, AF_PLAIN, 20}, AT_NO_ATK, AT_NO_ATK, AT_NO_ATK },
    { 14, 5, 4, 0 },
    9, 10, MST_NO_SPELLS, CE_CONTAMINATED, Z_SMALL, S_ROAR,
    I_HIGH, HT_LAND, FL_NONE, 10, DEFAULT_ENERGY,
    MONUSE_WEAPONS_ARMOUR, MONEAT_NOTHING, SIZE_MEDIUM
},

{
    MONS_DRACONIAN_CALLER, 'd', BROWN, "draconian caller",
    M_SPELLCASTER | M_ACTUAL_SPELLS | M_COLD_BLOOD | M_SPEAKS,
    MR_NO_FLAGS,
    900, 10, MONS_DRACONIAN, MONS_DRACONIAN, MH_NATURAL, -3,
    { {AT_HIT, AF_PLAIN, 20}, AT_NO_ATK, AT_NO_ATK, AT_NO_ATK },
    { 16, 4, 3, 0 },
    9, 10, MST_DRAC_CALLER, CE_CONTAMINATED, Z_NOZOMBIE, S_ROAR,
    I_HIGH, HT_LAND, FL_NONE, 10, DEFAULT_ENERGY,
    MONUSE_WEAPONS_ARMOUR, MONEAT_NOTHING, SIZE_MEDIUM
},

{
    MONS_DRACONIAN_MONK, 'd', BLUE, "draconian monk",
    M_FIGHTER | M_COLD_BLOOD | M_SPEAKS,
    MR_NO_FLAGS,
    900, 10, MONS_DRACONIAN, MONS_DRACONIAN, MH_NATURAL, -3,
    { {AT_HIT, AF_PLAIN, 35}, {AT_KICK, AF_PLAIN, 20},
      {AT_TAIL_SLAP, AF_PLAIN, 15}, AT_NO_ATK },
    { 16, 6, 3, 0 },
    6, 20, MST_NO_SPELLS, CE_CONTAMINATED, Z_NOZOMBIE, S_ROAR,
    I_HIGH, HT_LAND, FL_NONE, 10, DEFAULT_ENERGY,
    MONUSE_WEAPONS_ARMOUR, MONEAT_NOTHING, SIZE_MEDIUM
},

{
    MONS_DRACONIAN_ZEALOT, 'd', LIGHTGREEN, "draconian zealot",
    M_SPELLCASTER | M_PRIEST | M_COLD_BLOOD | M_SPEAKS,
    MR_NO_FLAGS,
    900, 10, MONS_DRACONIAN, MONS_DRACONIAN, MH_NATURAL, -3,
    { {AT_HIT, AF_PLAIN, 15}, AT_NO_ATK, AT_NO_ATK, AT_NO_ATK },
    { 16, 4, 2, 0 },
    12, 10, MST_DEEP_ELF_HIGH_PRIEST, CE_CONTAMINATED, Z_NOZOMBIE, S_ROAR,
    I_HIGH, HT_LAND, FL_NONE, 10, DEFAULT_ENERGY,
    MONUSE_WEAPONS_ARMOUR, MONEAT_NOTHING, SIZE_MEDIUM
},

{
    MONS_DRACONIAN_SHIFTER, 'd', LIGHTCYAN, "draconian shifter",
    M_SPELLCASTER | M_ACTUAL_SPELLS | M_COLD_BLOOD | M_SPEAKS,
    MR_NO_FLAGS,
    900, 10, MONS_DRACONIAN, MONS_DRACONIAN, MH_NATURAL, -4,
    { {AT_HIT, AF_PLAIN, 15}, AT_NO_ATK, AT_NO_ATK, AT_NO_ATK },
    { 16, 4, 4, 0 },
    8, 16, MST_DRAC_SHIFTER, CE_CONTAMINATED, Z_NOZOMBIE, S_ROAR,
    I_HIGH, HT_LAND, FL_NONE, 10, DEFAULT_ENERGY,
    MONUSE_WEAPONS_ARMOUR, MONEAT_NOTHING, SIZE_MEDIUM
},

{
    MONS_DRACONIAN_ANNIHILATOR, 'd', LIGHTBLUE, "draconian annihilator",
    M_SPELLCASTER | M_ACTUAL_SPELLS | M_COLD_BLOOD | M_SPEAKS,
    MR_NO_FLAGS,
    900, 10, MONS_DRACONIAN, MONS_DRACONIAN, MH_NATURAL, -4,
    { {AT_HIT, AF_PLAIN, 15}, AT_NO_ATK, AT_NO_ATK, AT_NO_ATK },
    { 16, 4, 2, 0 },
    8, 10, MST_DEEP_ELF_ANNIHILATOR, CE_CONTAMINATED, Z_NOZOMBIE, S_ROAR,
    I_HIGH, HT_LAND, FL_NONE, 10, DEFAULT_ENERGY,
    MONUSE_WEAPONS_ARMOUR, MONEAT_NOTHING, SIZE_MEDIUM
},

{
    MONS_DRACONIAN_KNIGHT, 'd', CYAN, "draconian knight",
    M_SPELLCASTER | M_ACTUAL_SPELLS | M_FIGHTER | M_COLD_BLOOD | M_SPEAKS,
    MR_NO_FLAGS,
    900, 10, MONS_DRACONIAN, MONS_DRACONIAN, MH_NATURAL, -4,
    { {AT_HIT, AF_PLAIN, 15}, AT_NO_ATK, AT_NO_ATK, AT_NO_ATK },
    { 16, 6, 4, 0 },
    12, 12, MST_NO_SPELLS, CE_CONTAMINATED, Z_NOZOMBIE, S_ROAR,
    I_HIGH, HT_LAND, FL_NONE, 10, DEFAULT_ENERGY,
    MONUSE_WEAPONS_ARMOUR, MONEAT_NOTHING, SIZE_MEDIUM
},

{
    MONS_DRACONIAN_SCORCHER, 'd', LIGHTRED, "draconian scorcher",
    M_SPELLCASTER | M_ACTUAL_SPELLS | M_COLD_BLOOD | M_SPEAKS,
    MR_NO_FLAGS,
    900, 10, MONS_DRACONIAN, MONS_DRACONIAN, MH_NATURAL, -4,
    { {AT_HIT, AF_PLAIN, 15}, AT_NO_ATK, AT_NO_ATK, AT_NO_ATK },
    { 16, 4, 2, 0 },
    8, 12, MST_DRAC_SCORCHER, CE_CONTAMINATED, Z_NOZOMBIE, S_ROAR,
    I_HIGH, HT_LAND, FL_NONE, 10, DEFAULT_ENERGY,
    MONUSE_WEAPONS_ARMOUR, MONEAT_NOTHING, SIZE_MEDIUM
},

// elves ('e')
//mv: have to exist because it's (and should be) a valid polymorph target.
{
    MONS_ELF, 'e', RED, "elf",
    M_WARM_BLOOD | M_SPEAKS,
    MR_NO_FLAGS,
    450, 10, MONS_ELF, MONS_ELF, MH_NATURAL, -3,
    { {AT_HIT, AF_PLAIN, 10}, AT_NO_ATK, AT_NO_ATK, AT_NO_ATK },
    { 7, 3, 3, 0 },
    2, 14, MST_NO_SPELLS, CE_CONTAMINATED, Z_SMALL, S_SHOUT,
    I_HIGH, HT_LAND, FL_NONE, 10, DEFAULT_ENERGY,
    MONUSE_WEAPONS_ARMOUR, MONEAT_NOTHING, SIZE_MEDIUM
},

{
    MONS_DEEP_ELF_SOLDIER, 'e', RED, "deep elf soldier",
    M_SPELLCASTER | M_ACTUAL_SPELLS | M_WARM_BLOOD | M_FIGHTER | M_SPEAKS,
    MR_NO_FLAGS,
    450, 10, MONS_ELF, MONS_ELF, MH_NATURAL, -6,
    { {AT_HIT, AF_PLAIN, 6}, AT_NO_ATK, AT_NO_ATK, AT_NO_ATK },
    { 3, 3, 3, 0 },
    0, 12, MST_NO_SPELLS, CE_CONTAMINATED, Z_NOZOMBIE, S_SHOUT,
    I_HIGH, HT_LAND, FL_NONE, 10, DEFAULT_ENERGY,
    MONUSE_WEAPONS_ARMOUR, MONEAT_NOTHING, SIZE_MEDIUM
},

{
    MONS_DEEP_ELF_FIGHTER, 'e', LIGHTRED, "deep elf fighter",
    M_SPELLCASTER | M_ACTUAL_SPELLS | M_WARM_BLOOD | M_FIGHTER | M_SPEAKS,
    MR_NO_FLAGS,
    450, 10, MONS_ELF, MONS_ELF, MH_NATURAL, -6,
    { {AT_HIT, AF_PLAIN, 9}, AT_NO_ATK, AT_NO_ATK, AT_NO_ATK },
    { 6, 3, 3, 0 },
    0, 13, MST_NO_SPELLS, CE_CONTAMINATED, Z_NOZOMBIE, S_SHOUT,
    I_HIGH, HT_LAND, FL_NONE, 10, DEFAULT_ENERGY,
    MONUSE_WEAPONS_ARMOUR, MONEAT_NOTHING, SIZE_MEDIUM
},

{
    MONS_DEEP_ELF_KNIGHT, 'e', CYAN, "deep elf knight",
    M_SPELLCASTER | M_ACTUAL_SPELLS | M_WARM_BLOOD | M_FIGHTER | M_SPEAKS,
    MR_NO_FLAGS,
    450, 10, MONS_ELF, MONS_ELF, MH_NATURAL, -6,
    { {AT_HIT, AF_PLAIN, 14}, AT_NO_ATK, AT_NO_ATK, AT_NO_ATK },
    { 11, 3, 3, 0 },
    0, 15, MST_NO_SPELLS, CE_CONTAMINATED, Z_NOZOMBIE, S_SHOUT,
    I_HIGH, HT_LAND, FL_NONE, 10, DEFAULT_ENERGY,
    MONUSE_WEAPONS_ARMOUR, MONEAT_NOTHING, SIZE_MEDIUM
},

{
    MONS_DEEP_ELF_BLADEMASTER, 'e', LIGHTCYAN, "deep elf blademaster",
    M_WARM_BLOOD | M_FIGHTER | M_TWO_WEAPONS | M_SPEAKS,
    MR_NO_FLAGS,
    450, 10, MONS_ELF, MONS_ELF, MH_NATURAL, -6,
    { {AT_HIT, AF_PLAIN, 25}, {AT_HIT, AF_PLAIN, 25}, AT_NO_ATK, AT_NO_ATK },
    { 16, 5, 3, 0 },
    0, 25, MST_NO_SPELLS, CE_CONTAMINATED, Z_NOZOMBIE, S_SHOUT,
    I_HIGH, HT_LAND, FL_NONE, 15, DEFAULT_ENERGY,
    MONUSE_WEAPONS_ARMOUR, MONEAT_NOTHING, SIZE_MEDIUM
},

{
    MONS_DEEP_ELF_MASTER_ARCHER, 'e', LIGHTGREY, "deep elf master archer",
    M_WARM_BLOOD | M_ARCHER | M_SPEAKS,
    MR_NO_FLAGS,
    450, 10, MONS_ELF, MONS_ELF, MH_NATURAL, -5,
    // Attack damage gets rolled into their ranged attacks.
    { {AT_SHOOT, AF_PLAIN, 25}, {AT_HIT, AF_PLAIN, 5}, AT_NO_ATK, AT_NO_ATK },
    { 15, 4, 2, 0 },
    0, 15, MST_NO_SPELLS, CE_CONTAMINATED, Z_NOZOMBIE, S_SHOUT,
    I_HIGH, HT_LAND, FL_NONE, 10, MISSILE_ENERGY(6),
    MONUSE_WEAPONS_ARMOUR, MONEAT_NOTHING, SIZE_MEDIUM
},

{
    MONS_DEEP_ELF_MAGE, 'e', MAGENTA, "deep elf mage",
    M_SPELLCASTER | M_ACTUAL_SPELLS | M_WARM_BLOOD | M_SPEAKS,
    MR_NO_FLAGS,
    450, 12, MONS_ELF, MONS_ELF, MH_NATURAL, -6,
    { {AT_HIT, AF_PLAIN, 5}, AT_NO_ATK, AT_NO_ATK, AT_NO_ATK },
    { 4, 3, 3, 0 },
    0, 13, MST_NO_SPELLS, CE_CONTAMINATED, Z_NOZOMBIE, S_SHOUT,
    I_HIGH, HT_LAND, FL_NONE, 10, DEFAULT_ENERGY,
    MONUSE_WEAPONS_ARMOUR, MONEAT_NOTHING, SIZE_MEDIUM
},

{
    MONS_DEEP_ELF_SUMMONER, 'e', BROWN, "deep elf summoner",
    M_SPELLCASTER | M_ACTUAL_SPELLS | M_WARM_BLOOD | M_SPEAKS,
    MR_NO_FLAGS,
    450, 10, MONS_ELF, MONS_ELF, MH_NATURAL, -6,
    { {AT_HIT, AF_PLAIN, 5}, AT_NO_ATK, AT_NO_ATK, AT_NO_ATK },
    { 6, 3, 3, 0 },
    0, 13, MST_DEEP_ELF_SUMMONER, CE_CONTAMINATED, Z_NOZOMBIE, S_SHOUT,
    I_HIGH, HT_LAND, FL_NONE, 10, DEFAULT_ENERGY,
    MONUSE_WEAPONS_ARMOUR, MONEAT_NOTHING, SIZE_MEDIUM
},

{
    MONS_DEEP_ELF_CONJURER, 'e', BLUE, "deep elf conjurer",
    M_SPELLCASTER | M_ACTUAL_SPELLS | M_WARM_BLOOD | M_SPEAKS,
    MR_NO_FLAGS,
    450, 10, MONS_ELF, MONS_ELF, MH_NATURAL, -6,
    { {AT_HIT, AF_PLAIN, 5}, AT_NO_ATK, AT_NO_ATK, AT_NO_ATK },
    { 6, 3, 3, 0 },
    0, 13, MST_NO_SPELLS, CE_CONTAMINATED, Z_NOZOMBIE, S_SHOUT,
    I_HIGH, HT_LAND, FL_NONE, 10, DEFAULT_ENERGY,
    MONUSE_WEAPONS_ARMOUR, MONEAT_NOTHING, SIZE_MEDIUM
},

{
    MONS_DEEP_ELF_PRIEST, 'e', GREEN, "deep elf priest",
    M_SPELLCASTER | M_PRIEST | M_WARM_BLOOD | M_SPEAKS,
    MR_NO_FLAGS,
    450, 10, MONS_ELF, MONS_ELF, MH_NATURAL, -6,
    { {AT_HIT, AF_PLAIN, 9}, AT_NO_ATK, AT_NO_ATK, AT_NO_ATK },
    { 5, 3, 3, 0 },
    0, 13, MST_DEEP_ELF_PRIEST, CE_CONTAMINATED, Z_NOZOMBIE, S_SHOUT,
    I_HIGH, HT_LAND, FL_NONE, 10, DEFAULT_ENERGY,
    MONUSE_WEAPONS_ARMOUR, MONEAT_NOTHING, SIZE_MEDIUM
},

{
    MONS_DEEP_ELF_HIGH_PRIEST, 'e', LIGHTGREEN, "deep elf high priest",
    M_SPELLCASTER | M_SPEAKS | M_PRIEST | M_WARM_BLOOD | M_SEE_INVIS,
    MR_NO_FLAGS,
    450, 10, MONS_ELF, MONS_ELF, MH_NATURAL, -6,
    { {AT_HIT, AF_PLAIN, 14}, AT_NO_ATK, AT_NO_ATK, AT_NO_ATK },
    { 11, 3, 3, 0 },
    3, 13, MST_DEEP_ELF_HIGH_PRIEST, CE_CONTAMINATED, Z_NOZOMBIE, S_SHOUT,
    I_HIGH, HT_LAND, FL_NONE, 10, DEFAULT_ENERGY,
    MONUSE_WEAPONS_ARMOUR, MONEAT_NOTHING, SIZE_MEDIUM
},

{
    MONS_DEEP_ELF_DEMONOLOGIST, 'e', YELLOW, "deep elf demonologist",
    M_SPELLCASTER | M_ACTUAL_SPELLS | M_WARM_BLOOD | M_SEE_INVIS | M_SPEAKS,
    MR_NO_FLAGS,
    450, 10, MONS_ELF, MONS_ELF, MH_NATURAL, -6,
    { {AT_HIT, AF_PLAIN, 12}, AT_NO_ATK, AT_NO_ATK, AT_NO_ATK },
    { 12, 3, 3, 0 },
    0, 13, MST_DEEP_ELF_DEMONOLOGIST, CE_CONTAMINATED, Z_NOZOMBIE, S_SHOUT,
    I_HIGH, HT_LAND, FL_NONE, 10, DEFAULT_ENERGY,
    MONUSE_WEAPONS_ARMOUR, MONEAT_NOTHING, SIZE_MEDIUM
},

{
    MONS_DEEP_ELF_ANNIHILATOR, 'e', LIGHTBLUE, "deep elf annihilator",
    M_SPELLCASTER | M_ACTUAL_SPELLS | M_WARM_BLOOD | M_SEE_INVIS | M_SPEAKS,
    MR_NO_FLAGS,
    450, 10, MONS_ELF, MONS_ELF, MH_NATURAL, -6,
    { {AT_HIT, AF_PLAIN, 12}, AT_NO_ATK, AT_NO_ATK, AT_NO_ATK },
    { 15, 3, 3, 0 },
    0, 13, MST_DEEP_ELF_ANNIHILATOR, CE_CONTAMINATED, Z_NOZOMBIE, S_SHOUT,
    I_HIGH, HT_LAND, FL_NONE, 10, DEFAULT_ENERGY,
    MONUSE_WEAPONS_ARMOUR, MONEAT_NOTHING, SIZE_MEDIUM
},

{
    MONS_DEEP_ELF_SORCERER, 'e', LIGHTMAGENTA, "deep elf sorcerer",
    M_SPELLCASTER | M_ACTUAL_SPELLS | M_WARM_BLOOD | M_SEE_INVIS | M_SPEAKS,
    MR_NO_FLAGS,
    450, 10, MONS_ELF, MONS_ELF, MH_NATURAL, -6,
    { {AT_HIT, AF_PLAIN, 12}, AT_NO_ATK, AT_NO_ATK, AT_NO_ATK },
    { 14, 3, 3, 0 },
    0, 13, MST_DEEP_ELF_SORCERER, CE_CONTAMINATED, Z_NOZOMBIE, S_SHOUT,
    I_HIGH, HT_LAND, FL_NONE, 10, DEFAULT_ENERGY,
    MONUSE_WEAPONS_ARMOUR, MONEAT_NOTHING, SIZE_MEDIUM
},

{
    MONS_DEEP_ELF_DEATH_MAGE, 'e', WHITE, "deep elf death mage",
    M_SPELLCASTER | M_ACTUAL_SPELLS | M_WARM_BLOOD | M_SEE_INVIS | M_SPEAKS,
    MR_NO_FLAGS,
    450, 10, MONS_ELF, MONS_ELF, MH_NATURAL, -6,
    { {AT_HIT, AF_PLAIN, 12}, AT_NO_ATK, AT_NO_ATK, AT_NO_ATK },
    { 15, 3, 3, 0 },
    0, 13, MST_DEEP_ELF_DEATH_MAGE, CE_CONTAMINATED, Z_NOZOMBIE, S_SHOUT,
    I_HIGH, HT_LAND, FL_NONE, 10, DEFAULT_ENERGY,
    MONUSE_WEAPONS_ARMOUR, MONEAT_NOTHING, SIZE_MEDIUM
},

// fungi ('f')
{
    MONS_TOADSTOOL, 'f', BLACK, "toadstool",
    M_NO_EXP_GAIN | M_STATIONARY,
    MR_RES_POISON,
    0, 10, MONS_FUNGUS, MONS_TOADSTOOL, MH_PLANT, MAG_IMMUNE,
    { AT_NO_ATK, AT_NO_ATK, AT_NO_ATK, AT_NO_ATK },
    { 1, 2, 2, 0 },
    1, 0, MST_NO_SPELLS, CE_NOCORPSE, Z_NOZOMBIE, S_SILENT,
    I_PLANT, HT_LAND, FL_NONE, 0, DEFAULT_ENERGY,
    MONUSE_NOTHING, MONEAT_NOTHING, SIZE_TINY
},

{
    MONS_FUNGUS, 'f', LIGHTGREY, "fungus",
    M_NO_EXP_GAIN | M_STATIONARY,
    MR_RES_POISON,
    0, 10, MONS_FUNGUS, MONS_FUNGUS, MH_PLANT, MAG_IMMUNE,
    { AT_NO_ATK, AT_NO_ATK, AT_NO_ATK, AT_NO_ATK },
    { 8, 3, 5, 0 },
    1, 0, MST_NO_SPELLS, CE_NOCORPSE, Z_NOZOMBIE, S_SILENT,
    I_PLANT, HT_LAND, FL_NONE, 0, DEFAULT_ENERGY,
    MONUSE_NOTHING, MONEAT_NOTHING, SIZE_TINY
},

{
    MONS_BALLISTOMYCETE, 'f', MAGENTA, "ballistomycete",
    M_NO_EXP_GAIN | M_STATIONARY,
    MR_RES_POISON,
    0, 10, MONS_FUNGUS, MONS_BALLISTOMYCETE, MH_PLANT, MAG_IMMUNE,
    { AT_NO_ATK, AT_NO_ATK, AT_NO_ATK, AT_NO_ATK },
    { 4, 5, 3, 0 },
    1, 0, MST_NO_SPELLS, CE_NOCORPSE, Z_NOZOMBIE, S_SILENT,
    I_PLANT, HT_LAND, FL_NONE, 0, DEFAULT_ENERGY,
    MONUSE_NOTHING, MONEAT_NOTHING, SIZE_TINY
},

{
    MONS_HYPERACTIVE_BALLISTOMYCETE, 'f', LIGHTRED, "hyperactive ballistomycete",
    M_STATIONARY | M_NO_POLY_TO,
    MR_RES_POISON,
    0, 10, MONS_FUNGUS, MONS_BALLISTOMYCETE, MH_PLANT, MAG_IMMUNE,
    { AT_NO_ATK, AT_NO_ATK, AT_NO_ATK, AT_NO_ATK },
    // expected explosion damage: 25, expected HP: 60
    { 6, 5, 10, 0 },
    1, 0, MST_NO_SPELLS, CE_NOCORPSE, Z_NOZOMBIE, S_SILENT,
    I_PLANT, HT_LAND, FL_NONE, 0, DEFAULT_ENERGY,
    MONUSE_NOTHING, MONEAT_NOTHING, SIZE_TINY
},

{
    MONS_WANDERING_MUSHROOM, 'f', BROWN, "wandering mushroom",
    M_NO_FLAGS,
    MR_RES_POISON,
    0, 10, MONS_FUNGUS, MONS_WANDERING_MUSHROOM, MH_PLANT, -3,
    { {AT_SPORE, AF_CONFUSE, 20}, AT_NO_ATK, AT_NO_ATK, AT_NO_ATK },
    { 8, 3, 5, 0 },
    5, 0, MST_NO_SPELLS, CE_NOCORPSE, Z_NOZOMBIE, S_SILENT,
    I_PLANT, HT_LAND, FL_NONE, 10, DEFAULT_ENERGY,
    MONUSE_NOTHING, MONEAT_NOTHING, SIZE_TINY
},

// goblins ('g')
{
    MONS_GOBLIN, 'g', LIGHTGREY, "goblin",
    M_WARM_BLOOD | M_SPEAKS,
    MR_NO_FLAGS,
    400, 10, MONS_GOBLIN, MONS_GOBLIN, MH_NATURAL, -1,
    { {AT_HIT, AF_PLAIN, 4}, AT_NO_ATK, AT_NO_ATK, AT_NO_ATK },
    { 1, 2, 4, 0 },
    0, 12, MST_NO_SPELLS, CE_CONTAMINATED, Z_SMALL, S_SHOUT,
    I_NORMAL, HT_LAND, FL_NONE, 10, DEFAULT_ENERGY,
    MONUSE_WEAPONS_ARMOUR, MONEAT_NOTHING, SIZE_SMALL
},

{
    MONS_HOBGOBLIN, 'g', BROWN, "hobgoblin",
    M_WARM_BLOOD | M_SPEAKS,
    MR_NO_FLAGS,
    500, 10, MONS_GOBLIN, MONS_HOBGOBLIN, MH_NATURAL, -1,
    { {AT_HIT, AF_PLAIN, 5}, AT_NO_ATK, AT_NO_ATK, AT_NO_ATK },
    { 1, 4, 3, 0 },
    2, 10, MST_NO_SPELLS, CE_CONTAMINATED, Z_SMALL, S_SHOUT,
    I_NORMAL, HT_LAND, FL_NONE, 10, DEFAULT_ENERGY,
    MONUSE_WEAPONS_ARMOUR, MONEAT_NOTHING, SIZE_MEDIUM
},

{
    MONS_GNOLL, 'g', YELLOW, "gnoll",
    M_WARM_BLOOD | M_SPEAKS,
    MR_NO_FLAGS,
    680, 10, MONS_GNOLL, MONS_GNOLL, MH_NATURAL, -3,
    { {AT_HIT, AF_PLAIN, 9}, AT_NO_ATK, AT_NO_ATK, AT_NO_ATK },
    { 2, 4, 5, 0 },
    2, 9, MST_NO_SPELLS, CE_CONTAMINATED, Z_SMALL, S_SHOUT,
    I_NORMAL, HT_LAND, FL_NONE, 10, DEFAULT_ENERGY,
    MONUSE_WEAPONS_ARMOUR, MONEAT_NOTHING, SIZE_MEDIUM
},

{
    MONS_GNOLL_SHAMAN, 'g', WHITE, "gnoll shaman",
    M_SPELLCASTER | M_ACTUAL_SPELLS | M_WARM_BLOOD | M_SPEAKS,
    MR_NO_FLAGS,
    680, 10, MONS_GNOLL, MONS_GNOLL, MH_NATURAL, -4,
    { {AT_HIT, AF_PLAIN, 10}, AT_NO_ATK, AT_NO_ATK, AT_NO_ATK },
    { 3, 4, 5, 0 },
    2, 9, MST_GNOLL_SHAMAN, CE_CONTAMINATED, Z_NOZOMBIE, S_SHOUT,
    I_NORMAL, HT_LAND, FL_NONE, 10, DEFAULT_ENERGY,
    MONUSE_WEAPONS_ARMOUR, MONEAT_NOTHING, SIZE_MEDIUM
},

{
    MONS_GNOLL_SERGEANT, 'g', CYAN, "gnoll sergeant",
    M_FIGHTER | M_WARM_BLOOD | M_SPEAKS,
    MR_NO_FLAGS,
    680, 10, MONS_GNOLL, MONS_GNOLL, MH_NATURAL, -3,
    { {AT_HIT, AF_PLAIN, 11}, AT_NO_ATK, AT_NO_ATK, AT_NO_ATK },
    { 4, 4, 5, 0 },
    2, 9, MST_NO_SPELLS, CE_CONTAMINATED, Z_NOZOMBIE, S_SHOUT,
    I_NORMAL, HT_LAND, FL_NONE, 10, DEFAULT_ENERGY,
    MONUSE_WEAPONS_ARMOUR, MONEAT_NOTHING, SIZE_MEDIUM
},

{
    MONS_BOGGART, 'g', MAGENTA, "boggart",
    M_SPELLCASTER | M_ACTUAL_SPELLS | M_SEE_INVIS | M_WARM_BLOOD,
    MR_NO_FLAGS,
    0, 14, MONS_BOGGART, MONS_BOGGART, MH_NATURAL, -7,
    { {AT_HIT, AF_PLAIN, 5}, AT_NO_ATK, AT_NO_ATK, AT_NO_ATK },
    { 2, 3, 5, 0 },
    0, 12, MST_BOGGART, CE_CONTAMINATED, Z_NOZOMBIE, S_SHOUT,
    I_NORMAL, HT_LAND, FL_NONE, 12, DEFAULT_ENERGY,
    MONUSE_WEAPONS_ARMOUR, MONEAT_NOTHING, SIZE_LITTLE
},

{ // one vault.  Polymorph disabled.
    MONS_GNOME, 'g', LIGHTBLUE, "gnome",
    M_WARM_BLOOD | M_SPEAKS | M_NO_POLY_TO,
    MR_NO_FLAGS,
    400, 10, MONS_GNOME, MONS_GNOME, MH_NATURAL, -3,
    { {AT_HIT, AF_PLAIN, 10}, AT_NO_ATK, AT_NO_ATK, AT_NO_ATK },
    { 5, 3, 5, 0 },
    2, 12, MST_NO_SPELLS, CE_CONTAMINATED, Z_NOZOMBIE, S_SHOUT,
    I_NORMAL, HT_LAND, FL_NONE, 10, DEFAULT_ENERGY,
    MONUSE_WEAPONS_ARMOUR, MONEAT_NOTHING, SIZE_SMALL
},

// hounds and hogs ('h')
{
    MONS_JACKAL, 'h', BROWN, "jackal",
    M_WARM_BLOOD | M_BLOOD_SCENT,
    MR_NO_FLAGS,
    360, 10, MONS_HOUND, MONS_JACKAL, MH_NATURAL, -1,
    { {AT_BITE, AF_PLAIN, 3}, AT_NO_ATK, AT_NO_ATK, AT_NO_ATK },
    { 1, 3, 5, 0 },
    2, 12, MST_NO_SPELLS, CE_CONTAMINATED, Z_SMALL, S_BARK,
    I_ANIMAL, HT_LAND, FL_NONE, 14, DEFAULT_ENERGY,
    MONUSE_NOTHING, MONEAT_NOTHING, SIZE_SMALL
},

{
    MONS_HOUND, 'h', YELLOW, "hound",
    M_SENSE_INVIS | M_WARM_BLOOD | M_BLOOD_SCENT,
    MR_NO_FLAGS,
    300, 10, MONS_HOUND, MONS_HOUND, MH_NATURAL, -3,
    { {AT_BITE, AF_PLAIN, 6}, AT_NO_ATK, AT_NO_ATK, AT_NO_ATK },
    { 3, 3, 5, 0 },
    2, 13, MST_NO_SPELLS, CE_CLEAN, Z_SMALL, S_BARK,
    I_ANIMAL, HT_LAND, FL_NONE, 15, DEFAULT_ENERGY,
    MONUSE_NOTHING, MONEAT_NOTHING, SIZE_SMALL
},

{
    MONS_WARG, 'h', WHITE, "warg",
    M_SENSE_INVIS | M_WARM_BLOOD | M_BLOOD_SCENT,
    MR_RES_POISON,
    750, 12, MONS_HOUND, MONS_WARG, MH_NATURAL, -6,
    { {AT_BITE, AF_PLAIN, 12}, {AT_CLAW, AF_PLAIN, 3}, {AT_CLAW, AF_PLAIN, 3},
       AT_NO_ATK },
    { 4, 4, 5, 0 },
    4, 12, MST_NO_SPELLS, CE_CONTAMINATED, Z_BIG, S_BARK,
    I_ANIMAL, HT_LAND, FL_NONE, 13, DEFAULT_ENERGY,
    MONUSE_NOTHING, MONEAT_NOTHING, SIZE_LARGE
},

{
    MONS_WOLF, 'h', LIGHTGREY, "wolf",
    M_SENSE_INVIS | M_WARM_BLOOD | M_BLOOD_SCENT,
    MR_NO_FLAGS,
    450, 10, MONS_HOUND, MONS_WOLF, MH_NATURAL, -3,
    { {AT_BITE, AF_PLAIN, 8}, {AT_CLAW, AF_PLAIN, 2}, {AT_CLAW, AF_PLAIN, 2},
       AT_NO_ATK },
    { 4, 3, 5, 0 },
    3, 15, MST_NO_SPELLS, CE_CLEAN, Z_SMALL, S_BARK,
    I_ANIMAL, HT_LAND, FL_NONE, 17, DEFAULT_ENERGY,
    MONUSE_NOTHING, MONEAT_NOTHING, SIZE_MEDIUM
},

{
    MONS_WAR_DOG, 'h', CYAN, "war dog",
    M_SENSE_INVIS | M_WARM_BLOOD | M_BLOOD_SCENT,
    MR_NO_FLAGS,
    450, 19, MONS_HOUND, MONS_WAR_DOG, MH_NATURAL, -3,
    { {AT_BITE, AF_PLAIN, 12}, AT_NO_ATK, AT_NO_ATK, AT_NO_ATK },
    { 4, 3, 5, 0 },
    4, 15, MST_NO_SPELLS, CE_CONTAMINATED, Z_SMALL, S_BARK,
    I_ANIMAL, HT_LAND, FL_NONE, 17, DEFAULT_ENERGY,
    MONUSE_NOTHING, MONEAT_NOTHING, SIZE_MEDIUM
},

{
    MONS_HOG, 'h', RED, "hog",
    M_WARM_BLOOD,
    MR_NO_FLAGS,
    450, 10, MONS_HOG, MONS_HOG, MH_NATURAL, -3,
    { {AT_BITE, AF_PLAIN, 14}, AT_NO_ATK, AT_NO_ATK, AT_NO_ATK },
    { 6, 3, 5, 0 },
    2, 9, MST_NO_SPELLS, CE_CLEAN, Z_SMALL, S_SILENT,
    I_ANIMAL, HT_LAND, FL_NONE, 13, DEFAULT_ENERGY,
    MONUSE_NOTHING, MONEAT_NOTHING, SIZE_SMALL
},

{
    MONS_HELL_HOUND, 'h', LIGHTCYAN, "hell hound",
    M_SENSE_INVIS | M_BLOOD_SCENT,
    MR_RES_POISON | MR_RES_HELLFIRE | MR_VUL_COLD,
    450, 10, MONS_HOUND, MONS_HELL_HOUND, MH_DEMONIC, -3,
    { {AT_BITE, AF_PLAIN, 13}, AT_NO_ATK, AT_NO_ATK, AT_NO_ATK },
    { 5, 3, 5, 0 },
    6, 13, MST_NO_SPELLS, CE_POISON_CONTAM, Z_SMALL, S_BARK,
    I_ANIMAL, HT_LAND, FL_NONE, 15, DEFAULT_ENERGY,
    MONUSE_NOTHING, MONEAT_NOTHING, SIZE_MEDIUM
},

{
    MONS_HELL_HOG, 'h', LIGHTRED, "hell hog",
    M_SPELLCASTER | M_FAKE_SPELLS,
    MR_NO_FLAGS,
    450, 10, MONS_HOG, MONS_HELL_HOG, MH_DEMONIC, -3,
    { {AT_BITE, AF_PLAIN, 20}, AT_NO_ATK, AT_NO_ATK, AT_NO_ATK },
    { 11, 3, 5, 0 },
    2, 9, MST_HELL_HOG, CE_POISON_CONTAM, Z_SMALL, S_SILENT,
    I_ANIMAL, HT_LAND, FL_NONE, 14, DEFAULT_ENERGY,
    MONUSE_NOTHING, MONEAT_NOTHING, SIZE_MEDIUM
},

{   // effect of porkalator cast on holies
    MONS_HOLY_SWINE, 'h', YELLOW, "holy swine",
    M_WARM_BLOOD,
    MR_NO_FLAGS,
    450, 10, MONS_HOG, MONS_HOLY_SWINE, MH_HOLY, -3,
    { {AT_BITE, AF_HOLY, 20}, AT_NO_ATK, AT_NO_ATK, AT_NO_ATK },
    { 11, 3, 5, 0 },
    2, 9, MST_NO_SPELLS, CE_CLEAN, Z_SMALL, S_SILENT,
    I_ANIMAL, HT_LAND, FL_NONE, 14, DEFAULT_ENERGY,
    MONUSE_NOTHING, MONEAT_NOTHING, SIZE_SMALL
},

{   // a dummy monster for recolouring
    MONS_FELID, 'h', DARKGREY, "felid",
    M_WARM_BLOOD | M_SPEAKS | M_NO_POLY_TO,
    MR_NO_FLAGS,
    200, 10, MONS_FELID, MONS_FELID, MH_NATURAL, -6,
    { {AT_CLAW, AF_PLAIN, 10}, AT_NO_ATK, AT_NO_ATK, AT_NO_ATK },
    { 5, 2, 3, 0 },
    2, 18, MST_NO_SPELLS, CE_CONTAMINATED, Z_SMALL, S_HISS,
    I_HIGH, HT_LAND, FL_NONE, 11, DEFAULT_ENERGY,
    MONUSE_STARTING_EQUIPMENT, MONEAT_NOTHING, SIZE_LITTLE
},

// spriggans ('i')
{
    MONS_SPRIGGAN, 'i', LIGHTGREY, "spriggan",
    M_WARM_BLOOD | M_SPEAKS | M_SEE_INVIS,
    MR_NO_FLAGS,
    200, 10, MONS_SPRIGGAN, MONS_SPRIGGAN, MH_NATURAL, -7,
    { {AT_HIT, AF_PLAIN, 10}, AT_NO_ATK, AT_NO_ATK, AT_NO_ATK },
    { 7, 2, 2, 0 },
    1, 20, MST_NO_SPELLS, CE_CONTAMINATED, Z_SMALL, S_SHOUT,
    I_HIGH, HT_LAND, FL_NONE, 16, DEFAULT_ENERGY,
    MONUSE_WEAPONS_ARMOUR, MONEAT_NOTHING, SIZE_LITTLE
},

{   // both the guy and his ride as one monster
    MONS_SPRIGGAN_RIDER, 'i', LIGHTBLUE, "spriggan rider",
    M_WARM_BLOOD | M_SPEAKS | M_SEE_INVIS | M_FIGHTER,
    MR_VUL_POISON, // the mount
    200, 10, MONS_SPRIGGAN, MONS_SPRIGGAN, MH_NATURAL, -7,
    { {AT_HIT, AF_PLAIN, 21}, AT_NO_ATK, AT_NO_ATK, AT_NO_ATK },
    { 11, 3, 2, 0 },
    1, 16, MST_NO_SPELLS, CE_CONTAMINATED, Z_NOZOMBIE, S_SHOUT,
    I_HIGH, HT_LAND, FL_FLY, 16, DEFAULT_ENERGY,
    MONUSE_WEAPONS_ARMOUR, MONEAT_NOTHING, SIZE_SMALL
},

{
    MONS_SPRIGGAN_DRUID, 'i', GREEN, "spriggan druid",
    M_WARM_BLOOD | M_SPEAKS | M_SEE_INVIS | M_SPELLCASTER | M_ACTUAL_SPELLS,
    MR_NO_FLAGS,
    200, 10, MONS_SPRIGGAN, MONS_SPRIGGAN, MH_NATURAL, -7,
    { {AT_HIT, AF_PLAIN, 16}, AT_NO_ATK, AT_NO_ATK, AT_NO_ATK },
    { 12, 2, 2, 0 },
    1, 25, MST_SPRIGGAN_DRUID, CE_CONTAMINATED, Z_SMALL, S_SHOUT,
    I_HIGH, HT_LAND, FL_NONE, 16, DEFAULT_ENERGY,
    MONUSE_WEAPONS_ARMOUR, MONEAT_NOTHING, SIZE_LITTLE
},

{
    MONS_SPRIGGAN_BERSERKER, 'i', LIGHTRED, "spriggan berserker",
    M_WARM_BLOOD | M_SPEAKS | M_SEE_INVIS | M_FIGHTER | M_PRIEST,
    MR_NO_FLAGS,
    200, 10, MONS_SPRIGGAN, MONS_SPRIGGAN, MH_NATURAL, -7,
    { {AT_HIT, AF_PLAIN, 21}, AT_NO_ATK, AT_NO_ATK, AT_NO_ATK },
    { 12, 2, 2, 0 },
    2, 25, MST_BK_TROG, CE_CONTAMINATED, Z_SMALL, S_SHOUT,
    I_NORMAL, HT_LAND, FL_NONE, 16, DEFAULT_ENERGY,
    MONUSE_WEAPONS_ARMOUR, MONEAT_NOTHING, SIZE_LITTLE
},

{
    MONS_SPRIGGAN_AIR_MAGE, 'i', LIGHTCYAN, "spriggan air mage",
    M_WARM_BLOOD | M_SPEAKS | M_SEE_INVIS | M_SPELLCASTER | M_ACTUAL_SPELLS
        | M_DEFLECT_MISSILES,
    mrd(MR_RES_ELEC, 2),
    200, 10, MONS_SPRIGGAN, MONS_SPRIGGAN, MH_NATURAL, -7,
    { {AT_HIT, AF_PLAIN, 16}, AT_NO_ATK, AT_NO_ATK, AT_NO_ATK },
    { 14, 2, 2, 0 },
    1, 25, MST_SPRIGGAN_AIR_MAGE, CE_CONTAMINATED, Z_SMALL, S_SHOUT,
    I_HIGH, HT_LAND, FL_FLY, 16, DEFAULT_ENERGY,
    MONUSE_WEAPONS_ARMOUR, MONEAT_NOTHING, SIZE_LITTLE
},

{
    MONS_SPRIGGAN_DEFENDER, 'i', YELLOW, "spriggan defender",
    M_WARM_BLOOD | M_SPEAKS | M_SEE_INVIS | M_FIGHTER,
    MR_NO_FLAGS,
    200, 10, MONS_SPRIGGAN, MONS_SPRIGGAN, MH_NATURAL, -7,
    { {AT_HIT, AF_PLAIN, 30}, AT_NO_ATK, AT_NO_ATK, AT_NO_ATK },
    { 15, 2, 2, 0 },
    3, 30, MST_NO_SPELLS, CE_CONTAMINATED, Z_SMALL, S_SHOUT,
    I_HIGH, HT_LAND, FL_NONE, 16, DEFAULT_ENERGY,
    MONUSE_WEAPONS_ARMOUR, MONEAT_NOTHING, SIZE_LITTLE
},

{
    MONS_THE_ENCHANTRESS, 'i', LIGHTMAGENTA, "the Enchantress",
    M_WARM_BLOOD | M_SPEAKS | M_SEE_INVIS | M_UNIQUE
        | M_SPELLCASTER | M_ACTUAL_SPELLS | M_DEFLECT_MISSILES
        | M_PHASE_SHIFT,
    MR_NO_FLAGS,
    200, 10, MONS_SPRIGGAN, MONS_SPRIGGAN, MH_NATURAL, -7,
    { {AT_HIT, AF_PLAIN, 26}, AT_NO_ATK, AT_NO_ATK, AT_NO_ATK },
    { 15, 2, 2, 0 },
    1, 40, MST_THE_ENCHANTRESS, CE_CONTAMINATED, Z_SMALL, S_SHOUT,
    I_HIGH, HT_LAND, FL_NONE, 16, DEFAULT_ENERGY,
    MONUSE_WEAPONS_ARMOUR, MONEAT_NOTHING, SIZE_LITTLE
},

// slugs ('j')
{
    MONS_GIANT_SLUG, 'j', GREEN, "giant slug",
    M_NO_SKELETON,
    MR_NO_FLAGS,
    850, 4, MONS_GIANT_SLUG, MONS_GIANT_SLUG, MH_NATURAL, -3,
    { {AT_BITE, AF_PLAIN, 23}, AT_NO_ATK, AT_NO_ATK, AT_NO_ATK },
    { 10, 5, 3, 0 },
    0, 2, MST_NO_SPELLS, CE_POISONOUS, Z_BIG, S_SILENT,
    I_INSECT, HT_AMPHIBIOUS, FL_NONE, 6, DEFAULT_ENERGY,
    MONUSE_NOTHING, MONEAT_NOTHING, SIZE_LARGE
},

{
    MONS_AGATE_SNAIL, 'j', LIGHTGREEN, "agate snail",
    M_NO_SKELETON,
    MR_NO_FLAGS,
    950, 2, MONS_GIANT_SLUG, MONS_AGATE_SNAIL, MH_NATURAL, -3,
    { {AT_BITE, AF_PLAIN, 18}, AT_NO_ATK, AT_NO_ATK, AT_NO_ATK },
    { 14, 5, 3, 0 },
    7, 2, MST_NO_SPELLS, CE_POISONOUS, Z_BIG, S_SILENT,
    I_INSECT, HT_AMPHIBIOUS, FL_NONE, 4, DEFAULT_ENERGY,
    MONUSE_NOTHING, MONEAT_NOTHING, SIZE_LARGE
},

{
    MONS_ELEPHANT_SLUG, 'j', LIGHTGREY, "elephant slug",
    M_NO_SKELETON,
    MR_VUL_POISON,
    1800, 5, MONS_GIANT_SLUG, MONS_ELEPHANT_SLUG, MH_NATURAL, -3,
    { {AT_BITE, AF_PLAIN, 40}, AT_NO_ATK, AT_NO_ATK, AT_NO_ATK },
    { 20, 5, 3, 0 },
    2, 1, MST_NO_SPELLS, CE_POISONOUS, Z_BIG, S_SILENT,
    I_INSECT, HT_LAND, FL_NONE, 4, DEFAULT_ENERGY,
    MONUSE_NOTHING, MONEAT_NOTHING, SIZE_BIG
},

// killer bees ('k')
{
    MONS_QUEEN_BEE, 'k', YELLOW, "queen bee",
    M_NO_SKELETON,
    MR_VUL_POISON,
    300, 14, MONS_KILLER_BEE, MONS_QUEEN_BEE, MH_NATURAL, -3,
    { {AT_STING, AF_POISON_NASTY, 20}, AT_NO_ATK, AT_NO_ATK, AT_NO_ATK },
    { 7, 3, 5, 0 },
    10, 10, MST_NO_SPELLS, CE_POISONOUS, Z_SMALL, S_SILENT,
    I_INSECT, HT_LAND, FL_FLY, 10, DEFAULT_ENERGY,
    MONUSE_NOTHING, MONEAT_NOTHING, SIZE_LITTLE
},

{
    MONS_KILLER_BEE, 'k', BROWN, "killer bee",
    M_NO_SKELETON,
    MR_VUL_POISON,
    150, 11, MONS_KILLER_BEE, MONS_KILLER_BEE, MH_NATURAL, -3,
    { {AT_STING, AF_POISON, 10}, AT_NO_ATK, AT_NO_ATK, AT_NO_ATK },
    { 3, 3, 5, 0 },
    2, 18, MST_NO_SPELLS, CE_POISONOUS, Z_SMALL, S_BUZZ,
    I_INSECT, HT_LAND, FL_FLY, 20, DEFAULT_ENERGY,
    MONUSE_NOTHING, MONEAT_NOTHING, SIZE_TINY
},

{
    MONS_BUMBLEBEE, 'k', RED, "bumblebee",
    M_NO_SKELETON,
    MR_VUL_POISON,
    200, 10, MONS_KILLER_BEE, MONS_BUMBLEBEE, MH_NATURAL, -3,
    { {AT_STING, AF_POISON_MEDIUM, 20}, AT_NO_ATK, AT_NO_ATK, AT_NO_ATK },
    { 7, 3, 5, 0 },
    4, 15, MST_NO_SPELLS, CE_POISONOUS, Z_SMALL, S_BUZZ,
    I_INSECT, HT_LAND, FL_FLY, 10, DEFAULT_ENERGY,
    MONUSE_NOTHING, MONEAT_NOTHING, SIZE_TINY
},

{
    MONS_KILLER_BEE_LARVA, 'k', LIGHTGREY, "killer bee larva",
    M_NO_SKELETON,
    MR_VUL_POISON,
    100, 5, MONS_KILLER_BEE, MONS_KILLER_BEE_LARVA, MH_NATURAL, -3,
    { {AT_BITE, AF_PLAIN, 3}, AT_NO_ATK, AT_NO_ATK, AT_NO_ATK },
    { 1, 3, 5, 0 },
    1, 5, MST_NO_SPELLS, CE_POISONOUS, Z_SMALL, S_SILENT,
    I_PLANT, HT_LAND, FL_NONE, 5, DEFAULT_ENERGY,
    MONUSE_NOTHING, MONEAT_FOOD, SIZE_TINY
},

{
    MONS_FIREFLY, 'k', LIGHTBLUE, "giant firefly",
    M_NO_SKELETON,
    MR_VUL_POISON,
    200, 10, MONS_FIREFLY, MONS_FIREFLY, MH_NATURAL, -7,
    { {AT_BITE, AF_PLAIN, 8}, AT_NO_ATK, AT_NO_ATK, AT_NO_ATK },
    { 7, 2, 2, 0 },
    1, 18, MST_NO_SPELLS, CE_CONTAMINATED, Z_SMALL, S_SILENT,
    I_INSECT, HT_LAND, FL_FLY, 16, DEFAULT_ENERGY,
    MONUSE_NOTHING, MONEAT_NOTHING, SIZE_TINY
},

// lizards ('l')
{
    MONS_GIANT_NEWT, 'l', GREEN, "giant newt",
    M_COLD_BLOOD,
    MR_NO_FLAGS,
    170, 10, MONS_GIANT_NEWT, MONS_GIANT_NEWT, MH_NATURAL, -3,
    { {AT_BITE, AF_PLAIN, 3}, AT_NO_ATK, AT_NO_ATK, AT_NO_ATK },
    { 1, 1, 2, 0 },
    0, 15, MST_NO_SPELLS, CE_CLEAN, Z_SMALL, S_SILENT,
    I_REPTILE, HT_AMPHIBIOUS, FL_NONE, 10, SWIM_ENERGY(6),
    MONUSE_NOTHING, MONEAT_NOTHING, SIZE_TINY
},

{
    MONS_GIANT_GECKO, 'l', YELLOW, "giant gecko",
    M_COLD_BLOOD,
    MR_NO_FLAGS,
    250, 16, MONS_GIANT_NEWT, MONS_GIANT_GECKO, MH_NATURAL, -3,
    { {AT_BITE, AF_PLAIN, 5}, AT_NO_ATK, AT_NO_ATK, AT_NO_ATK },
    { 1, 3, 5, 0 },
    1, 14, MST_NO_SPELLS, CE_CLEAN, Z_SMALL, S_SILENT,
    I_REPTILE, HT_LAND, FL_NONE, 12, DEFAULT_ENERGY,
    MONUSE_NOTHING, MONEAT_NOTHING, SIZE_LITTLE
},

{
    MONS_IGUANA, 'l', BLUE, "iguana",
    M_COLD_BLOOD,
    MR_NO_FLAGS,
    400, 13, MONS_GIANT_NEWT, MONS_IGUANA, MH_NATURAL, -3,
    { {AT_BITE, AF_PLAIN, 15}, AT_NO_ATK, AT_NO_ATK, AT_NO_ATK },
    { 3, 3, 5, 0 },
    5, 9, MST_NO_SPELLS, CE_CLEAN, Z_SMALL, S_HISS,
    I_REPTILE, HT_LAND, FL_NONE, 10, DEFAULT_ENERGY,
    MONUSE_NOTHING, MONEAT_NOTHING, SIZE_SMALL
},

{
    MONS_BASILISK, 'l', MAGENTA, "basilisk",
    M_COLD_BLOOD | M_SPELLCASTER | M_FAKE_SPELLS,
    MR_NO_FLAGS,
    450, 15, MONS_GIANT_NEWT, MONS_BASILISK, MH_NATURAL, -3,
    { {AT_BITE, AF_PLAIN, 20}, AT_NO_ATK, AT_NO_ATK, AT_NO_ATK },
    { 6, 4, 4, 0 },
    3, 12, MST_BASILISK, CE_POISON_CONTAM, Z_SMALL, S_HISS,
    I_REPTILE, HT_LAND, FL_NONE, 10, DEFAULT_ENERGY,
    MONUSE_NOTHING, MONEAT_NOTHING, SIZE_LARGE
},

{
    MONS_KOMODO_DRAGON, 'l', LIGHTRED, "komodo dragon",
    M_COLD_BLOOD,
    MR_NO_FLAGS,
    800, 10, MONS_GIANT_NEWT, MONS_KOMODO_DRAGON, MH_NATURAL, -3,
    { {AT_BITE, AF_DISEASE, 30}, AT_NO_ATK, AT_NO_ATK, AT_NO_ATK },
    { 8, 3, 5, 0 },
    7, 8, MST_NO_SPELLS, CE_CONTAMINATED, Z_BIG, S_HISS,
    I_REPTILE, HT_AMPHIBIOUS, FL_NONE, 10, SWIM_ENERGY(6),
    MONUSE_NOTHING, MONEAT_NOTHING, SIZE_LARGE
},

// drakes (also 'l', but dragon type)
{
    MONS_SWAMP_DRAKE, 'l', BROWN, "swamp drake",
    M_SPELLCASTER | M_WARM_BLOOD | M_FAKE_SPELLS,
    MR_RES_POISON,
    900, 16, MONS_DRAGON, MONS_SWAMP_DRAKE, MH_NATURAL, -3,
    { {AT_BITE, AF_PLAIN, 14}, AT_NO_ATK, AT_NO_ATK, AT_NO_ATK },
    { 4, 5, 5, 0 },
    3, 11, MST_SWAMP_DRAKE, CE_POISON_CONTAM, Z_BIG, S_ROAR,
    I_ANIMAL, HT_LAND, FL_FLY, 11, DEFAULT_ENERGY,
    MONUSE_NOTHING, MONEAT_NOTHING, SIZE_LARGE
},

{
    MONS_FIRE_DRAKE, 'l', RED, "fire drake",
    M_WARM_BLOOD | M_FAKE_SPELLS,
    MR_RES_FIRE,
    1000, 10, MONS_DRAGON, MONS_FIRE_DRAKE, MH_NATURAL, -3,
    { {AT_BITE, AF_PLAIN, 8}, AT_NO_ATK, AT_NO_ATK, AT_NO_ATK },
    { 6, 3, 5, 0 },
    3, 12, MST_NO_SPELLS, CE_CONTAMINATED, Z_BIG, S_SILENT,
    I_ANIMAL, HT_LAND, FL_FLY, 12, DEFAULT_ENERGY,
    MONUSE_NOTHING, MONEAT_NOTHING, SIZE_LARGE
},

{
    MONS_LINDWURM, 'l', LIGHTCYAN, "lindwurm",
    M_WARM_BLOOD | M_GLOWS_LIGHT,
    MR_NO_FLAGS,
    950, 13, MONS_DRAGON, MONS_LINDWURM, MH_NATURAL, -3,
    { {AT_BITE, AF_PLAIN, 20}, {AT_CLAW, AF_PLAIN, 10},
      {AT_CLAW, AF_PLAIN, 10}, AT_NO_ATK },
    { 9, 3, 5, 0 },
    8, 6, MST_NO_SPELLS, CE_CLEAN, Z_BIG, S_ROAR,
    I_REPTILE, HT_LAND, FL_NONE, 10, DEFAULT_ENERGY,
    MONUSE_NOTHING, MONEAT_NOTHING, SIZE_LARGE
},

{
    MONS_DEATH_DRAKE, 'l', LIGHTGREY, "death drake",
    M_SPELLCASTER | M_COLD_BLOOD | M_FAKE_SPELLS,
    MR_RES_POISON | MR_RES_ROTTING,
    900, 11, MONS_DRAGON, MONS_DEATH_DRAKE, MH_NATURAL, -3,
    { {AT_BITE, AF_PLAIN, 12}, AT_NO_ATK, AT_NO_ATK, AT_NO_ATK },
    { 9, 5, 7, 0 },
    6, 14, MST_DEATH_DRAKE, CE_ROT, Z_BIG, S_ROAR,
    I_ANIMAL, HT_LAND, FL_FLY, 13, DEFAULT_ENERGY,
    MONUSE_NOTHING, MONEAT_NOTHING, SIZE_LARGE
},

// merfolk ('m')
{
    MONS_MERFOLK, 'm', LIGHTRED, "merfolk",
    M_WARM_BLOOD | M_SPEAKS,
    MR_NO_FLAGS,
    500, 4, MONS_MERFOLK, MONS_MERFOLK, MH_NATURAL, -3,
    { {AT_HIT, AF_PLAIN, 18}, AT_NO_ATK, AT_NO_ATK, AT_NO_ATK },
    { 9, 2, 4, 0 },
    4, 12, MST_NO_SPELLS, CE_CONTAMINATED, Z_SMALL, S_SHOUT,
    I_NORMAL, HT_AMPHIBIOUS, FL_NONE, 10, SWIM_ENERGY(6),
    MONUSE_WEAPONS_ARMOUR, MONEAT_NOTHING, SIZE_MEDIUM
},

{
    MONS_MERFOLK_IMPALER, 'm', YELLOW, "merfolk impaler",
    M_WARM_BLOOD | M_SPEAKS,
    MR_NO_FLAGS,
    500, 8, MONS_MERFOLK, MONS_MERFOLK, MH_NATURAL, -3,
    { {AT_HIT, AF_PLAIN, 26}, AT_NO_ATK, AT_NO_ATK, AT_NO_ATK },
    { 12, 5, 4, 0 },
    // Impalers prefer light armour, and are dodging experts.
    0, 18, MST_NO_SPELLS, CE_CONTAMINATED, Z_NOZOMBIE, S_SHOUT,
    I_NORMAL, HT_AMPHIBIOUS, FL_NONE, 10, ATTACK_ENERGY(6) | SWIM_ENERGY(6),
    MONUSE_WEAPONS_ARMOUR, MONEAT_NOTHING, SIZE_MEDIUM
},

{
    MONS_MERFOLK_JAVELINEER, 'm', WHITE, "merfolk javelineer",
    M_WARM_BLOOD | M_ARCHER | M_SPEAKS,
    MR_NO_FLAGS,
    500, 8, MONS_MERFOLK, MONS_MERFOLK, MH_NATURAL, -4,
    { {AT_SHOOT, AF_PLAIN, 16}, {AT_HIT, AF_PLAIN, 17}, AT_NO_ATK, AT_NO_ATK },
    { 13, 5, 2, 0 },
    0, 14, MST_NO_SPELLS, CE_CONTAMINATED, Z_NOZOMBIE, S_SHOUT,
    I_NORMAL, HT_AMPHIBIOUS, FL_NONE, 10, SWIM_ENERGY(6),
    MONUSE_WEAPONS_ARMOUR, MONEAT_NOTHING, SIZE_MEDIUM
},

{
    MONS_MERFOLK_AQUAMANCER, 'm', GREEN, "merfolk aquamancer",
    M_WARM_BLOOD | M_SPELLCASTER | M_ACTUAL_SPELLS | M_SPEAKS,
    MR_NO_FLAGS,
    500, 8, MONS_MERFOLK, MONS_MERFOLK, MH_NATURAL, -4,
    { {AT_HIT, AF_PLAIN, 15}, AT_NO_ATK, AT_NO_ATK, AT_NO_ATK },
    { 15, 3, 3, 0 },
    0, 12, MST_MERFOLK_AQUAMANCER, CE_CONTAMINATED, Z_NOZOMBIE, S_SHOUT,
    I_NORMAL, HT_AMPHIBIOUS, FL_NONE, 10, SWIM_ENERGY(6),
    MONUSE_WEAPONS_ARMOUR, MONEAT_NOTHING, SIZE_MEDIUM
},

{
    MONS_MERMAID, 'm', CYAN, "mermaid",
    M_SPELLCASTER | M_WARM_BLOOD | M_SPEAKS | M_FAKE_SPELLS,
    MR_NO_FLAGS,
    500, 10, MONS_MERMAID, MONS_MERMAID, MH_NATURAL, -5,
    { {AT_HIT, AF_PLAIN, 10}, AT_NO_ATK, AT_NO_ATK, AT_NO_ATK },
    { 8, 3, 3, 0 },
    4, 12, MST_NO_SPELLS, CE_CONTAMINATED, Z_SMALL, S_SHOUT,
    I_NORMAL, HT_AMPHIBIOUS, FL_NONE, 10, SWIM_ENERGY(6),
    MONUSE_WEAPONS_ARMOUR, MONEAT_NOTHING, SIZE_MEDIUM
},

{
    MONS_SIREN, 'm', LIGHTCYAN, "siren",
    M_SPELLCASTER | M_WARM_BLOOD | M_SPEAKS | M_FAKE_SPELLS,
    MR_NO_FLAGS,
    500, 10, MONS_MERMAID, MONS_SIREN, MH_NATURAL, -7,
    { {AT_HIT, AF_PLAIN, 10}, AT_NO_ATK, AT_NO_ATK, AT_NO_ATK },
    { 13, 5, 3, 0 },
    4, 12, MST_NO_SPELLS, CE_CONTAMINATED, Z_SMALL, S_SHOUT,
    I_NORMAL, HT_AMPHIBIOUS, FL_NONE, 10, SWIM_ENERGY(6),
    MONUSE_WEAPONS_ARMOUR, MONEAT_NOTHING, SIZE_MEDIUM
},

// rotting monsters ('n')
{
    MONS_NECROPHAGE, 'n', LIGHTGREY, "necrophage",
    M_NO_FLAGS,
    MR_RES_COLD,
    500, 12, MONS_GHOUL, MONS_NECROPHAGE, MH_UNDEAD, -5,
    { {AT_HIT, AF_ROT, 8}, AT_NO_ATK, AT_NO_ATK, AT_NO_ATK },
    { 5, 3, 5, 0 },
    2, 10, MST_NO_SPELLS, CE_ROT, Z_NOZOMBIE, S_SILENT,
    I_NORMAL, HT_LAND, FL_NONE, 10, DEFAULT_ENERGY,
    MONUSE_WEAPONS_ARMOUR, MONEAT_CORPSES, SIZE_MEDIUM
},

{
    MONS_GHOUL, 'n', RED, "ghoul",
    M_NO_FLAGS,
    MR_RES_COLD,
    500, 10, MONS_GHOUL, MONS_GHOUL, MH_UNDEAD, -5,
    { {AT_HIT, AF_ROT, 30}, {AT_CLAW, AF_ROT, 30}, AT_NO_ATK, AT_NO_ATK },
    { 14, 8, 5, 0 },
    4, 10, MST_NO_SPELLS, CE_ROT, Z_NOZOMBIE, S_SILENT,
    I_NORMAL, HT_LAND, FL_NONE, 10, DEFAULT_ENERGY,
    MONUSE_WEAPONS_ARMOUR, MONEAT_CORPSES, SIZE_MEDIUM
},

{
    MONS_ROTTING_HULK, 'n', BROWN, "rotting hulk",
    M_NO_FLAGS,
    MR_RES_COLD,
    780, 10, MONS_GHOUL, MONS_ROTTING_HULK, MH_UNDEAD, -5,
    { {AT_HIT, AF_DISEASE, 25}, AT_NO_ATK, AT_NO_ATK, AT_NO_ATK },
    { 10, 3, 5, 0 },
    5, 7, MST_NO_SPELLS, CE_ROT, Z_NOZOMBIE, S_SILENT,
    I_NORMAL, HT_LAND, FL_NONE, 8, DEFAULT_ENERGY,
    MONUSE_OPEN_DOORS, MONEAT_NOTHING, SIZE_LARGE
},

// orcs ('o')
{
    MONS_ORC, 'o', LIGHTRED, "orc",
    M_WARM_BLOOD | M_SPEAKS,
    MR_NO_FLAGS,
    600, 15, MONS_ORC, MONS_ORC, MH_NATURAL, -3,
    { {AT_HIT, AF_PLAIN, 5}, AT_NO_ATK, AT_NO_ATK, AT_NO_ATK },
    { 1, 4, 6, 0 },
    0, 10, MST_NO_SPELLS, CE_CONTAMINATED, Z_SMALL, S_SHOUT,
    I_NORMAL, HT_LAND, FL_NONE, 10, DEFAULT_ENERGY,
    MONUSE_WEAPONS_ARMOUR, MONEAT_NOTHING, SIZE_MEDIUM
},

{
    MONS_ORC_WIZARD, 'o', MAGENTA, "orc wizard",
    M_SPELLCASTER | M_ACTUAL_SPELLS | M_WARM_BLOOD | M_SPEAKS,
    MR_NO_FLAGS,
    600, 10, MONS_ORC, MONS_ORC, MH_NATURAL, -5,
    { {AT_HIT, AF_PLAIN, 5}, AT_NO_ATK, AT_NO_ATK, AT_NO_ATK },
    { 3, 3, 4, 0 },
    1, 12, MST_NO_SPELLS, CE_CONTAMINATED, Z_NOZOMBIE, S_SHOUT,
    I_NORMAL, HT_LAND, FL_NONE, 10, DEFAULT_ENERGY,
    MONUSE_WEAPONS_ARMOUR, MONEAT_NOTHING, SIZE_MEDIUM
},

{
    MONS_ORC_PRIEST, 'o', GREEN, "orc priest",
    M_SPELLCASTER | M_PRIEST | M_WARM_BLOOD | M_SPEAKS,
    MR_NO_FLAGS,
    600, 10, MONS_ORC, MONS_ORC, MH_NATURAL, -4,
    { {AT_HIT, AF_PLAIN, 6}, AT_NO_ATK, AT_NO_ATK, AT_NO_ATK },
    { 3, 3, 4, 0 },
    1, 10, MST_ORC_PRIEST, CE_CONTAMINATED, Z_NOZOMBIE, S_SHOUT,
    I_NORMAL, HT_LAND, FL_NONE, 10, DEFAULT_ENERGY,
    MONUSE_WEAPONS_ARMOUR, MONEAT_NOTHING, SIZE_MEDIUM
},

{
    MONS_ORC_WARRIOR, 'o', YELLOW, "orc warrior",
    M_FIGHTER | M_WARM_BLOOD | M_SPEAKS,
    MR_NO_FLAGS,
    600, 16, MONS_ORC, MONS_ORC, MH_NATURAL, -3,
    { {AT_HIT, AF_PLAIN, 20}, AT_NO_ATK, AT_NO_ATK, AT_NO_ATK },
    { 4, 4, 6, 0 },
    0, 13, MST_NO_SPELLS, CE_CONTAMINATED, Z_NOZOMBIE, S_SHOUT,
    I_NORMAL, HT_LAND, FL_NONE, 10, DEFAULT_ENERGY,
    MONUSE_WEAPONS_ARMOUR, MONEAT_NOTHING, SIZE_MEDIUM
},

{
    MONS_ORC_KNIGHT, 'o', CYAN, "orc knight",
    M_FIGHTER | M_WARM_BLOOD | M_SPEAKS,
    MR_NO_FLAGS,
    600, 10, MONS_ORC, MONS_ORC, MH_NATURAL, -3,
    { {AT_HIT, AF_PLAIN, 25}, AT_NO_ATK, AT_NO_ATK, AT_NO_ATK },
    { 9, 4, 7, 0 },
    2, 13, MST_NO_SPELLS, CE_CONTAMINATED, Z_NOZOMBIE, S_SHOUT,
    I_NORMAL, HT_LAND, FL_NONE, 10, DEFAULT_ENERGY,
    MONUSE_WEAPONS_ARMOUR, MONEAT_NOTHING, SIZE_MEDIUM
},

{
    MONS_ORC_WARLORD, 'o', LIGHTCYAN, "orc warlord",
    M_FIGHTER | M_WARM_BLOOD | M_SPEAKS,
    MR_NO_FLAGS,
    600, 11, MONS_ORC, MONS_ORC, MH_NATURAL, -3,
    { {AT_HIT, AF_PLAIN, 32}, AT_NO_ATK, AT_NO_ATK, AT_NO_ATK },
    { 15, 4, 7, 0 },
    3, 10, MST_NO_SPELLS, CE_CONTAMINATED, Z_NOZOMBIE, S_SHOUT,
    I_NORMAL, HT_LAND, FL_NONE, 10, DEFAULT_ENERGY,
    MONUSE_WEAPONS_ARMOUR, MONEAT_NOTHING, SIZE_MEDIUM
},

{
    MONS_ORC_SORCERER, 'o', LIGHTMAGENTA, "orc sorcerer",
    M_SPELLCASTER | M_SEE_INVIS | M_SPEAKS | M_ACTUAL_SPELLS
        | M_WARM_BLOOD,
    MR_NO_FLAGS,
    600, 12, MONS_ORC, MONS_ORC, MH_NATURAL, -3,
    { {AT_HIT, AF_PLAIN, 7}, AT_NO_ATK, AT_NO_ATK, AT_NO_ATK },
    { 9, 2, 3, 0 },
    5, 12, MST_ORC_SORCERER, CE_CONTAMINATED, Z_NOZOMBIE, S_SHOUT,
    I_HIGH, HT_LAND, FL_NONE, 10, DEFAULT_ENERGY,
    MONUSE_WEAPONS_ARMOUR, MONEAT_NOTHING, SIZE_MEDIUM
},

{
    MONS_ORC_HIGH_PRIEST, 'o', LIGHTGREEN, "orc high priest",
    M_SPELLCASTER | M_SEE_INVIS | M_SPEAKS | M_PRIEST | M_WARM_BLOOD,
    MR_NO_FLAGS,
    600, 10, MONS_ORC, MONS_ORC, MH_NATURAL, -4,
    { {AT_HIT, AF_PLAIN, 7}, AT_NO_ATK, AT_NO_ATK, AT_NO_ATK },
    { 11, 3, 4, 0 },
    1, 12, MST_ORC_HIGH_PRIEST, CE_CONTAMINATED, Z_NOZOMBIE, S_SHOUT,
    I_HIGH, HT_LAND, FL_NONE, 10, DEFAULT_ENERGY,
    MONUSE_WEAPONS_ARMOUR, MONEAT_NOTHING, SIZE_MEDIUM
},

// phantoms and ghosts ('p')

// Dummy monster, just for the genus.
{ // never spawns
    MONS_GHOST, 'p', LIGHTGREY, "ghost",
    M_INSUBSTANTIAL | M_NO_POLY_TO,
    MR_NO_FLAGS,
    0, 0, MONS_GHOST, MONS_GHOST, MH_UNDEAD, 0,
    { AT_NO_ATK, AT_NO_ATK, AT_NO_ATK, AT_NO_ATK },
    { 1, 1, 0, 0 },
    0, 0, MST_NO_SPELLS, CE_NOCORPSE, Z_NOZOMBIE, S_SILENT,
    I_NORMAL, HT_LAND, FL_LEVITATE, 10, DEFAULT_ENERGY,
    MONUSE_OPEN_DOORS, MONEAT_NOTHING, SIZE_MEDIUM
},

// XP modifier is 5 for these, because they really aren't all that
// dangerous, but still come out at 200+ XP
{
    MONS_PHANTOM, 'p', BLUE, "phantom",
    M_INSUBSTANTIAL,
    mrd(MR_RES_COLD, 2),
    0, 5, MONS_GHOST, MONS_PHANTOM, MH_UNDEAD, -4,
    { {AT_HIT, AF_BLINK, 10}, AT_NO_ATK, AT_NO_ATK, AT_NO_ATK },
    { 7, 3, 5, 0 },
    3, 13, MST_NO_SPELLS, CE_NOCORPSE, Z_NOZOMBIE, S_SILENT,
    I_NORMAL, HT_LAND, FL_LEVITATE, 10, DEFAULT_ENERGY,
    MONUSE_OPEN_DOORS, MONEAT_NOTHING, SIZE_MEDIUM
},

{
    MONS_HUNGRY_GHOST, 'p', GREEN, "hungry ghost",
    M_SENSE_INVIS | M_INSUBSTANTIAL | M_SPEAKS,
    mrd(MR_RES_COLD, 2),
    0, 8, MONS_GHOST, MONS_HUNGRY_GHOST, MH_UNDEAD, -4,
    { {AT_HIT, AF_HUNGER, 5}, AT_NO_ATK, AT_NO_ATK, AT_NO_ATK },
    { 7, 3, 5, 0 },
    0, 17, MST_NO_SPELLS, CE_NOCORPSE, Z_NOZOMBIE, S_SILENT,
    I_NORMAL, HT_LAND, FL_LEVITATE, 10, DEFAULT_ENERGY,
    MONUSE_OPEN_DOORS, MONEAT_CORPSES, SIZE_MEDIUM
},

{
    MONS_FLAYED_GHOST, 'p', RED, "flayed ghost",
    M_INSUBSTANTIAL | M_SPEAKS,
    MR_NO_FLAGS,
    0, 10, MONS_GHOST, MONS_FLAYED_GHOST, MH_UNDEAD, -4,
    { {AT_HIT, AF_PLAIN, 30}, AT_NO_ATK, AT_NO_ATK, AT_NO_ATK },
    { 11, 3, 5, 0 },
    0, 14, MST_NO_SPELLS, CE_NOCORPSE, Z_NOZOMBIE, S_SILENT,
    I_NORMAL, HT_LAND, FL_LEVITATE, 10, DEFAULT_ENERGY,
    MONUSE_OPEN_DOORS, MONEAT_NOTHING, SIZE_MEDIUM
},

// player ghost - stats are stored in ghost struct
{
    MONS_PLAYER_GHOST, 'p', WHITE, "player ghost",
    M_FIGHTER | M_SPEAKS | M_SPELLCASTER | M_ACTUAL_SPELLS
        | M_INSUBSTANTIAL | M_NO_POLY_TO,
    MR_NO_FLAGS,
    0, 15, MONS_GHOST, MONS_PLAYER_GHOST, MH_UNDEAD, -5,
    { {AT_HIT, AF_PLAIN, 5}, AT_NO_ATK, AT_NO_ATK, AT_NO_ATK },
    { 4, 2, 3, 0 },
    1, 2, MST_GHOST, CE_NOCORPSE, Z_NOZOMBIE, S_SHOUT,
    I_HIGH, HT_LAND, FL_LEVITATE, 10, DEFAULT_ENERGY,
    MONUSE_OPEN_DOORS, MONEAT_NOTHING, SIZE_MEDIUM
},

// player illusion (Mara) - stats are stored in ghost struct. Undead/demonic
// flags are set based on the current player's species!
{
    MONS_PLAYER_ILLUSION, '@', WHITE, "player illusion",
    M_FIGHTER | M_SPEAKS | M_SPELLCASTER | M_ACTUAL_SPELLS | M_INSUBSTANTIAL
        | M_NO_POLY_TO,
    MR_RES_POISON,
    0, 15, MONS_PLAYER_ILLUSION, MONS_PLAYER_ILLUSION, MH_NATURAL, -5,
    { {AT_HIT, AF_PLAIN, 5}, AT_NO_ATK, AT_NO_ATK, AT_NO_ATK },
    { 4, 2, 3, 0 },
    1, 2, MST_GHOST, CE_NOCORPSE, Z_NOZOMBIE, S_SHOUT,
    I_HIGH, HT_LAND, FL_LEVITATE, 10, DEFAULT_ENERGY,
    MONUSE_OPEN_DOORS, MONEAT_NOTHING, SIZE_MEDIUM
},

{
    MONS_SHADOW, 'p', MAGENTA, "shadow",
    M_SEE_INVIS | M_INSUBSTANTIAL | M_GLOWS_LIGHT,
    mrd(MR_RES_COLD, 3),
    0, 16, MONS_WRAITH, MONS_SHADOW, MH_UNDEAD, -5,
    { {AT_HIT, AF_DRAIN_STR, 5}, AT_NO_ATK, AT_NO_ATK, AT_NO_ATK },
    { 3, 3, 5, 0 },
    12, 10, MST_NO_SPELLS, CE_NOCORPSE, Z_NOZOMBIE, S_SILENT,
    I_ANIMAL, HT_LAND, FL_LEVITATE, 10, DEFAULT_ENERGY,
    MONUSE_OPEN_DOORS, MONEAT_NOTHING, SIZE_SMALL
},

{
    MONS_SILENT_SPECTRE, 'p', CYAN, "silent spectre",
    M_SPEAKS /* uh... */ | M_SEE_INVIS | M_INSUBSTANTIAL,
    mrd(MR_RES_COLD, 3),
    0, 10, MONS_WRAITH, MONS_SILENT_SPECTRE, MH_UNDEAD, -4,
    { {AT_HIT, AF_PLAIN, 15}, AT_NO_ATK, AT_NO_ATK, AT_NO_ATK },
    { 8, 3, 5, 0 },
    5, 15, MST_NO_SPELLS, CE_NOCORPSE, Z_NOZOMBIE, S_SILENT,
    I_NORMAL, HT_LAND, FL_LEVITATE, 10, DEFAULT_ENERGY,
    MONUSE_OPEN_DOORS, MONEAT_NOTHING, SIZE_MEDIUM
},

{
    MONS_SPIRIT, 'p', YELLOW, "spirit",
    M_SPELLCASTER | M_INSUBSTANTIAL | M_FLEEING,
    MR_RES_POISON,
    0, 5, MONS_GHOST, MONS_SPIRIT, MH_HOLY, -4,
    { AT_NO_ATK, AT_NO_ATK, AT_NO_ATK, AT_NO_ATK },
    { 7, 5, 5, 0 },
    3, 19, MST_SPIRIT, CE_NOCORPSE, Z_NOZOMBIE, S_SILENT,
    I_NORMAL, HT_LAND, FL_LEVITATE, 4, DEFAULT_ENERGY,
    MONUSE_OPEN_DOORS, MONEAT_NOTHING, SIZE_MEDIUM
},

// never spawned as a monster.
{
    MONS_PLAYER, '@', LIGHTGREY, "player",
    M_SPEAKS | M_NO_POLY_TO,
    MR_NO_FLAGS,
    0, 15, MONS_PLAYER_ILLUSION, MONS_PLAYER_ILLUSION, MH_NATURAL, -5,
    { {AT_HIT, AF_PLAIN, 5}, AT_NO_ATK, AT_NO_ATK, AT_NO_ATK },
    { 4, 2, 3, 0 },
    0, 10, MST_NO_SPELLS, CE_NOCORPSE, Z_NOZOMBIE, S_SHOUT,
    I_HIGH /*uh huh, sure sure*/, HT_LAND, FL_NONE, 10, DEFAULT_ENERGY,
    MONUSE_WEAPONS_ARMOUR, MONEAT_NOTHING, SIZE_MEDIUM
},

// dwarves ('q')
{ // Another dummy monster.  Zombies and poly allowed.
    MONS_DWARF, 'q', LIGHTGREY, "dwarf",
    M_WARM_BLOOD | M_SPEAKS,
    MR_NO_FLAGS,
    550, 10, MONS_DWARF, MONS_DWARF, MH_NATURAL, -3,
    { {AT_HIT, AF_PLAIN, 10}, AT_NO_ATK, AT_NO_ATK, AT_NO_ATK },
    { 5, 3, 5, 0 },
    2, 12, MST_NO_SPELLS, CE_CONTAMINATED, Z_SMALL, S_SHOUT,
    I_NORMAL, HT_LAND, FL_NONE, 10, DEFAULT_ENERGY,
    MONUSE_WEAPONS_ARMOUR, MONEAT_NOTHING, SIZE_MEDIUM
},

{
    MONS_DEEP_DWARF, 'q', BROWN, "deep dwarf",
    M_WARM_BLOOD | M_SPEAKS | M_NO_REGEN,
    MR_NO_FLAGS,
    600, 10, MONS_DWARF, MONS_DEEP_DWARF, MH_NATURAL, -6,
    { {AT_HIT, AF_PLAIN, 10}, AT_NO_ATK, AT_NO_ATK, AT_NO_ATK },
    { 5, 3, 5, 0 },
    2, 12, MST_NO_SPELLS, CE_CONTAMINATED, Z_SMALL, S_SHOUT,
    I_NORMAL, HT_LAND, FL_NONE, 10, DEFAULT_ENERGY,
    MONUSE_WEAPONS_ARMOUR, MONEAT_NOTHING, SIZE_MEDIUM
},

{
    MONS_DEEP_DWARF_SCION, 'q', YELLOW, "deep dwarf scion",
    M_WARM_BLOOD | M_SPEAKS | M_NO_REGEN,
    MR_NO_FLAGS,
    600, 10, MONS_DWARF, MONS_DEEP_DWARF, MH_NATURAL, -6,
    { {AT_HIT, AF_PLAIN, 16}, AT_NO_ATK, AT_NO_ATK, AT_NO_ATK },
    { 6, 5, 6, 0 },
    2, 12, MST_NO_SPELLS, CE_CONTAMINATED, Z_NOZOMBIE, S_SHOUT,
    I_NORMAL, HT_LAND, FL_NONE, 10, DEFAULT_ENERGY,
    MONUSE_WEAPONS_ARMOUR, MONEAT_NOTHING, SIZE_MEDIUM
},

{
    MONS_DEEP_DWARF_ARTIFICER, 'q', BLUE, "deep dwarf artificer",
    M_WARM_BLOOD | M_SPEAKS | M_NO_REGEN,
    MR_NO_FLAGS,
    600, 10, MONS_DWARF, MONS_DEEP_DWARF, MH_NATURAL, -6,
    { {AT_HIT, AF_PLAIN, 12}, AT_NO_ATK, AT_NO_ATK, AT_NO_ATK },
    { 7, 3, 5, 0 },
    2, 10, MST_NO_SPELLS, CE_CONTAMINATED, Z_NOZOMBIE, S_SHOUT,
    I_NORMAL, HT_LAND, FL_NONE, 10, DEFAULT_ENERGY,
    MONUSE_WEAPONS_ARMOUR, MONEAT_NOTHING, SIZE_MEDIUM
},

{
    MONS_DEEP_DWARF_NECROMANCER, 'q', MAGENTA, "deep dwarf necromancer",
    M_WARM_BLOOD | M_SPELLCASTER | M_ACTUAL_SPELLS | M_SPEAKS | M_NO_REGEN,
    MR_NO_FLAGS,
    600, 10, MONS_DWARF, MONS_DEEP_DWARF, MH_NATURAL, -6,
    { {AT_HIT, AF_PLAIN, 10}, AT_NO_ATK, AT_NO_ATK, AT_NO_ATK },
    { 7, 3, 5, 0 },
    2, 10, MST_DEEP_DWARF_NECROMANCER, CE_CONTAMINATED, Z_NOZOMBIE, S_SHOUT,
    I_HIGH, HT_LAND, FL_NONE, 10, DEFAULT_ENERGY,
    MONUSE_WEAPONS_ARMOUR, MONEAT_NOTHING, SIZE_MEDIUM
},

{
    MONS_DEEP_DWARF_BERSERKER, 'q', LIGHTRED, "deep dwarf berserker",
    M_WARM_BLOOD | M_SPELLCASTER | M_PRIEST | M_SPEAKS | M_NO_REGEN,
    MR_NO_FLAGS,
    600, 10, MONS_DWARF, MONS_DEEP_DWARF, MH_NATURAL, -6,
    { {AT_HIT, AF_PLAIN, 20}, AT_NO_ATK, AT_NO_ATK, AT_NO_ATK },
    { 8, 5, 7, 0 },
    2, 12, MST_BK_TROG, CE_CONTAMINATED, Z_NOZOMBIE, S_SHOUT,
    I_NORMAL, HT_LAND, FL_NONE, 10, DEFAULT_ENERGY,
    MONUSE_WEAPONS_ARMOUR, MONEAT_NOTHING, SIZE_MEDIUM
},

{
    MONS_DEEP_DWARF_DEATH_KNIGHT, 'q', GREEN, "deep dwarf death knight",
    M_WARM_BLOOD | M_SPELLCASTER | M_PRIEST | M_SPEAKS | M_NO_REGEN,
    MR_NO_FLAGS,
    600, 12, MONS_DWARF, MONS_DEEP_DWARF, MH_NATURAL, -6,
    { {AT_HIT, AF_PLAIN, 20}, AT_NO_ATK, AT_NO_ATK, AT_NO_ATK },
    { 9, 5, 6, 0 },
    2, 12, MST_BK_YREDELEMNUL, CE_CONTAMINATED, Z_NOZOMBIE, S_SHOUT,
    I_NORMAL, HT_LAND, FL_NONE, 10, DEFAULT_ENERGY,
    MONUSE_WEAPONS_ARMOUR, MONEAT_NOTHING, SIZE_MEDIUM
},

{
    MONS_UNBORN_DEEP_DWARF, 'q', WHITE, "unborn deep dwarf",
    M_SPELLCASTER | M_ACTUAL_SPELLS | M_SPEAKS | M_NO_REGEN,
    MR_RES_COLD,
    600, 14, MONS_DWARF, MONS_DEEP_DWARF, MH_UNDEAD, -8,
    { {AT_HIT, AF_PLAIN, 17}, AT_NO_ATK, AT_NO_ATK, AT_NO_ATK },
    { 11, 5, 4, 0 },
    2, 10, MST_UNBORN_DEEP_DWARF, CE_NOCORPSE, Z_NOZOMBIE, S_SHOUT,
    I_HIGH, HT_LAND, FL_NONE, 10, DEFAULT_ENERGY,
    MONUSE_WEAPONS_ARMOUR, MONEAT_NOTHING, SIZE_MEDIUM
},

// rodents ('r')
{
    MONS_RAT, 'r', BROWN, "rat",
    M_WARM_BLOOD,
    MR_NO_FLAGS,
    200, 1, MONS_RAT, MONS_RAT, MH_NATURAL, -1,
    { {AT_BITE, AF_PLAIN, 3}, AT_NO_ATK, AT_NO_ATK, AT_NO_ATK },
    { 1, 1, 3, 0 },
    1, 10, MST_NO_SPELLS, CE_CLEAN, Z_SMALL, S_SILENT,
    I_ANIMAL, HT_LAND, FL_NONE, 10, DEFAULT_ENERGY,
    MONUSE_NOTHING, MONEAT_NOTHING, SIZE_TINY
},

{
    MONS_QUOKKA, 'r', WHITE, "quokka",
    M_WARM_BLOOD,
    MR_NO_FLAGS,
    300, 10, MONS_QUOKKA, MONS_QUOKKA, MH_NATURAL, -1,
    { {AT_BITE, AF_PLAIN, 5}, AT_NO_ATK, AT_NO_ATK, AT_NO_ATK },
    { 1, 3, 5, 0 },
    2, 13, MST_NO_SPELLS, CE_CLEAN, Z_SMALL, S_SILENT,
    I_ANIMAL, HT_LAND, FL_NONE, 10, DEFAULT_ENERGY,
    MONUSE_NOTHING, MONEAT_NOTHING, SIZE_LITTLE
},

{
    MONS_GREY_RAT, 'r', LIGHTGREY, "grey rat",
    M_WARM_BLOOD,
    MR_NO_FLAGS,
    220, 26, MONS_RAT, MONS_GREY_RAT, MH_NATURAL, -3,
    { {AT_BITE, AF_PLAIN, 5}, AT_NO_ATK, AT_NO_ATK, AT_NO_ATK },
    { 1, 3, 6, 0 },
    2, 12, MST_NO_SPELLS, CE_CONTAMINATED, Z_SMALL, S_SILENT,
    I_ANIMAL, HT_LAND, FL_NONE, 12, DEFAULT_ENERGY,
    MONUSE_NOTHING, MONEAT_NOTHING, SIZE_TINY
},

{
    MONS_GREEN_RAT, 'r', LIGHTGREEN, "green rat",
    M_WARM_BLOOD,
    MR_NO_FLAGS,
    220, 13, MONS_RAT, MONS_GREEN_RAT, MH_NATURAL, -3,
    { {AT_BITE, AF_PLAIN, 10}, AT_NO_ATK, AT_NO_ATK, AT_NO_ATK },
    { 2, 3, 5, 0 },
    5, 11, MST_NO_SPELLS, CE_POISONOUS, Z_SMALL, S_SILENT,
    I_ANIMAL, HT_LAND, FL_NONE, 10, DEFAULT_ENERGY,
    MONUSE_NOTHING, MONEAT_NOTHING, SIZE_TINY
},

{
    MONS_ORANGE_RAT, 'r', LIGHTRED, "orange rat",
    M_WARM_BLOOD | M_GLOWS_LIGHT,
    MR_NO_FLAGS,
    300, 10, MONS_RAT, MONS_ORANGE_RAT, MH_NATURAL, -3,
    { {AT_BITE, AF_DRAIN_XP, 20}, AT_NO_ATK, AT_NO_ATK, AT_NO_ATK },
    { 3, 3, 5, 0 },
    7, 10, MST_NO_SPELLS, CE_POISON_CONTAM, Z_SMALL, S_ROAR,
    I_ANIMAL, HT_LAND, FL_NONE, 12, DEFAULT_ENERGY,
    MONUSE_NOTHING, MONEAT_NOTHING, SIZE_LITTLE
},

{
    MONS_LABORATORY_RAT, 'r', BLACK, "laboratory rat",
    M_WARM_BLOOD | M_SPELLCASTER | M_FAKE_SPELLS,
    MR_NO_FLAGS,
    300, 10, MONS_RAT, MONS_LABORATORY_RAT, MH_NATURAL, -3,
    { {AT_BITE, AF_PLAIN, 10}, AT_NO_ATK, AT_NO_ATK, AT_NO_ATK },
    { 4, 3, 5, 0 },
    5, 5, MST_NO_SPELLS, CE_POISON_CONTAM, Z_NOZOMBIE, S_ROAR,
    I_ANIMAL, HT_LAND, FL_NONE, 12, DEFAULT_ENERGY,
    MONUSE_NOTHING, MONEAT_NOTHING, SIZE_LITTLE
},

{
    MONS_PORCUPINE, 'r', BLUE, "porcupine",
    M_WARM_BLOOD,
    MR_NO_FLAGS,
    220, 26, MONS_RAT, MONS_PORCUPINE, MH_NATURAL, -3,
    { {AT_BITE, AF_PLAIN, 7}, AT_NO_ATK, AT_NO_ATK, AT_NO_ATK },
    { 2, 3, 6, 0 },
    2, 12, MST_NO_SPELLS, CE_CONTAMINATED, Z_SMALL, S_SILENT,
    I_ANIMAL, HT_LAND, FL_NONE, 12, DEFAULT_ENERGY,
    MONUSE_NOTHING, MONEAT_NOTHING, SIZE_TINY
},

// spiders and insects ('s')
{
    MONS_GIANT_COCKROACH, 's', BROWN, "giant cockroach",
    M_NO_SKELETON,
    MR_VUL_POISON,
    250, 10, MONS_GIANT_COCKROACH, MONS_GIANT_COCKROACH, MH_NATURAL, -1,
    { {AT_BITE, AF_PLAIN, 2}, AT_NO_ATK, AT_NO_ATK, AT_NO_ATK },
    { 1, 3, 4, 0 },
    3, 10, MST_NO_SPELLS, CE_CONTAMINATED, Z_SMALL, S_SILENT,
    I_INSECT, HT_LAND, FL_NONE, 12, DEFAULT_ENERGY,
    MONUSE_NOTHING, MONEAT_NOTHING, SIZE_LITTLE
},

{
    MONS_GIANT_MITE, 's', LIGHTRED, "giant mite",
    M_NO_SKELETON,
    MR_VUL_POISON,
    300, 10, MONS_GIANT_MITE, MONS_GIANT_MITE, MH_NATURAL, -1,
    { {AT_BITE, AF_POISON, 5}, AT_NO_ATK, AT_NO_ATK, AT_NO_ATK },
    { 2, 3, 5, 0 },
    1, 7, MST_NO_SPELLS, CE_POISON_CONTAM, Z_SMALL, S_SILENT,
    I_INSECT, HT_LAND, FL_NONE, 10, DEFAULT_ENERGY,
    MONUSE_NOTHING, MONEAT_NOTHING, SIZE_LITTLE
},

{
    MONS_GIANT_CENTIPEDE, 's', GREEN, "giant centipede",
    M_NO_SKELETON,
    MR_VUL_POISON,
    250, 10, MONS_GIANT_CENTIPEDE, MONS_GIANT_CENTIPEDE, MH_NATURAL, -3,
    { {AT_STING, AF_POISON_NASTY, 2}, AT_NO_ATK, AT_NO_ATK, AT_NO_ATK },
    { 2, 3, 3, 0 },
    2, 14, MST_NO_SPELLS, CE_POISONOUS, Z_SMALL, S_SILENT,
    I_INSECT, HT_LAND, FL_NONE, 13, DEFAULT_ENERGY,
    MONUSE_NOTHING, MONEAT_NOTHING, SIZE_LITTLE
},

{
    MONS_SCORPION, 's', YELLOW, "scorpion",
    M_NO_SKELETON,
    MR_VUL_POISON,
    320, 13, MONS_SCORPION, MONS_SCORPION, MH_NATURAL, -3,
    { {AT_STING, AF_POISON_MEDIUM, 10}, AT_NO_ATK, AT_NO_ATK, AT_NO_ATK },
    { 3, 3, 5, 0 },
    5, 10, MST_NO_SPELLS, CE_POISON_CONTAM, Z_SMALL, S_SILENT,
    I_INSECT, HT_LAND, FL_NONE, 10, DEFAULT_ENERGY,
    MONUSE_NOTHING, MONEAT_NOTHING, SIZE_SMALL
},

{
    MONS_EMPEROR_SCORPION, 's', LIGHTGREY, "emperor scorpion",
    M_NO_SKELETON,
    MR_VUL_POISON,
    900, 10, MONS_SCORPION, MONS_EMPEROR_SCORPION, MH_NATURAL, -3,
    { {AT_STING, AF_POISON_MEDIUM, 30}, {AT_HIT, AF_PLAIN, 11},
      {AT_HIT, AF_PLAIN, 11}, AT_NO_ATK },
    { 11, 3, 5, 0 },
    5, 8, MST_NO_SPELLS, CE_POISON_CONTAM, Z_BIG, S_SILENT,
    I_INSECT, HT_LAND, FL_NONE, 10, DEFAULT_ENERGY,
    MONUSE_NOTHING, MONEAT_NOTHING, SIZE_LARGE
},

{
    MONS_SPIDER, 's', CYAN, "spider",
    M_NO_SKELETON | M_WEB_SENSE,
    MR_VUL_POISON,
    250, 10, MONS_SPIDER, MONS_SPIDER, MH_NATURAL, -3,
    { {AT_BITE, AF_POISON_MEDIUM, 5}, AT_NO_ATK, AT_NO_ATK, AT_NO_ATK },
    { 3, 3, 5, 0 },
    3, 10, MST_NO_SPELLS, CE_POISON_CONTAM, Z_SMALL, S_HISS,
    I_INSECT, HT_LAND, FL_NONE, 15, DEFAULT_ENERGY,
    MONUSE_NOTHING, MONEAT_NOTHING, SIZE_TINY
},

{
    MONS_TARANTELLA, 's', LIGHTMAGENTA, "tarantella",
    M_NO_SKELETON | M_WEB_SENSE,
    MR_VUL_POISON,
    300, 10, MONS_SPIDER, MONS_TARANTELLA, MH_NATURAL, -3,
    { {AT_BITE, AF_CONFUSE, 8}, AT_NO_ATK, AT_NO_ATK, AT_NO_ATK },
    { 4, 3, 5, 0 },
    3, 14, MST_NO_SPELLS, CE_POISON_CONTAM, Z_SMALL, S_HISS,
    I_INSECT, HT_LAND, FL_NONE, 15, DEFAULT_ENERGY,
    MONUSE_NOTHING, MONEAT_NOTHING, SIZE_SMALL
},

{
    MONS_JUMPING_SPIDER, 's', LIGHTBLUE, "jumping spider",
    M_NO_SKELETON | M_SPELLCASTER | M_FAKE_SPELLS | M_WEB_SENSE,
    MR_VUL_POISON,
    300, 10, MONS_SPIDER, MONS_JUMPING_SPIDER, MH_NATURAL, -3,
    { {AT_BITE, AF_POISON_MEDIUM, 16}, AT_NO_ATK, AT_NO_ATK, AT_NO_ATK },
    { 5, 3, 5, 0 },
    6, 12, MST_JUMPING_SPIDER, CE_POISON_CONTAM, Z_SMALL, S_HISS,
    I_INSECT, HT_LAND, FL_NONE, 15, DEFAULT_ENERGY,
    MONUSE_NOTHING, MONEAT_NOTHING, SIZE_SMALL
},

{
    MONS_WOLF_SPIDER, 's', WHITE, "wolf spider",
    M_NO_SKELETON | M_WEB_SENSE,
    MR_VUL_POISON,
    900, 10, MONS_SPIDER, MONS_WOLF_SPIDER, MH_NATURAL, -3,
    { {AT_BITE, AF_POISON_MEDIUM, 20}, AT_NO_ATK, AT_NO_ATK, AT_NO_ATK },
    { 8, 3, 5, 0 },
    3, 10, MST_NO_SPELLS, CE_POISON_CONTAM, Z_BIG, S_HISS,
    I_INSECT, HT_LAND, FL_NONE, 15, DEFAULT_ENERGY,
    MONUSE_NOTHING, MONEAT_NOTHING, SIZE_LARGE
},

{
    MONS_TRAPDOOR_SPIDER, 's', LIGHTCYAN, "trapdoor spider",
    M_NO_SKELETON | M_SUBMERGES | M_WEB_SENSE,
    MR_VUL_POISON,
    240, 10, MONS_SPIDER, MONS_TRAPDOOR_SPIDER, MH_NATURAL, -3,
    { {AT_BITE, AF_POISON_MEDIUM, 20}, AT_NO_ATK, AT_NO_ATK, AT_NO_ATK },
    { 8, 3, 5, 0 },
    // XXX: Will be Z_SMALL, but is Z_BIG until code for zombie spawns
    // is no longer based on zombie size.
    3, 10, MST_NO_SPELLS, CE_POISON_CONTAM, Z_BIG, S_HISS,
    I_INSECT, HT_LAND, FL_NONE, 15, DEFAULT_ENERGY,
    MONUSE_NOTHING, MONEAT_NOTHING, SIZE_LITTLE
},

{
    MONS_REDBACK, 's', RED, "redback",
    M_NO_SKELETON | M_WEB_SENSE,
    MR_VUL_POISON,
    130, 14, MONS_SPIDER, MONS_REDBACK, MH_NATURAL, -3,
    { {AT_BITE, AF_POISON_STRONG, 18}, AT_NO_ATK, AT_NO_ATK, AT_NO_ATK },
    { 6, 3, 5, 0 },
    2, 12, MST_NO_SPELLS, CE_POISON_CONTAM, Z_SMALL, S_SILENT,
    I_INSECT, HT_LAND, FL_NONE, 15, DEFAULT_ENERGY,
    MONUSE_NOTHING, MONEAT_NOTHING, SIZE_TINY
},

{
    MONS_DEMONIC_CRAWLER, 's', LIGHTGREEN, "demonic crawler",
    M_NO_SKELETON | M_SEE_INVIS,
    MR_RES_ELEC | MR_RES_POISON | MR_RES_COLD | MR_RES_FIRE,
    900, 12, MONS_DEMONIC_CRAWLER, MONS_DEMONIC_CRAWLER, MH_DEMONIC, -6,
    { {AT_HIT, AF_PLAIN, 13}, {AT_HIT, AF_PLAIN, 13}, {AT_HIT, AF_PLAIN, 13},
       AT_NO_ATK },
    { 9, 3, 5, 0 },
    10, 6, MST_NO_SPELLS, CE_POISON_CONTAM, Z_NOZOMBIE, S_SCREAM,
    I_INSECT, HT_LAND, FL_NONE, 9, DEFAULT_ENERGY,
    MONUSE_NOTHING, MONEAT_NOTHING, SIZE_BIG
},

// testudines and crocodiles ('t')
{
    MONS_CROCODILE, 't', BROWN, "crocodile",
    M_COLD_BLOOD | M_SUBMERGES,
    MR_NO_FLAGS,
    800, 10, MONS_CROCODILE, MONS_CROCODILE, MH_NATURAL, -3,
    { {AT_BITE, AF_PLAIN, 20}, AT_NO_ATK, AT_NO_ATK, AT_NO_ATK },
    { 5, 3, 5, 0 },
    4, 10, MST_NO_SPELLS, CE_CLEAN, Z_BIG, S_SILENT,
    I_REPTILE, HT_AMPHIBIOUS, FL_NONE, 10, SWIM_ENERGY(6),
    MONUSE_NOTHING, MONEAT_NOTHING, SIZE_LARGE
},

{
    MONS_BABY_ALLIGATOR, 't', BLUE, "baby alligator",
    M_COLD_BLOOD | M_SPELLCASTER | M_SUBMERGES | M_FAKE_SPELLS,
    MR_NO_FLAGS,
    300, 10, MONS_CROCODILE, MONS_BABY_ALLIGATOR, MH_NATURAL, -3,
    { {AT_BITE, AF_PLAIN, 20}, AT_NO_ATK, AT_NO_ATK, AT_NO_ATK },
    { 7, 3, 5, 0 },
    1, 11, MST_NO_SPELLS, CE_CLEAN, Z_SMALL, S_SILENT,
    I_REPTILE, HT_AMPHIBIOUS, FL_NONE, 12, SWIM_ENERGY(6),
    MONUSE_NOTHING, MONEAT_NOTHING, SIZE_SMALL
},

{
    MONS_ALLIGATOR, 't', LIGHTBLUE, "alligator",
    M_COLD_BLOOD | M_SPELLCASTER | M_SUBMERGES | M_FAKE_SPELLS,
    MR_NO_FLAGS,
    850, 10, MONS_CROCODILE, MONS_ALLIGATOR, MH_NATURAL, -3,
    { {AT_BITE, AF_PLAIN, 30}, {AT_TAIL_SLAP, AF_PLAIN, 15}, AT_NO_ATK,
       AT_NO_ATK },
    { 12, 3, 6, 0 },
    5, 9, MST_ALLIGATOR, CE_CLEAN, Z_BIG, S_SILENT,
    I_REPTILE, HT_AMPHIBIOUS, FL_NONE, 10, ACTION_ENERGY(8) | SWIM_ENERGY(6),
    MONUSE_NOTHING, MONEAT_NOTHING, SIZE_LARGE
},

{
    MONS_SNAPPING_TURTLE, 't', GREEN, "snapping turtle",
    M_COLD_BLOOD,
    MR_NO_FLAGS,
    600, 10, MONS_SNAPPING_TURTLE, MONS_SNAPPING_TURTLE, MH_NATURAL, -3,
    { {AT_BITE, AF_REACH, 30}, AT_NO_ATK, AT_NO_ATK, AT_NO_ATK },
    { 10, 3, 6, 0 },
    // XXX: Will be Z_SMALL, but is Z_BIG until code for zombie spawns
    // is no longer based on zombie size.
    16, 5, MST_NO_SPELLS, CE_CLEAN, Z_BIG, S_HISS,
    I_REPTILE, HT_AMPHIBIOUS, FL_NONE, 9, ACTION_ENERGY(8) | SWIM_ENERGY(6),
    MONUSE_NOTHING, MONEAT_NOTHING, SIZE_MEDIUM
},

{
    MONS_ALLIGATOR_SNAPPING_TURTLE, 't', LIGHTGREEN,
        "alligator snapping turtle",
    M_COLD_BLOOD,
    MR_NO_FLAGS,
    1100, 10, MONS_SNAPPING_TURTLE, MONS_ALLIGATOR_SNAPPING_TURTLE,
        MH_NATURAL, -3,
    { {AT_BITE, AF_REACH, 50}, AT_NO_ATK, AT_NO_ATK, AT_NO_ATK },
    { 16, 7, 4, 0 },
    19, 1, MST_NO_SPELLS, CE_CLEAN, Z_BIG, S_HISS,
    I_REPTILE, HT_AMPHIBIOUS, FL_NONE, 8, SWIM_ENERGY(6),
    MONUSE_NOTHING, MONEAT_NOTHING, SIZE_LARGE
},

{
    MONS_FIRE_CRAB, 't', LIGHTRED, "fire crab",
    M_NO_SKELETON,
    MR_VUL_POISON | mrd(MR_RES_FIRE, 3),
    320, 13, MONS_FIRE_CRAB, MONS_FIRE_CRAB, MH_NATURAL, -4,
    { {AT_BITE, AF_FIRE, 15}, {AT_CLAW, AF_FIRE, 15}, AT_NO_ATK, AT_NO_ATK },
    { 8, 4, 5, 0 },
    9, 6, MST_NO_SPELLS, CE_POISON_CONTAM, Z_SMALL, S_SILENT,
    I_INSECT, HT_LAND, FL_NONE, 11, DEFAULT_ENERGY,
    MONUSE_NOTHING, MONEAT_NOTHING, SIZE_SMALL
},

// ugly things ('u')
{
    MONS_UGLY_THING, 'u', BLACK, "ugly thing",
    M_WARM_BLOOD | M_GLOWS_RADIATION | M_HERD,
    MR_NO_FLAGS,
    600, 10, MONS_UGLY_THING, MONS_UGLY_THING, MH_NATURAL, -3,
    { {AT_HIT, AF_PLAIN, 12}, AT_NO_ATK, AT_NO_ATK, AT_NO_ATK },
    { 8, 3, 5, 0 },
    3, 10, MST_NO_SPELLS, CE_MUTAGEN_RANDOM, Z_NOZOMBIE, S_GURGLE,
    I_ANIMAL, HT_LAND, FL_NONE, 11, ACTION_ENERGY(11),
    MONUSE_OPEN_DOORS, MONEAT_NOTHING, SIZE_MEDIUM
},

{
    MONS_VERY_UGLY_THING, 'u', BLACK, "very ugly thing",
    M_WARM_BLOOD | M_GLOWS_RADIATION | M_HERD,
    MR_NO_FLAGS,
    830, 10, MONS_UGLY_THING, MONS_VERY_UGLY_THING, MH_NATURAL, -3,
    { {AT_HIT, AF_PLAIN, 17}, AT_NO_ATK, AT_NO_ATK, AT_NO_ATK },
    { 12, 3, 5, 0 },
    4, 10, MST_NO_SPELLS, CE_MUTAGEN_RANDOM, Z_NOZOMBIE, S_GURGLE,
    I_ANIMAL, HT_LAND, FL_NONE, 11, ACTION_ENERGY(11),
    MONUSE_OPEN_DOORS, MONEAT_NOTHING, SIZE_LARGE
},

// vortices ('v')
{
    MONS_FIRE_VORTEX, 'v', RED, "fire vortex",
    M_CONFUSED | M_INSUBSTANTIAL | M_GLOWS_LIGHT,
    MR_RES_POISON | mrd(MR_RES_FIRE, 3) | MR_VUL_COLD | MR_RES_ELEC,
    0, 5, MONS_FIRE_VORTEX, MONS_FIRE_VORTEX, MH_NONLIVING, MAG_IMMUNE,
    { {AT_HIT, AF_FIRE, 20}, AT_NO_ATK, AT_NO_ATK, AT_NO_ATK },
    { 8, 2, 3, 0 },
    0, 5, MST_NO_SPELLS, CE_NOCORPSE, Z_NOZOMBIE, S_SILENT,
    I_PLANT, HT_LAND, FL_LEVITATE, 15, DEFAULT_ENERGY,
    MONUSE_NOTHING, MONEAT_NOTHING, SIZE_LARGE
},

{
    MONS_SPATIAL_VORTEX, 'v', BLACK, "spatial vortex",
    M_CONFUSED | M_INSUBSTANTIAL | M_GLOWS_LIGHT,
    MR_RES_POISON | MR_RES_FIRE | MR_RES_COLD | MR_RES_ELEC,
    0, 5, MONS_FIRE_VORTEX, MONS_SPATIAL_VORTEX, MH_NONLIVING, MAG_IMMUNE,
    { {AT_HIT, AF_DISTORT, 30}, AT_NO_ATK, AT_NO_ATK, AT_NO_ATK },
    { 6, 6, 6, 0 },
    0, 5, MST_NO_SPELLS, CE_NOCORPSE, Z_NOZOMBIE, S_SILENT,
    I_PLANT, HT_LAND, FL_LEVITATE, 15, DEFAULT_ENERGY,
    MONUSE_NOTHING, MONEAT_NOTHING, SIZE_LARGE
},

{
    MONS_VAPOUR, 'v', LIGHTCYAN, "vapour",
    M_SPELLCASTER | M_SEE_INVIS | M_INVIS | M_CONFUSED | M_INSUBSTANTIAL,
    mrd(MR_RES_ELEC, 3) | MR_RES_POISON,
    0, 10, MONS_VAPOUR, MONS_VAPOUR, MH_NONLIVING, MAG_IMMUNE,
    { AT_NO_ATK, AT_NO_ATK, AT_NO_ATK, AT_NO_ATK },
    { 12, 2, 3, 0 },
    0, 12, MST_STORM_DRAGON, CE_NOCORPSE, Z_NOZOMBIE, S_SILENT,
    I_PLANT, HT_LAND, FL_LEVITATE, 10, DEFAULT_ENERGY,
    MONUSE_NOTHING, MONEAT_NOTHING, SIZE_LITTLE
},

{
    MONS_INSUBSTANTIAL_WISP, 'v', LIGHTGREY, "insubstantial wisp",
    M_INSUBSTANTIAL,
    mrd(MR_RES_ELEC | MR_RES_POISON | MR_RES_FIRE | MR_RES_COLD, 2),
    0, 15, MONS_INSUBSTANTIAL_WISP, MONS_INSUBSTANTIAL_WISP,
        MH_NONLIVING, MAG_IMMUNE,
    { {AT_HIT, AF_BLINK, 12}, AT_NO_ATK, AT_NO_ATK, AT_NO_ATK },
    { 6, 1, 2, 0 },
    5, 20, MST_NO_SPELLS, CE_NOCORPSE, Z_NOZOMBIE, S_MOAN,
    I_PLANT, HT_LAND, FL_LEVITATE, 10, DEFAULT_ENERGY,
    MONUSE_NOTHING, MONEAT_NOTHING, SIZE_TINY
},

{ // miscast only
    MONS_TWISTER, 'v', ETC_AIR, "twister",
    M_CONFUSED | M_INSUBSTANTIAL | M_BATTY | M_NO_POLY_TO,
    MR_RES_POISON | MR_RES_FIRE | MR_RES_COLD | mrd(MR_RES_ELEC, 3),
    0, 5, MONS_FIRE_VORTEX, MONS_TWISTER, MH_NONLIVING, MAG_IMMUNE,
    { AT_NO_ATK, AT_NO_ATK, AT_NO_ATK, AT_NO_ATK },
    { 12, 0, 0, 10000 },
    0, 5, MST_NO_SPELLS, CE_NOCORPSE, Z_NOZOMBIE, S_SILENT,
    I_PLANT, HT_LAND, FL_LEVITATE, 10, DEFAULT_ENERGY,
    MONUSE_NOTHING, MONEAT_NOTHING, SIZE_LARGE
},

// worms ('w')
{
    MONS_WORM, 'w', LIGHTRED, "worm",
    M_NO_SKELETON,
    MR_NO_FLAGS,
    400, 3, MONS_WORM, MONS_WORM, MH_NATURAL, -2,
    { {AT_BITE, AF_PLAIN, 12}, AT_NO_ATK, AT_NO_ATK, AT_NO_ATK },
    { 5, 3, 5, 0 },
    1, 5, MST_NO_SPELLS, CE_CLEAN, Z_SMALL, S_SILENT,
    I_PLANT, HT_LAND, FL_NONE, 6, DEFAULT_ENERGY,
    MONUSE_NOTHING, MONEAT_NOTHING, SIZE_SMALL
},

{
    MONS_BRAIN_WORM, 'w', LIGHTMAGENTA, "brain worm",
    M_NO_SKELETON | M_SPELLCASTER,
    MR_NO_FLAGS,
    280, 10, MONS_WORM, MONS_BRAIN_WORM, MH_NATURAL, -3,
    { {AT_BITE, AF_PLAIN, 6}, AT_NO_ATK, AT_NO_ATK, AT_NO_ATK },
    { 5, 3, 3, 0 },
    1, 5, MST_BRAIN_WORM, CE_POISONOUS, Z_SMALL, S_SILENT,
    I_INSECT, HT_LAND, FL_NONE, 10, DEFAULT_ENERGY,
    MONUSE_NOTHING, MONEAT_NOTHING, SIZE_SMALL
},

{
    MONS_SWAMP_WORM, 'w', BROWN, "swamp worm",
    M_NO_SKELETON | M_SUBMERGES,
    MR_NO_FLAGS,
    450, 10, MONS_WORM, MONS_SWAMP_WORM, MH_NATURAL, -3,
    { {AT_BITE, AF_PLAIN, 26}, AT_NO_ATK, AT_NO_ATK, AT_NO_ATK },
    { 5, 5, 5, 0 },
    3, 12, MST_NO_SPELLS, CE_CONTAMINATED, Z_SMALL, S_SILENT,
    I_PLANT, HT_WATER, FL_NONE, 12, DEFAULT_ENERGY,
    MONUSE_NOTHING, MONEAT_NOTHING, SIZE_MEDIUM
},

{
    MONS_SPINY_WORM, 'w', LIGHTGREEN, "spiny worm",
    M_NO_SKELETON,
    MR_VUL_POISON | MR_RES_ACID,
    1650, 13, MONS_WORM, MONS_SPINY_WORM, MH_NATURAL, -3,
    { {AT_STING, AF_ACID, 32}, AT_NO_ATK, AT_NO_ATK, AT_NO_ATK },
    { 12, 3, 5, 0 },
    10, 6, MST_NO_SPELLS, CE_POISON_CONTAM, Z_BIG, S_SILENT,
    I_PLANT, HT_LAND, FL_NONE, 9, DEFAULT_ENERGY,
    MONUSE_NOTHING, MONEAT_NOTHING, SIZE_BIG
},

{
    MONS_GIANT_LEECH, 'w', RED, "giant leech",
    M_NO_SKELETON | M_BLOOD_SCENT,
    MR_NO_FLAGS,
    1000, 10, MONS_WORM, MONS_GIANT_LEECH, MH_NATURAL, -3,
    { {AT_BITE, AF_VAMPIRIC, 20}, AT_NO_ATK, AT_NO_ATK, AT_NO_ATK },
    { 6, 5, 5, 0 },
    5, 15, MST_NO_SPELLS, CE_CONTAMINATED, Z_BIG, S_SILENT,
    I_PLANT, HT_AMPHIBIOUS, FL_NONE, 8, DEFAULT_ENERGY,
    MONUSE_NOTHING, MONEAT_NOTHING, SIZE_LARGE
},

// small abominations ('x')
{
    MONS_UNSEEN_HORROR, 'x', MAGENTA, "unseen horror",
    M_SEE_INVIS | M_INVIS | M_BATTY,
    MR_NO_FLAGS,
    0, 12, MONS_UNSEEN_HORROR, MONS_UNSEEN_HORROR, MH_NATURAL, -3,
    { {AT_HIT, AF_PLAIN, 12}, AT_NO_ATK, AT_NO_ATK, AT_NO_ATK },
    { 7, 3, 5, 0 },
    5, 10, MST_NO_SPELLS, CE_NOCORPSE, Z_NOZOMBIE, S_SILENT,
    I_ANIMAL, HT_LAND, FL_NONE, 30, DEFAULT_ENERGY,
    MONUSE_NOTHING, MONEAT_NOTHING, SIZE_MEDIUM
},

{
    // Coloured with mon-util.cc:random_small_abomination_colour.

    // A demonically controlled mass of undead flesh theme-wise, this makes
    // them MH_DEMONIC|MH_UNDEAD, but this currently is strictly the same
    // as just MH_UNDEAD.
    MONS_ABOMINATION_SMALL, 'x', BLACK, "small abomination",
    M_NO_FLAGS,
    MR_NO_FLAGS,
    0, 10, MONS_ABOMINATION_SMALL, MONS_ABOMINATION_SMALL, MH_UNDEAD, -5,
    { {AT_HIT, AF_PLAIN, 23}, AT_NO_ATK, AT_NO_ATK, AT_NO_ATK },
    { 6, 2, 5, 0 },
    0, 0, MST_NO_SPELLS, CE_NOCORPSE, Z_NOZOMBIE, S_SILENT,
    I_PLANT, HT_LAND, FL_NONE, 10, DEFAULT_ENERGY,
    MONUSE_NOTHING, MONEAT_NOTHING, SIZE_LARGE
},

{
    MONS_CRAWLING_CORPSE, 'x', BROWN, "crawling corpse",
    M_NO_EXP_GAIN | M_NO_REGEN,
    mrd(MR_RES_COLD, 2),
    0, 8, MONS_MACABRE_MASS, MONS_CRAWLING_CORPSE, MH_UNDEAD, MAG_IMMUNE,
    { AT_NO_ATK, AT_NO_ATK, AT_NO_ATK, AT_NO_ATK },
    { 1, 1, 0, 0 },
    1, 0, MST_NO_SPELLS, CE_NOCORPSE, Z_NOZOMBIE, S_SILENT,
    I_PLANT, HT_LAND, FL_NONE, 8, DEFAULT_ENERGY,
    MONUSE_NOTHING, MONEAT_NOTHING, SIZE_TINY
},

{
    MONS_MACABRE_MASS, 'x', BROWN, "macabre mass",
    M_NO_EXP_GAIN | M_NO_REGEN,
    mrd(MR_RES_COLD, 2),
    0, 8, MONS_MACABRE_MASS, MONS_MACABRE_MASS, MH_UNDEAD, MAG_IMMUNE,
    { AT_NO_ATK, AT_NO_ATK, AT_NO_ATK, AT_NO_ATK },
    { 1, 2, 2, 0 },
    1, 0, MST_NO_SPELLS, CE_NOCORPSE, Z_NOZOMBIE, S_SILENT,
    I_PLANT, HT_LAND, FL_NONE, 5, DEFAULT_ENERGY,
    MONUSE_NOTHING, MONEAT_NOTHING, SIZE_SMALL
},

// flying insects ('y')
{
    MONS_YELLOW_WASP, 'y', YELLOW, "yellow wasp",
    M_NO_SKELETON,
    MR_VUL_POISON,
    170, 15, MONS_YELLOW_WASP, MONS_YELLOW_WASP, MH_NATURAL, -3,
    { {AT_STING, AF_PARALYSE, 13}, AT_NO_ATK, AT_NO_ATK, AT_NO_ATK },
    { 4, 3, 5, 0 },
    5, 14, MST_NO_SPELLS, CE_POISONOUS, Z_SMALL, S_SILENT,
    I_PLANT, HT_LAND, FL_FLY, 15, DEFAULT_ENERGY,
    MONUSE_NOTHING, MONEAT_NOTHING, SIZE_TINY
},

{
    MONS_VAMPIRE_MOSQUITO, 'y', BROWN, "vampire mosquito",
    M_NO_SKELETON | M_BLOOD_SCENT,
    MR_NO_FLAGS,
    200, 10, MONS_VAMPIRE_MOSQUITO, MONS_VAMPIRE_MOSQUITO, MH_UNDEAD, -3,
    { {AT_BITE, AF_DISEASE, 5}, {AT_BITE, AF_VAMPIRIC, 8}, AT_NO_ATK,
       AT_NO_ATK },
    { 5, 3, 5, 0 },
    2, 15, MST_NO_SPELLS, CE_ROT, Z_NOZOMBIE, S_BUZZ,
    I_PLANT, HT_LAND, FL_FLY, 19, DEFAULT_ENERGY,
    MONUSE_NOTHING, MONEAT_NOTHING, SIZE_LITTLE
},

{
    MONS_RED_WASP, 'y', RED, "red wasp",
    M_NO_SKELETON,
    MR_VUL_POISON,
    180, 12, MONS_RED_WASP, MONS_RED_WASP, MH_NATURAL, -3,
    { {AT_STING, AF_PARALYSE, 23}, AT_NO_ATK, AT_NO_ATK, AT_NO_ATK },
    { 8, 3, 5, 0 },
    7, 14, MST_NO_SPELLS, CE_POISONOUS, Z_SMALL, S_BUZZ,
    I_PLANT, HT_LAND, FL_FLY, 15, DEFAULT_ENERGY,
    MONUSE_NOTHING, MONEAT_NOTHING, SIZE_TINY
},

{
    MONS_GHOST_MOTH, 'y', MAGENTA, "ghost moth",
    M_NO_SKELETON | M_INVIS,
    MR_RES_POISON | MR_RES_COLD,
    600, 30, MONS_GHOST_MOTH, MONS_GHOST_MOTH, MH_NATURAL, -6,
    { {AT_HIT, AF_DRAIN_STAT, 18}, {AT_HIT, AF_DRAIN_STAT, 18},
      {AT_STING, AF_POISON_STRONG, 12}, AT_NO_ATK },
    { 13, 3, 5, 0 },
    16, 10, MST_NO_SPELLS, CE_MUTAGEN_RANDOM, Z_NOZOMBIE, S_SILENT,
    I_INSECT, HT_LAND, FL_FLY, 12, DEFAULT_ENERGY,
    MONUSE_NOTHING, MONEAT_NOTHING, SIZE_LARGE
},

{
    MONS_MOTH_OF_WRATH, 'y', LIGHTRED, "moth of wrath",
    M_NO_SKELETON,
    MR_NO_FLAGS,
    300, 10, MONS_MOTH_OF_WRATH, MONS_MOTH_OF_WRATH, MH_NATURAL, -3,
    { {AT_BITE, AF_RAGE, 25}, AT_NO_ATK, AT_NO_ATK, AT_NO_ATK },
    { 9, 3, 5, 0 },
    // XXX: Will be Z_SMALL, but is Z_NOZOMBIE until code for zombie
    // spawns is no longer based on zombie size.
    0, 10, MST_NO_SPELLS, CE_CONTAMINATED, Z_NOZOMBIE, S_SILENT,
    I_INSECT, HT_LAND, FL_FLY, 12, DEFAULT_ENERGY,
    MONUSE_NOTHING, MONEAT_NOTHING, SIZE_SMALL
},

// small zombies, etc. ('z')
// zombie, skeleton and simulacra species depend on corpse species,
// or else are chosen randomly
{
    MONS_ZOMBIE_SMALL, 'z', BROWN, "small zombie",
    M_NO_REGEN,
    mrd(MR_RES_COLD, 2),
    0, 9, MONS_ZOMBIE_SMALL, MONS_ZOMBIE_SMALL, MH_UNDEAD, -1,
    { {AT_HIT, AF_PLAIN, 10}, AT_NO_ATK, AT_NO_ATK, AT_NO_ATK },
    { 1, 5, 5, 0 },
    0, 4, MST_NO_SPELLS, CE_NOCORPSE, Z_NOZOMBIE, S_SILENT,
    I_PLANT, HT_LAND, FL_NONE, 5, DEFAULT_ENERGY,
    MONUSE_NOTHING, MONEAT_NOTHING, SIZE_SMALL
},

{
    MONS_SKELETON_SMALL, 'z', LIGHTGREY, "small skeleton",
    M_NO_REGEN,
    mrd(MR_RES_COLD, 2),
    0, 9, MONS_SKELETON_SMALL, MONS_SKELETON_SMALL, MH_UNDEAD, -1,
    { AT_NO_ATK, AT_NO_ATK, AT_NO_ATK, AT_NO_ATK },
    { 0, 0, 0, 0 },
    0, 0, MST_NO_SPELLS, CE_NOCORPSE, Z_NOZOMBIE, S_SILENT,
    I_PLANT, HT_LAND, FL_NONE, 5, DEFAULT_ENERGY,
    MONUSE_NOTHING, MONEAT_NOTHING, SIZE_SMALL
},

{
    MONS_SIMULACRUM_SMALL, 'z', ETC_ICE, "small simulacrum",
    M_NO_REGEN,
    MR_VUL_FIRE | mrd(MR_RES_COLD, 3),
    0, 9, MONS_SIMULACRUM_SMALL, MONS_SIMULACRUM_SMALL, MH_UNDEAD, -1,
    { {AT_HIT, AF_PLAIN, 6}, AT_NO_ATK, AT_NO_ATK, AT_NO_ATK },
    { 2, 3, 5, 0 },
    10, 4, MST_NO_SPELLS, CE_NOCORPSE, Z_NOZOMBIE, S_SILENT,
    I_PLANT, HT_LAND, FL_NONE, 7, DEFAULT_ENERGY,
    MONUSE_NOTHING, MONEAT_NOTHING, SIZE_SMALL
},

{
    MONS_WIGHT, 'z', GREEN, "wight",
    M_NO_FLAGS,
    mrd(MR_RES_COLD, 2),
    0, 16, MONS_WIGHT, MONS_WIGHT, MH_UNDEAD, -4,
    { {AT_HIT, AF_DRAIN_XP, 8}, AT_NO_ATK, AT_NO_ATK, AT_NO_ATK },
    { 3, 3, 5, 0 },
    4, 10, MST_NO_SPELLS, CE_NOCORPSE, Z_NOZOMBIE, S_SILENT,
    I_NORMAL, HT_LAND, FL_NONE, 10, DEFAULT_ENERGY,
    MONUSE_WEAPONS_ARMOUR, MONEAT_NOTHING, SIZE_MEDIUM
},

{
    MONS_SKELETAL_WARRIOR, 'z', CYAN, "skeletal warrior",
    M_FIGHTER | M_SPELLCASTER | M_ACTUAL_SPELLS,
    MR_RES_COLD,
    0, 10, MONS_SKELETAL_WARRIOR, MONS_SKELETAL_WARRIOR, MH_UNDEAD, -7,
    { {AT_HIT, AF_PLAIN, 25}, AT_NO_ATK, AT_NO_ATK, AT_NO_ATK },
    { 10, 5, 3, 0 },
    15, 10, MST_SKELETAL_WARRIOR, CE_NOCORPSE, Z_NOZOMBIE, S_SILENT,
    I_NORMAL, HT_LAND, FL_NONE, 10, DEFAULT_ENERGY,
    MONUSE_WEAPONS_ARMOUR, MONEAT_NOTHING, SIZE_MEDIUM
},

{
    MONS_FLYING_SKULL, 'z', WHITE, "flying skull",
    M_NO_FLAGS,
    MR_RES_FIRE | MR_RES_COLD | MR_RES_ELEC,
    0, 10, MONS_SKELETON_SMALL, MONS_FLYING_SKULL, MH_UNDEAD, -3,
    { {AT_HIT, AF_PLAIN, 7}, AT_NO_ATK, AT_NO_ATK, AT_NO_ATK },
    { 2, 3, 5, 0 },
    10, 17, MST_NO_SPELLS, CE_NOCORPSE, Z_NOZOMBIE, S_SCREAM,
    I_ANIMAL, HT_LAND, FL_LEVITATE, 15, DEFAULT_ENERGY,
    MONUSE_NOTHING, MONEAT_NOTHING, SIZE_TINY
},

{
    MONS_FLAMING_CORPSE, 'z', RED, "flaming corpse",
    M_SENSE_INVIS | M_GLOWS_LIGHT,
    mrd(MR_RES_FIRE, 3) | MR_RES_STICKY_FLAME,
    0, 17, MONS_FLAMING_CORPSE, MONS_FLAMING_CORPSE, MH_UNDEAD, -4,
    { {AT_HIT, AF_NAPALM, 20}, AT_NO_ATK, AT_NO_ATK, AT_NO_ATK },
    { 8, 3, 5, 0 },
    12, 13, MST_NO_SPELLS, CE_NOCORPSE, Z_NOZOMBIE, S_SCREAM,
    I_ANIMAL, HT_LAND, FL_NONE, 12, DEFAULT_ENERGY,
    MONUSE_NOTHING, MONEAT_NOTHING, SIZE_MEDIUM
},

// These nasties are never randomly generated, only sometimes specially
// placed in the Crypt.
{
    MONS_CURSE_SKULL, 'z', LIGHTCYAN, "curse skull",
    M_SPELLCASTER | M_SEE_INVIS | M_STATIONARY | M_SPEAKS | M_NOISY_SPELLS,
    mrd(MR_RES_ELEC | MR_RES_COLD, 2) | MR_RES_HELLFIRE,
    0, 20, MONS_LICH, MONS_CURSE_SKULL, MH_UNDEAD, MAG_IMMUNE,
    { AT_NO_ATK, AT_NO_ATK, AT_NO_ATK, AT_NO_ATK },
    { 13, 0, 0, 66 },
    40, 3, MST_CURSE_SKULL, CE_NOCORPSE, Z_NOZOMBIE, S_MOAN,
    I_HIGH, HT_LAND, FL_LEVITATE, 10, DEFAULT_ENERGY,
    MONUSE_NOTHING, MONEAT_NOTHING, SIZE_TINY
},

// Curse toes move at half the speed with which they attack.
{
    MONS_CURSE_TOE, 'z', YELLOW, "curse toe",
    M_SPELLCASTER | M_SEE_INVIS | M_SPEAKS,
    mrd(MR_RES_ELEC, 2) | MR_RES_HELLFIRE | MR_RES_COLD,
    0, 60, MONS_LICH, MONS_CURSE_TOE, MH_UNDEAD, MAG_IMMUNE,
    { AT_NO_ATK, AT_NO_ATK, AT_NO_ATK, AT_NO_ATK },
    { 14, 0, 0, 77 },
    50, 1, MST_CURSE_TOE, CE_NOCORPSE, Z_NOZOMBIE, S_MOAN,
    I_HIGH, HT_LAND, FL_LEVITATE, 12, MOVE_ENERGY(20),
    MONUSE_NOTHING, MONEAT_NOTHING, SIZE_TINY
},

// angelic beings ('A')
{
    MONS_ANGEL, 'A', WHITE, "angel",
    M_FIGHTER | M_SPELLCASTER | M_SEE_INVIS | M_SPEAKS | M_GLOWS_LIGHT,
    MR_RES_POISON | mrd(MR_RES_ELEC, 2),
    0, 10, MONS_ANGEL, MONS_ANGEL, MH_HOLY, -8,
    { {AT_HIT, AF_PLAIN, 25}, {AT_HIT, AF_PLAIN, 10}, AT_NO_ATK,
       AT_NO_ATK },
    { 12, 6, 5, 0 },
    10, 20, MST_ANGEL, CE_NOCORPSE, Z_NOZOMBIE, S_SHOUT,
    I_HIGH, HT_LAND, FL_FLY, 15, DEFAULT_ENERGY,
    MONUSE_WEAPONS_ARMOUR, MONEAT_NOTHING, SIZE_MEDIUM
},

{
    MONS_CHERUB, 'A', LIGHTBLUE, "cherub",
    M_FIGHTER | M_SEE_INVIS | M_SPEAKS | M_GLOWS_LIGHT,
    MR_RES_POISON | MR_RES_ELEC | MR_RES_FIRE,
    0, 10, MONS_ANGEL, MONS_CHERUB, MH_HOLY, -8,
    { {AT_HIT, AF_PLAIN, 15}, {AT_CHERUB, AF_PLAIN, 8}, AT_NO_ATK,
       AT_NO_ATK },
    { 9, 6, 5, 0 },
    10, 20, MST_NO_SPELLS, CE_NOCORPSE, Z_NOZOMBIE, S_CHERUB,
    I_HIGH, HT_LAND, FL_FLY, 10, DEFAULT_ENERGY,
    MONUSE_WEAPONS_ARMOUR, MONEAT_NOTHING, SIZE_MEDIUM
},

{
    MONS_SERAPH, 'A', LIGHTMAGENTA, "seraph",
    M_FIGHTER | M_SPELLCASTER | M_SEE_INVIS | M_SPEAKS | M_GLOWS_LIGHT,
    MR_RES_POISON | MR_RES_ELEC | mrd(MR_RES_FIRE, 3),
    0, 10, MONS_ANGEL, MONS_SERAPH, MH_HOLY, -8,
    { {AT_HIT, AF_PLAIN, 25}, {AT_HIT, AF_PLAIN, 10}, AT_NO_ATK,
       AT_NO_ATK },
    { 25, 6, 5, 0 },
    10, 20, MST_ANGEL, CE_NOCORPSE, Z_NOZOMBIE, S_SHOUT,
    I_HIGH, HT_LAND, FL_FLY, 10, DEFAULT_ENERGY,
    MONUSE_WEAPONS_ARMOUR, MONEAT_NOTHING, SIZE_MEDIUM
},

{
    MONS_DAEVA, 'A', YELLOW, "daeva",
    M_FIGHTER | M_SPELLCASTER | M_SEE_INVIS | M_SPEAKS | M_GLOWS_LIGHT,
    MR_RES_POISON,
    0, 12, MONS_ANGEL, MONS_DAEVA, MH_HOLY, -8,
    { {AT_HIT, AF_PLAIN, 25}, {AT_HIT, AF_PLAIN, 10}, AT_NO_ATK,
       AT_NO_ATK },
    { 14, 6, 5, 0 },
    10, 13, MST_DAEVA, CE_NOCORPSE, Z_NOZOMBIE, S_SHOUT,
    I_HIGH, HT_LAND, FL_LEVITATE, 10, DEFAULT_ENERGY,
    MONUSE_WEAPONS_ARMOUR, MONEAT_NOTHING, SIZE_MEDIUM
},

{
    MONS_PROFANE_SERVITOR, 'A', ETC_BLOOD, "profane servitor",
    M_FIGHTER | M_SPELLCASTER | M_PRIEST | M_SEE_INVIS | M_SPEAKS,
    MR_RES_COLD | mrd(MR_RES_ELEC, 2),
    0, 10, MONS_ANGEL, MONS_PROFANE_SERVITOR, MH_UNDEAD, -8,
    { {AT_HIT, AF_VAMPIRIC, 25}, {AT_HIT, AF_DRAIN_XP, 10}, AT_NO_ATK,
       AT_NO_ATK },
    { 18, 6, 5, 0 },
    10, 20, MST_NO_SPELLS, CE_NOCORPSE, Z_NOZOMBIE, S_SILENT,
    I_HIGH, HT_LAND, FL_FLY, 15, DEFAULT_ENERGY,
    MONUSE_STARTING_EQUIPMENT, MONEAT_NOTHING, SIZE_MEDIUM
},

// beetles ('B')
{
    MONS_GOLIATH_BEETLE, 'B', BLUE, "goliath beetle",
    M_NO_SKELETON,
    MR_VUL_POISON,
    800, 12, MONS_GOLIATH_BEETLE, MONS_GOLIATH_BEETLE, MH_NATURAL, -3,
    { {AT_BITE, AF_PLAIN, 30}, AT_NO_ATK, AT_NO_ATK, AT_NO_ATK },
    { 5, 7, 6, 0 },
    10, 3, MST_NO_SPELLS, CE_POISONOUS, Z_SMALL, S_SILENT,
    I_INSECT, HT_LAND, FL_NONE, 5, DEFAULT_ENERGY,
    MONUSE_NOTHING, MONEAT_NOTHING, SIZE_MEDIUM
},

{
    MONS_BOULDER_BEETLE, 'B', LIGHTGREY, "boulder beetle",
    M_NO_SKELETON,
    MR_VUL_POISON,
    2050, 8, MONS_GOLIATH_BEETLE, MONS_BOULDER_BEETLE, MH_NATURAL, -3,
    { {AT_BITE, AF_PLAIN, 45}, AT_NO_ATK, AT_NO_ATK, AT_NO_ATK },
    { 9, 3, 5, 0 },
    20, 2, MST_NO_SPELLS, CE_POISONOUS, Z_BIG, S_SILENT,
    I_INSECT, HT_LAND, FL_NONE, 3, DEFAULT_ENERGY,
    MONUSE_NOTHING, MONEAT_NOTHING, SIZE_BIG
},

{
    MONS_BORING_BEETLE, 'B', BROWN, "boring beetle",
    M_NO_SKELETON | M_BURROWS,
    MR_VUL_POISON,
    1300, 10, MONS_GOLIATH_BEETLE, MONS_BORING_BEETLE, MH_NATURAL, -3,
    { {AT_BITE, AF_PLAIN, 35}, AT_NO_ATK, AT_NO_ATK, AT_NO_ATK },
    { 8, 3, 5, 0 },
    13, 4, MST_NO_SPELLS, CE_POISONOUS, Z_BIG, S_SILENT,
    I_INSECT, HT_LAND, FL_NONE, 6, DEFAULT_ENERGY,
    MONUSE_NOTHING, MONEAT_NOTHING, SIZE_LARGE
},

// cyclopes and giants ('C')
{ // dummy for the genus, never spawns
    MONS_GIANT, 'C', LIGHTGREY, "giant",
    M_WARM_BLOOD | M_SPEAKS | M_NO_POLY_TO,
    MR_NO_FLAGS,
    1700, 7, MONS_GIANT, MONS_GIANT, MH_NATURAL, -3,
    { {AT_HIT, AF_PLAIN, 30}, AT_NO_ATK, AT_NO_ATK, AT_NO_ATK },
    { 11, 3, 5, 0 },
    3, 4, MST_NO_SPELLS, CE_CONTAMINATED, Z_NOZOMBIE, S_SHOUT,
    I_NORMAL, HT_LAND, FL_NONE, 10, DEFAULT_ENERGY,
    MONUSE_STARTING_EQUIPMENT, MONEAT_NOTHING, SIZE_GIANT
},

{
    MONS_HILL_GIANT, 'C', LIGHTRED, "hill giant",
    M_WARM_BLOOD | M_SPEAKS,
    MR_NO_FLAGS,
    1700, 7, MONS_GIANT, MONS_HILL_GIANT, MH_NATURAL, -3,
    { {AT_HIT, AF_PLAIN, 30}, AT_NO_ATK, AT_NO_ATK, AT_NO_ATK },
    { 11, 3, 5, 0 },
    3, 4, MST_NO_SPELLS, CE_CONTAMINATED, Z_BIG, S_SHOUT,
    I_NORMAL, HT_LAND, FL_NONE, 10, DEFAULT_ENERGY,
    MONUSE_STARTING_EQUIPMENT, MONEAT_NOTHING, SIZE_GIANT
},

{
    MONS_CYCLOPS, 'C', YELLOW, "cyclops",
    M_WARM_BLOOD | M_SPEAKS,
    MR_NO_FLAGS,
    2200, 14, MONS_GIANT, MONS_CYCLOPS, MH_NATURAL, -3,
    { {AT_HIT, AF_PLAIN, 35}, AT_NO_ATK, AT_NO_ATK, AT_NO_ATK },
    { 9, 3, 5, 0 },
    5, 3, MST_NO_SPELLS, CE_CLEAN, Z_BIG, S_SHOUT,
    I_NORMAL, HT_LAND, FL_NONE, 7, DEFAULT_ENERGY,
    MONUSE_STARTING_EQUIPMENT, MONEAT_NOTHING, SIZE_GIANT
},

{
    MONS_ETTIN, 'C', BROWN, "ettin",
    M_WARM_BLOOD | M_TWO_WEAPONS | M_SPEAKS,
    MR_NO_FLAGS,
    2500, 12, MONS_GIANT, MONS_ETTIN, MH_NATURAL, -3,
    { {AT_HIT, AF_PLAIN, 45}, {AT_HIT, AF_PLAIN, 45}, AT_NO_ATK, AT_NO_ATK },
    { 12, 3, 5, 0 },
    9, 4, MST_NO_SPELLS, CE_CONTAMINATED, Z_BIG, S_SHOUT2,
    I_NORMAL, HT_LAND, FL_NONE, 10, DEFAULT_ENERGY,
    MONUSE_STARTING_EQUIPMENT, MONEAT_NOTHING, SIZE_GIANT
},

{
    MONS_FIRE_GIANT, 'C', RED, "fire giant",
    M_FIGHTER | M_SPELLCASTER | M_WARM_BLOOD | M_SENSE_INVIS | M_SPEAKS
        | M_ACTUAL_SPELLS,
    mrd(MR_RES_FIRE, 2),
    2000, 11, MONS_GIANT, MONS_FIRE_GIANT, MH_NATURAL, -4,
    { {AT_HIT, AF_PLAIN, 30}, AT_NO_ATK, AT_NO_ATK, AT_NO_ATK },
    { 16, 3, 6, 0 },
    8, 4, MST_EFREET, CE_CONTAMINATED, Z_BIG, S_SHOUT,
    I_NORMAL, HT_LAND, FL_NONE, 10, DEFAULT_ENERGY,
    MONUSE_WEAPONS_ARMOUR, MONEAT_NOTHING, SIZE_GIANT
},

{
    MONS_FROST_GIANT, 'C', LIGHTBLUE, "frost giant",
    M_FIGHTER | M_SPELLCASTER | M_WARM_BLOOD | M_SENSE_INVIS | M_SPEAKS
        | M_ACTUAL_SPELLS,
    mrd(MR_RES_COLD, 2),
    2100, 11, MONS_GIANT, MONS_FROST_GIANT, MH_NATURAL, -4,
    { {AT_HIT, AF_PLAIN, 35}, AT_NO_ATK, AT_NO_ATK, AT_NO_ATK },
    { 16, 4, 5, 0 },
    9, 3, MST_FROST_GIANT, CE_CONTAMINATED, Z_BIG, S_SHOUT,
    I_NORMAL, HT_LAND, FL_NONE, 10, DEFAULT_ENERGY,
    MONUSE_WEAPONS_ARMOUR, MONEAT_NOTHING, SIZE_GIANT
},

{
    MONS_STONE_GIANT, 'C', LIGHTGREY, "stone giant",
    M_WARM_BLOOD | M_SPEAKS,
    MR_NO_FLAGS,
    2700, 10, MONS_GIANT, MONS_STONE_GIANT, MH_NATURAL, -4,
    { {AT_HIT, AF_PLAIN, 45}, AT_NO_ATK, AT_NO_ATK, AT_NO_ATK },
    { 16, 3, 5, 0 },
    12, 2, MST_NO_SPELLS, CE_CONTAMINATED, Z_BIG, S_SHOUT,
    I_NORMAL, HT_LAND, FL_NONE, 10, DEFAULT_ENERGY,
    MONUSE_STARTING_EQUIPMENT, MONEAT_NOTHING, SIZE_HUGE
},

{
    MONS_TITAN, 'C', MAGENTA, "titan",
    M_FIGHTER | M_SPELLCASTER | M_WARM_BLOOD | M_SENSE_INVIS | M_SPEAKS
        | M_ACTUAL_SPELLS,
    mrd(MR_RES_ELEC, 2),
    3200, 12, MONS_GIANT, MONS_TITAN, MH_NATURAL, -7,
    { {AT_HIT, AF_PLAIN, 55}, AT_NO_ATK, AT_NO_ATK, AT_NO_ATK },
    { 20, 3, 5, 0 },
    10, 3, MST_TITAN, CE_CLEAN, Z_BIG, S_SHOUT,
    I_HIGH, HT_LAND, FL_NONE, 10, DEFAULT_ENERGY,
    MONUSE_OPEN_DOORS, MONEAT_NOTHING, SIZE_HUGE
},

// dragons ('D')
{
    MONS_WYVERN, 'D', LIGHTRED, "wyvern",
    M_WARM_BLOOD,
    MR_NO_FLAGS,
    1200, 15, MONS_WYVERN, MONS_WYVERN, MH_NATURAL, -3,
    { {AT_BITE, AF_PLAIN, 20}, AT_NO_ATK, AT_NO_ATK, AT_NO_ATK },
    { 5, 3, 5, 0 },
    5, 10, MST_NO_SPELLS, CE_CLEAN, Z_BIG, S_SILENT,
    I_ANIMAL, HT_LAND, FL_FLY, 15, DEFAULT_ENERGY,
    MONUSE_NOTHING, MONEAT_NOTHING, SIZE_LARGE
},

{
    MONS_DRAGON, 'D', GREEN, "dragon",
    M_WARM_BLOOD,
    MR_RES_POISON | mrd(MR_RES_FIRE, 2) | MR_VUL_COLD,
    2400, 12, MONS_DRAGON, MONS_DRAGON, MH_NATURAL, -4,
    { {AT_BITE, AF_PLAIN, 20}, {AT_CLAW, AF_PLAIN, 13},
      {AT_TRAMPLE, AF_PLAIN, 13}, AT_NO_ATK },
    { 12, 5, 5, 0 },
    10, 8, MST_NO_SPELLS, CE_CLEAN, Z_BIG, S_SILENT,
    I_ANIMAL, HT_LAND, FL_FLY, 10, DEFAULT_ENERGY,
    MONUSE_NOTHING, MONEAT_NOTHING, SIZE_HUGE
},

{
    MONS_HYDRA, 'D', LIGHTGREEN, "hydra",
    M_WARM_BLOOD,
    MR_RES_POISON,
    1800, 11, MONS_HYDRA, MONS_HYDRA, MH_NATURAL, -3,
    { {AT_BITE, AF_PLAIN, 18}, AT_NO_ATK, AT_NO_ATK, AT_NO_ATK },
    { 13, 3, 5, 0 },
    0, 5, MST_NO_SPELLS, CE_POISON_CONTAM, Z_BIG, S_ROAR,
    I_REPTILE, HT_AMPHIBIOUS, FL_NONE, 10, SWIM_ENERGY(6),
    MONUSE_NOTHING, MONEAT_NOTHING, SIZE_BIG
},

{
    MONS_ICE_DRAGON, 'D', WHITE, "ice dragon",
    M_COLD_BLOOD,
    MR_RES_POISON | MR_VUL_FIRE | mrd(MR_RES_COLD, 2),
    2400, 10, MONS_DRAGON, MONS_ICE_DRAGON, MH_NATURAL, -3,
    { {AT_BITE, AF_PLAIN, 17}, {AT_CLAW, AF_PLAIN, 17},
      {AT_TRAMPLE, AF_PLAIN, 17}, AT_NO_ATK },
    { 12, 5, 5, 0 },
    10, 8, MST_NO_SPELLS, CE_CLEAN, Z_BIG, S_SILENT,
    I_ANIMAL, HT_LAND, FL_FLY, 10, DEFAULT_ENERGY,
    MONUSE_NOTHING, MONEAT_NOTHING, SIZE_HUGE
},

{
    MONS_STEAM_DRAGON, 'D', BLUE, "steam dragon",
    M_SPELLCASTER | M_WARM_BLOOD | M_FAKE_SPELLS,
    MR_RES_STEAM,
    1500, 29, MONS_DRAGON, MONS_STEAM_DRAGON, MH_NATURAL, -3,
    { {AT_BITE, AF_PLAIN, 12}, {AT_CLAW, AF_PLAIN, 6}, AT_NO_ATK, AT_NO_ATK },
    { 4, 5, 5, 0 },
    5, 10, MST_STEAM_DRAGON, CE_CLEAN, Z_BIG, S_SILENT,
    I_ANIMAL, HT_LAND, FL_FLY, 10, DEFAULT_ENERGY,
    MONUSE_NOTHING, MONEAT_NOTHING, SIZE_BIG
},

{
    MONS_SWAMP_DRAGON, 'D', BROWN, "swamp dragon",
    M_SPELLCASTER | M_WARM_BLOOD | M_FAKE_SPELLS,
    MR_RES_POISON,
    2200, 11, MONS_DRAGON, MONS_SWAMP_DRAGON, MH_NATURAL, -3,
    { {AT_BITE, AF_PLAIN, 18}, {AT_CLAW, AF_PLAIN, 9},
      {AT_TRAMPLE, AF_PLAIN, 9}, AT_NO_ATK },
    { 9, 5, 5, 0 },
    7, 7, MST_SWAMP_DRAGON, CE_POISON_CONTAM, Z_BIG, S_ROAR,
    I_ANIMAL, HT_LAND, FL_FLY, 10, DEFAULT_ENERGY,
    MONUSE_NOTHING, MONEAT_NOTHING, SIZE_HUGE
},

{
    MONS_MOTTLED_DRAGON, 'D', LIGHTMAGENTA, "mottled dragon",
    M_SPELLCASTER | M_WARM_BLOOD | M_FAKE_SPELLS,
    MR_RES_POISON | MR_RES_FIRE | MR_RES_STICKY_FLAME,
    1300, 16, MONS_DRAGON, MONS_MOTTLED_DRAGON, MH_NATURAL, -3,
    { {AT_BITE, AF_PLAIN, 15}, {AT_CLAW, AF_PLAIN, 6}, AT_NO_ATK, AT_NO_ATK },
    { 5, 3, 5, 0 },
    5, 10, MST_MOTTLED_DRAGON, CE_POISON_CONTAM, Z_BIG, S_SILENT,
    I_ANIMAL, HT_LAND, FL_FLY, 10, DEFAULT_ENERGY,
    MONUSE_NOTHING, MONEAT_NOTHING, SIZE_BIG
},

{
    MONS_QUICKSILVER_DRAGON, 'D', LIGHTCYAN, "quicksilver dragon",
    M_SPELLCASTER | M_SENSE_INVIS | M_WARM_BLOOD | M_FAKE_SPELLS,
    MR_NO_FLAGS,
    1900, 14, MONS_DRAGON, MONS_QUICKSILVER_DRAGON, MH_NATURAL, -7,
    { {AT_BITE, AF_PLAIN, 25}, {AT_CLAW, AF_PLAIN, 20}, AT_NO_ATK, AT_NO_ATK },
    { 16, 3, 5, 0 },
    10, 15, MST_QUICKSILVER_DRAGON, CE_CONTAMINATED, Z_BIG, S_ROAR,
    I_ANIMAL, HT_LAND, FL_FLY, 15, DEFAULT_ENERGY,
    MONUSE_NOTHING, MONEAT_NOTHING, SIZE_GIANT
},

{
    MONS_IRON_DRAGON, 'D', CYAN, "iron dragon",
    M_SPELLCASTER | M_SENSE_INVIS | M_WARM_BLOOD | M_FAKE_SPELLS,
    MR_RES_POISON | MR_RES_FIRE | MR_RES_COLD,
    2800, 14, MONS_DRAGON, MONS_IRON_DRAGON, MH_NATURAL, -7,
    { {AT_BITE, AF_PLAIN, 25}, {AT_CLAW, AF_PLAIN, 25},
      {AT_TRAMPLE, AF_PLAIN, 25}, AT_NO_ATK },
    { 18, 5, 3, 0 },
    20, 6, MST_IRON_DRAGON, CE_CONTAMINATED, Z_BIG, S_ROAR,
    I_ANIMAL, HT_LAND, FL_NONE, 8, DEFAULT_ENERGY,
    MONUSE_NOTHING, MONEAT_NOTHING, SIZE_HUGE
},

{
    MONS_STORM_DRAGON, 'D', LIGHTBLUE, "storm dragon",
    M_SPELLCASTER | M_WARM_BLOOD | M_FAKE_SPELLS,
    mrd(MR_RES_ELEC, 3) | MR_RES_COLD,
    2700, 13, MONS_DRAGON, MONS_STORM_DRAGON, MH_NATURAL, -5,
    { {AT_BITE, AF_PLAIN, 25}, {AT_CLAW, AF_PLAIN, 15},
      {AT_TRAMPLE, AF_PLAIN, 15}, AT_NO_ATK },
    { 14, 5, 5, 0 },
    13, 10, MST_STORM_DRAGON, CE_CLEAN, Z_BIG, S_ROAR,
    I_ANIMAL, HT_LAND, FL_FLY, 12, DEFAULT_ENERGY,
    MONUSE_NOTHING, MONEAT_NOTHING, SIZE_HUGE
},

{
    MONS_GOLDEN_DRAGON, 'D', YELLOW, "golden dragon",
    M_SPELLCASTER | M_SENSE_INVIS | M_WARM_BLOOD | M_FAKE_SPELLS,
    MR_RES_ELEC | MR_RES_POISON | MR_RES_FIRE | MR_RES_COLD,
    3000, 26, MONS_DRAGON, MONS_GOLDEN_DRAGON, MH_NATURAL, -8,
    { {AT_BITE, AF_PLAIN, 40}, {AT_CLAW, AF_PLAIN, 20},
      {AT_TRAMPLE, AF_PLAIN, 20}, AT_NO_ATK },
    { 18, 4, 4, 0 },
    15, 7, MST_GOLDEN_DRAGON, CE_POISONOUS, Z_BIG, S_ROAR,
    I_ANIMAL, HT_LAND, FL_FLY, 10, DEFAULT_ENERGY,
    MONUSE_NOTHING, MONEAT_NOTHING, SIZE_HUGE
},

{
    MONS_SHADOW_DRAGON, 'D', MAGENTA, "shadow dragon",
    M_SPELLCASTER | M_SEE_INVIS | M_COLD_BLOOD | M_FAKE_SPELLS,
    MR_RES_POISON | mrd(MR_RES_COLD, 2),
    1800, 12, MONS_DRAGON, MONS_SHADOW_DRAGON, MH_NATURAL, -5,
    { {AT_BITE, AF_DRAIN_XP, 20}, {AT_CLAW, AF_PLAIN, 15},
      {AT_CLAW, AF_PLAIN, 15}, AT_NO_ATK },
    { 17, 5, 5, 0 },
    15, 10, MST_SHADOW_DRAGON, CE_ROT, Z_BIG, S_ROAR,
    I_ANIMAL, HT_LAND, FL_FLY, 10, DEFAULT_ENERGY,
    MONUSE_NOTHING, MONEAT_NOTHING, SIZE_GIANT
},

{
    MONS_BONE_DRAGON, 'D', LIGHTGREY, "bone dragon",
    M_SENSE_INVIS,
    MR_RES_FIRE | MR_RES_COLD | MR_RES_ELEC,
    0, 12, MONS_DRAGON, MONS_BONE_DRAGON, MH_UNDEAD, -4,
    { {AT_BITE, AF_PLAIN, 30}, {AT_CLAW, AF_PLAIN, 20},
      {AT_TRAMPLE, AF_PLAIN, 20}, AT_NO_ATK },
    { 20, 8, 8, 0 },
    20, 4, MST_NO_SPELLS, CE_NOCORPSE, Z_NOZOMBIE, S_SILENT,
    I_ANIMAL, HT_LAND, FL_FLY, 8, DEFAULT_ENERGY,
    MONUSE_NOTHING, MONEAT_NOTHING, SIZE_HUGE
},

{
    MONS_PEARL_DRAGON, 'D', ETC_HOLY, "pearl dragon",
    M_SPELLCASTER | M_SENSE_INVIS | M_WARM_BLOOD | M_GLOWS_LIGHT,
    MR_NO_FLAGS,
    1900, 16, MONS_DRAGON, MONS_PEARL_DRAGON, MH_HOLY, -7,
    { {AT_BITE, AF_HOLY, 35}, {AT_CLAW, AF_HOLY, 20}, AT_NO_ATK, AT_NO_ATK },
    { 18, 4, 5, 0 },
    10, 15, MST_PEARL_DRAGON, CE_CLEAN, Z_BIG, S_ROAR,
    I_ANIMAL, HT_LAND, FL_FLY, 12, DEFAULT_ENERGY,
    MONUSE_NOTHING, MONEAT_NOTHING, SIZE_GIANT
},


// elementals (E)
{
    MONS_EARTH_ELEMENTAL, 'E', ETC_EARTH, "earth elemental",
    M_NO_FLAGS,
    mrd(MR_RES_POISON | MR_RES_FIRE | MR_RES_COLD | MR_RES_ELEC, 3),
    0, 13, MONS_EARTH_ELEMENTAL, MONS_EARTH_ELEMENTAL, MH_NONLIVING, MAG_IMMUNE,
    { {AT_HIT, AF_PLAIN, 40}, AT_NO_ATK, AT_NO_ATK, AT_NO_ATK },
    { 6, 5, 5, 0 },
    14, 4, MST_NO_SPELLS, CE_NOCORPSE, Z_NOZOMBIE, S_SILENT,
    I_PLANT, HT_LAND, FL_NONE, 6, DEFAULT_ENERGY,
    MONUSE_NOTHING, MONEAT_NOTHING, SIZE_BIG
},

{
    MONS_FIRE_ELEMENTAL, 'E', ETC_FIRE, "fire elemental",
    M_INSUBSTANTIAL | M_GLOWS_LIGHT,
    MR_RES_POISON | MR_RES_HELLFIRE | MR_VUL_COLD | MR_RES_ELEC,
    0, 10, MONS_EARTH_ELEMENTAL, MONS_FIRE_ELEMENTAL, MH_NONLIVING, MAG_IMMUNE,
    { {AT_HIT, AF_FIRE, 5}, AT_NO_ATK, AT_NO_ATK, AT_NO_ATK },
    { 6, 3, 5, 0 },
    4, 12, MST_NO_SPELLS, CE_NOCORPSE, Z_NOZOMBIE, S_SILENT,
    I_PLANT, HT_LAND, FL_LEVITATE, 13, DEFAULT_ENERGY,
    MONUSE_NOTHING, MONEAT_NOTHING, SIZE_BIG
},

{
    MONS_WATER_ELEMENTAL, 'E', ETC_WATER, "water elemental",
    M_NO_FLAGS,
    MR_RES_POISON | MR_VUL_FIRE | MR_RES_ELEC,
    0, 10, MONS_EARTH_ELEMENTAL, MONS_WATER_ELEMENTAL, MH_NONLIVING, MAG_IMMUNE,
    { {AT_HIT, AF_PLAIN, 25}, AT_NO_ATK, AT_NO_ATK, AT_NO_ATK },
    { 6, 5, 3, 0 },
    0, 7, MST_NO_SPELLS, CE_NOCORPSE, Z_NOZOMBIE, S_SILENT,
    I_PLANT, HT_AMPHIBIOUS, FL_NONE, 10, SWIM_ENERGY(6),
    MONUSE_NOTHING, MONEAT_NOTHING, SIZE_BIG
},

{
    MONS_AIR_ELEMENTAL, 'E', ETC_AIR, "air elemental",
    M_SEE_INVIS | M_INSUBSTANTIAL | M_GLOWS_LIGHT,
    mrd(MR_RES_ELEC, 3) | MR_RES_POISON,
    0, 6, MONS_EARTH_ELEMENTAL, MONS_AIR_ELEMENTAL, MH_NONLIVING, MAG_IMMUNE,
    { {AT_HIT, AF_PLAIN, 15}, AT_NO_ATK, AT_NO_ATK, AT_NO_ATK },
    { 6, 3, 5, 0 },
    2, 18, MST_NO_SPELLS, CE_NOCORPSE, Z_NOZOMBIE, S_SILENT,
    I_PLANT, HT_LAND, FL_LEVITATE, 25, DEFAULT_ENERGY,
    MONUSE_NOTHING, MONEAT_NOTHING, SIZE_BIG
},

{
    MONS_IRON_ELEMENTAL, 'E', ETC_IRON, "iron elemental",
    M_SPELLCASTER,
    mrd(MR_RES_POISON | MR_RES_FIRE | MR_RES_COLD | MR_RES_ELEC, 3),
    0, 13, MONS_EARTH_ELEMENTAL, MONS_IRON_ELEMENTAL, MH_NONLIVING, MAG_IMMUNE,
    { {AT_HIT, AF_PLAIN, 40}, AT_NO_ATK, AT_NO_ATK, AT_NO_ATK },
    { 12, 6, 6, 0 },
    20, 2, MST_IRON_ELEMENTAL, CE_NOCORPSE, Z_NOZOMBIE, S_SILENT,
    I_PLANT, HT_LAND, FL_NONE, 6, DEFAULT_ENERGY,
    MONUSE_NOTHING, MONEAT_NOTHING, SIZE_BIG
},

// frogs ('F')
{
    MONS_GIANT_FROG, 'F', GREEN, "giant frog",
    M_COLD_BLOOD,
    MR_NO_FLAGS,
    600, 10, MONS_GIANT_FROG, MONS_GIANT_FROG, MH_NATURAL, -3,
    { {AT_HIT, AF_PLAIN, 9}, AT_NO_ATK, AT_NO_ATK, AT_NO_ATK },
    { 4, 3, 5, 0 },
    // XXX: Will be Z_SMALL, but is Z_BIG until code for zombie spawns
    // is no longer based on zombie size
    0, 12, MST_NO_SPELLS, CE_CLEAN, Z_BIG, S_CROAK,
    I_REPTILE, HT_AMPHIBIOUS, FL_NONE, 15, SWIM_ENERGY(6),
    MONUSE_NOTHING, MONEAT_NOTHING, SIZE_MEDIUM
},

{
    MONS_SPINY_FROG, 'F', YELLOW, "spiny frog",
    M_COLD_BLOOD,
    MR_RES_POISON,
    700, 16, MONS_GIANT_FROG, MONS_SPINY_FROG, MH_NATURAL, -3,
    { {AT_STING, AF_POISON_MEDIUM, 26}, AT_NO_ATK, AT_NO_ATK, AT_NO_ATK },
    { 7, 3, 5, 0 },
    // XXX: Will be Z_SMALL, but is Z_BIG until code for zombie spawns
    // is no longer based on zombie size
    6, 9, MST_NO_SPELLS, CE_POISONOUS, Z_BIG, S_CROAK,
    I_REPTILE, HT_AMPHIBIOUS, FL_NONE, 12, SWIM_ENERGY(6),
    MONUSE_NOTHING, MONEAT_NOTHING, SIZE_MEDIUM
},

{
    MONS_BLINK_FROG, 'F', LIGHTGREEN, "blink frog",
    M_COLD_BLOOD | M_PHASE_SHIFT,
    MR_NO_FLAGS,
    450, 13, MONS_BLINK_FROG, MONS_BLINK_FROG, MH_NATURAL, -5,
    { {AT_HIT, AF_BLINK, 20}, AT_NO_ATK, AT_NO_ATK, AT_NO_ATK },
    { 6, 3, 5, 0 },
    0, 16, MST_NO_SPELLS, CE_CLEAN, Z_SMALL, S_CROAK,
    I_REPTILE, HT_AMPHIBIOUS, FL_NONE, 14, SWIM_ENERGY(6),
    MONUSE_NOTHING, MONEAT_NOTHING, SIZE_SMALL
},

// eyes ('G')
{
    MONS_GIANT_EYEBALL, 'G', WHITE, "giant eyeball",
    M_NO_SKELETON,
    MR_RES_ASPHYX,
    400, 10, MONS_GIANT_EYEBALL, MONS_GIANT_EYEBALL, MH_NATURAL, -3,
    { AT_NO_ATK, AT_NO_ATK, AT_NO_ATK, AT_NO_ATK },
    { 3, 3, 5, 0 },
    0, 1, MST_NO_SPELLS, CE_CLEAN, Z_NOZOMBIE, S_SILENT,
    I_PLANT, HT_LAND, FL_LEVITATE, 3, DEFAULT_ENERGY,
    MONUSE_NOTHING, MONEAT_NOTHING, SIZE_MEDIUM
},

{
    MONS_EYE_OF_DRAINING, 'G', LIGHTGREY, "eye of draining",
    M_NO_SKELETON | M_SEE_INVIS | M_GLOWS_LIGHT,
    MR_RES_ASPHYX,
    400, 10, MONS_GIANT_EYEBALL, MONS_EYE_OF_DRAINING, MH_NATURAL, MAG_IMMUNE,
    { AT_NO_ATK, AT_NO_ATK, AT_NO_ATK, AT_NO_ATK },
    { 7, 3, 5, 0 },
    3, 1, MST_NO_SPELLS, CE_POISON_CONTAM, Z_NOZOMBIE, S_SILENT,
    I_PLANT, HT_LAND, FL_LEVITATE, 5, DEFAULT_ENERGY,
    MONUSE_NOTHING, MONEAT_NOTHING, SIZE_MEDIUM
},

{
    MONS_GIANT_ORANGE_BRAIN, 'G', LIGHTRED, "giant orange brain",
    M_WARM_BLOOD | M_NO_SKELETON | M_SPELLCASTER | M_SEE_INVIS,
    MR_RES_ASPHYX,
    500, 13, MONS_GIANT_ORANGE_BRAIN, MONS_GIANT_ORANGE_BRAIN, MH_NATURAL, -8,
    { AT_NO_ATK, AT_NO_ATK, AT_NO_ATK, AT_NO_ATK },
    { 10, 3, 5, 0 },
    2, 4, MST_GIANT_ORANGE_BRAIN, CE_MUTAGEN_RANDOM, Z_NOZOMBIE, S_SILENT,
    I_HIGH, HT_LAND, FL_LEVITATE, 10, DEFAULT_ENERGY,
    MONUSE_OPEN_DOORS, MONEAT_NOTHING, SIZE_MEDIUM
},

{
    MONS_GREAT_ORB_OF_EYES, 'G', LIGHTGREEN, "great orb of eyes",
    M_NO_SKELETON | M_SPELLCASTER | M_SEE_INVIS,
    MR_RES_POISON,
    700, 13, MONS_GIANT_EYEBALL, MONS_GREAT_ORB_OF_EYES, MH_NATURAL, MAG_IMMUNE,
    { {AT_BITE, AF_PLAIN, 20}, AT_NO_ATK, AT_NO_ATK, AT_NO_ATK },
    { 12, 3, 5, 0 },
    10, 3, MST_GREAT_ORB_OF_EYES, CE_MUTAGEN_RANDOM, Z_NOZOMBIE, S_SILENT,
    I_HIGH, HT_LAND, FL_LEVITATE, 10, DEFAULT_ENERGY,
    MONUSE_NOTHING, MONEAT_NOTHING, SIZE_LARGE
},

{
    MONS_SHINING_EYE, 'G', LIGHTMAGENTA, "shining eye",
    M_NO_SKELETON | M_SPELLCASTER | M_SEE_INVIS | M_GLOWS_RADIATION,
    MR_RES_ASPHYX,
    450, 14, MONS_GIANT_EYEBALL, MONS_SHINING_EYE, MH_NATURAL, MAG_IMMUNE,
    { AT_NO_ATK, AT_NO_ATK, AT_NO_ATK, AT_NO_ATK },
    { 10, 3, 5, 0 },
    3, 1, MST_SHINING_EYE, CE_MUTAGEN_RANDOM, Z_NOZOMBIE, S_SILENT,
    I_PLANT, HT_LAND, FL_LEVITATE, 7, DEFAULT_ENERGY,
    MONUSE_NOTHING, MONEAT_NOTHING, SIZE_MEDIUM
},

{
    MONS_EYE_OF_DEVASTATION, 'G', YELLOW, "eye of devastation",
    M_NO_SKELETON | M_SPELLCASTER | M_SEE_INVIS | M_GLOWS_LIGHT,
    MR_RES_ASPHYX,
    450, 11, MONS_GIANT_EYEBALL, MONS_EYE_OF_DEVASTATION,
        MH_NATURAL, MAG_IMMUNE,
    { AT_NO_ATK, AT_NO_ATK, AT_NO_ATK, AT_NO_ATK },
    { 10, 3, 5, 0 },
    12, 1, MST_EYE_OF_DEVASTATION, CE_CLEAN, Z_NOZOMBIE, S_SILENT,
    I_PLANT, HT_LAND, FL_LEVITATE, 7, DEFAULT_ENERGY,
    MONUSE_NOTHING, MONEAT_NOTHING, SIZE_MEDIUM
},

{
    MONS_GOLDEN_EYE, 'G', ETC_GOLD, "golden eye",
    M_BATTY | M_GLOWS_LIGHT,
    MR_RES_ASPHYX,
    0, 17, MONS_GIANT_EYEBALL, MONS_GOLDEN_EYE, MH_NATURAL, MAG_IMMUNE,
    { AT_NO_ATK, AT_NO_ATK, AT_NO_ATK, AT_NO_ATK },
    { 6, 1, 2, 0 },
    0, 20, MST_NO_SPELLS, CE_POISONOUS, Z_NOZOMBIE, S_SILENT,
    I_PLANT, HT_LAND, FL_LEVITATE, 13, DEFAULT_ENERGY,
    MONUSE_NOTHING, MONEAT_NOTHING, SIZE_TINY
},

{
    MONS_OPHAN, 'G', RED, "ophan",
    M_SPELLCASTER | M_SEE_INVIS | M_GLOWS_LIGHT,
    MR_RES_ASPHYX,
    0, 14, MONS_ANGEL, MONS_OPHAN, MH_HOLY, MAG_IMMUNE,
    { AT_NO_ATK, AT_NO_ATK, AT_NO_ATK, AT_NO_ATK },
    { 15, 4, 5, 0 },
    10, 10, MST_OPHAN, CE_NOCORPSE, Z_NOZOMBIE, S_SILENT,
    I_HIGH, HT_LAND, FL_LEVITATE, 10, DEFAULT_ENERGY,
    MONUSE_NOTHING, MONEAT_NOTHING, SIZE_MEDIUM
},

// hybrids ('H')
{
    MONS_HIPPOGRIFF, 'H', BROWN, "hippogriff",
    M_WARM_BLOOD,
    MR_NO_FLAGS,
    1150, 8, MONS_HIPPOGRIFF, MONS_HIPPOGRIFF, MH_NATURAL, -3,
    { {AT_BITE, AF_PLAIN, 10}, {AT_PECK, AF_PLAIN, 8}, {AT_CLAW, AF_PLAIN, 8},
       AT_NO_ATK },
    { 7, 3, 5, 0 },
    2, 7, MST_NO_SPELLS, CE_CLEAN, Z_BIG, S_SCREECH,
    I_ANIMAL, HT_LAND, FL_FLY, 10, DEFAULT_ENERGY,
    MONUSE_NOTHING, MONEAT_NOTHING, SIZE_LARGE
},

{
    MONS_MANTICORE, 'H', RED, "manticore",
    M_WARM_BLOOD | M_NO_FLEE,
    MR_NO_FLAGS,
    1200, 10, MONS_MANTICORE, MONS_MANTICORE, MH_NATURAL, -3,
    { {AT_BITE, AF_PLAIN, 14}, {AT_CLAW, AF_PLAIN, 8}, {AT_CLAW, AF_PLAIN, 8},
       AT_NO_ATK },
    { 9, 3, 5, 0 },
    5, 7, MST_NO_SPELLS, CE_CONTAMINATED, Z_BIG, S_SILENT,
    I_ANIMAL, HT_LAND, FL_NONE, 7, DEFAULT_ENERGY,
    MONUSE_OPEN_DOORS, MONEAT_NOTHING, SIZE_LARGE
},

{
    MONS_MINOTAUR, 'H', LIGHTRED, "minotaur",
    M_FIGHTER | M_WARM_BLOOD | M_SPEAKS,
    MR_NO_FLAGS,
    900, 10, MONS_MINOTAUR, MONS_MINOTAUR, MH_NATURAL, -3,
    { {AT_HIT, AF_PLAIN, 35}, {AT_GORE, AF_PLAIN, 20}, AT_NO_ATK, AT_NO_ATK },
    { 13, 3, 5, 0 },
    // XXX: Will be Z_SMALL, but is Z_BIG until code for zombie spawns
    // is no longer based on zombie size.
    5, 7, MST_NO_SPELLS, CE_CONTAMINATED, Z_BIG, S_BELLOW,
    I_NORMAL, HT_LAND, FL_NONE, 10, DEFAULT_ENERGY,
    MONUSE_WEAPONS_ARMOUR, MONEAT_NOTHING, SIZE_MEDIUM
},

{
    MONS_GRIFFON, 'H', YELLOW, "griffon",
    M_WARM_BLOOD,
    MR_NO_FLAGS,
    1700, 5, MONS_GRIFFON, MONS_GRIFFON, MH_NATURAL, -3,
    { {AT_BITE, AF_PLAIN, 18}, {AT_PECK, AF_PLAIN, 10},
      {AT_CLAW, AF_PLAIN, 10}, AT_NO_ATK },
    { 12, 3, 5, 0 },
    4, 6, MST_NO_SPELLS, CE_CLEAN, Z_BIG, S_SCREECH,
    I_ANIMAL, HT_LAND, FL_FLY, 10, DEFAULT_ENERGY,
    MONUSE_NOTHING, MONEAT_NOTHING, SIZE_BIG
},

{
    MONS_SPHINX, 'H', LIGHTGREY, "sphinx",
    M_SENSE_INVIS | M_SPELLCASTER | M_ACTUAL_SPELLS | M_WARM_BLOOD | M_SPEAKS,
    MR_NO_FLAGS,
    1800, 12, MONS_SPHINX, MONS_SPHINX, MH_NATURAL, -3,
    { {AT_HIT, AF_PLAIN, 25}, {AT_HIT, AF_PLAIN, 12}, {AT_HIT, AF_PLAIN, 12},
       AT_NO_ATK },
    { 16, 3, 5, 0 },
    5, 5, MST_SPHINX, CE_CLEAN, Z_BIG, S_SHOUT,
    I_HIGH, HT_LAND, FL_FLY, 11, DEFAULT_ENERGY,
    MONUSE_OPEN_DOORS, MONEAT_NOTHING, SIZE_BIG
},

{
    MONS_HARPY, 'H', GREEN, "harpy",
    M_WARM_BLOOD | M_BATTY,
    MR_RES_POISON,
    480, 9, MONS_HARPY, MONS_HARPY, MH_NATURAL, -3,
    { {AT_CLAW, AF_PLAIN, 19}, {AT_CLAW, AF_STEAL_FOOD, 14}, AT_NO_ATK,
       AT_NO_ATK },
    { 7, 3, 5, 0 },
    // XXX: Will be Z_SMALL, but is Z_BIG until code for zombie spawns
    // is no longer based on zombie size.
    2, 10, MST_NO_SPELLS, CE_CONTAMINATED, Z_BIG, S_SCREECH,
    I_NORMAL, HT_LAND, FL_FLY, 25, DEFAULT_ENERGY,
    MONUSE_NOTHING, MONEAT_FOOD, SIZE_MEDIUM
},

{
    MONS_TENGU, 'H', LIGHTBLUE, "tengu", // likely to become 'Q'
    M_WARM_BLOOD | M_SPEAKS,
    MR_NO_FLAGS,
    550, 10, MONS_TENGU, MONS_TENGU, MH_NATURAL, -3,
    { {AT_HIT, AF_PLAIN, 10}, {AT_PECK, AF_PLAIN, 5}, {AT_CLAW, AF_PLAIN, 5},
       AT_NO_ATK },
    { 5, 3, 5, 0 },
    2, 12, MST_NO_SPELLS, CE_CLEAN /*chicken*/, Z_SMALL, S_SHOUT,
    I_NORMAL, HT_LAND, FL_FLY, 10, DEFAULT_ENERGY,
    MONUSE_WEAPONS_ARMOUR, MONEAT_NOTHING, SIZE_MEDIUM
},

{
    MONS_SHEDU, 'H', WHITE, "shedu",
    M_WARM_BLOOD | M_ALWAYS_CORPSE | M_SPELLCASTER,
    MR_RES_POISON,
    480, 12, MONS_SHEDU, MONS_SHEDU, MH_HOLY, -3,
    { {AT_KICK, AF_HOLY, 19}, {AT_KICK, AF_HOLY, 23}, AT_NO_ATK, AT_NO_ATK },
    { 13, 6, 5, 0 },
    2, 10, MST_SHEDU, CE_CLEAN, Z_BIG, S_SCREECH,
    I_NORMAL, HT_LAND, FL_FLY, 10, DEFAULT_ENERGY,
    MONUSE_NOTHING, MONEAT_NOTHING, SIZE_MEDIUM
},

// various beasts ('I')
{
    MONS_ICE_BEAST, 'I', WHITE, "ice beast",
    M_NO_FLAGS,
    MR_RES_POISON | MR_VUL_FIRE | mrd(MR_RES_COLD, 3),
    0, 13, MONS_ICE_BEAST, MONS_ICE_BEAST, MH_NATURAL, -3,
    { {AT_HIT, AF_COLD, 5}, AT_NO_ATK, AT_NO_ATK, AT_NO_ATK },
    { 5, 3, 5, 0 },
    5, 10, MST_NO_SPELLS, CE_NOCORPSE, Z_NOZOMBIE, S_SILENT,
    I_ANIMAL, HT_AMPHIBIOUS, FL_NONE, 10, SWIM_ENERGY(11),
    MONUSE_NOTHING, MONEAT_NOTHING, SIZE_LARGE
},

{
    MONS_SKY_BEAST, 'I', LIGHTCYAN, "sky beast",
    M_NO_SKELETON,
    MR_RES_ASPHYX | mrd(MR_RES_ELEC, 3),
    480, 13, MONS_SKY_BEAST, MONS_SKY_BEAST, MH_NATURAL, -3,
    { {AT_HIT, AF_ELEC, 5}, AT_NO_ATK, AT_NO_ATK, AT_NO_ATK },
    { 5, 3, 5, 0 },
    3, 13, MST_NO_SPELLS, CE_MUTAGEN_RANDOM, Z_NOZOMBIE, S_SILENT,
    I_ANIMAL, HT_LAND, FL_FLY, 10, DEFAULT_ENERGY,
    MONUSE_NOTHING, MONEAT_NOTHING, SIZE_LARGE
},

// jellies ('J')
{
    MONS_OOZE, 'J', LIGHTGREY, "ooze",
    M_SENSE_INVIS,
    MR_RES_POISON | MR_RES_ASPHYX | MR_RES_ACID,
    0, 3, MONS_JELLY, MONS_OOZE, MH_NATURAL, -6,
    { {AT_HIT, AF_PLAIN, 5}, AT_NO_ATK, AT_NO_ATK, AT_NO_ATK },
    { 3, 3, 5, 0 },
    1, 3, MST_NO_SPELLS, CE_POISONOUS, Z_NOZOMBIE, S_SILENT,
    I_PLANT, HT_LAND, FL_NONE, 8, DEFAULT_ENERGY,
    MONUSE_NOTHING, MONEAT_NOTHING, SIZE_LITTLE
},

{
    MONS_JELLY, 'J', LIGHTRED, "jelly",
    M_SEE_INVIS | M_SPLITS | M_ACID_SPLASH,
    MR_RES_POISON | MR_RES_ASPHYX | MR_RES_ACID,
    0, 15, MONS_JELLY, MONS_JELLY, MH_NATURAL, -3,
    { {AT_HIT, AF_ACID, 8}, AT_NO_ATK, AT_NO_ATK, AT_NO_ATK },
    { 3, 5, 5, 0 },
    0, 2, MST_NO_SPELLS, CE_NOCORPSE, Z_NOZOMBIE, S_SILENT,
    I_PLANT, HT_AMPHIBIOUS, FL_NONE, 9, DEFAULT_ENERGY,
    MONUSE_NOTHING, MONEAT_ITEMS, SIZE_SMALL
},

{
    MONS_SLIME_CREATURE, 'J', GREEN, "slime creature",
    M_NO_FLAGS | M_HERD,
    MR_RES_POISON | MR_RES_ASPHYX,
    0, 5, MONS_JELLY, MONS_SLIME_CREATURE, MH_NATURAL, -3,
    { {AT_HIT, AF_PLAIN, 22}, AT_NO_ATK, AT_NO_ATK, AT_NO_ATK },
    { 11, 3, 5, 0 },
    1, 4, MST_NO_SPELLS, CE_NOCORPSE, Z_NOZOMBIE, S_SILENT,
    I_PLANT, HT_AMPHIBIOUS, FL_NONE, 10, DEFAULT_ENERGY,
    MONUSE_NOTHING, MONEAT_NOTHING, SIZE_SMALL
},

{   // not an actual monster, it's here just to allow recoloring
    MONS_MERGED_SLIME_CREATURE, 'J', LIGHTGREEN, "merged slime creature",
    M_NO_POLY_TO,
    MR_RES_POISON | MR_RES_ASPHYX,
    0, 5, MONS_JELLY, MONS_SLIME_CREATURE, MH_NATURAL, -3,
    { {AT_HIT, AF_PLAIN, 22}, AT_NO_ATK, AT_NO_ATK, AT_NO_ATK },
    { 11, 3, 5, 0 },
    1, 4, MST_NO_SPELLS, CE_NOCORPSE, Z_NOZOMBIE, S_SILENT,
    I_PLANT, HT_AMPHIBIOUS, FL_NONE, 10, DEFAULT_ENERGY,
    MONUSE_NOTHING, MONEAT_NOTHING, SIZE_MEDIUM
},

{
    MONS_PULSATING_LUMP, 'J', RED, "pulsating lump",
    M_SENSE_INVIS,
    MR_RES_POISON | MR_RES_ASPHYX,
    0, 3, MONS_JELLY, MONS_PULSATING_LUMP, MH_NATURAL, -3,
    { {AT_HIT, AF_MUTATE, 13}, AT_NO_ATK, AT_NO_ATK, AT_NO_ATK },
    { 10, 3, 5, 0 },
    2, 6, MST_NO_SPELLS, CE_CONTAMINATED, Z_NOZOMBIE, S_SILENT,
    I_PLANT, HT_LAND, FL_NONE, 5, DEFAULT_ENERGY,
    MONUSE_NOTHING, MONEAT_NOTHING, SIZE_MEDIUM
},

{
    MONS_GIANT_AMOEBA, 'J', BLUE, "giant amoeba",
    M_NO_SKELETON | M_SENSE_INVIS,
    MR_RES_POISON | MR_RES_ASPHYX,
    700, 7, MONS_JELLY, MONS_GIANT_AMOEBA, MH_NATURAL, -3,
    { {AT_HIT, AF_PLAIN, 25}, AT_NO_ATK, AT_NO_ATK, AT_NO_ATK },
    { 12, 3, 5, 0 },
    0, 4, MST_NO_SPELLS, CE_POISON_CONTAM, Z_NOZOMBIE, S_SILENT,
    I_PLANT, HT_AMPHIBIOUS, FL_NONE, 10, DEFAULT_ENERGY,
    MONUSE_NOTHING, MONEAT_NOTHING, SIZE_LARGE
},

{
    MONS_BROWN_OOZE, 'J', BROWN, "brown ooze",
    M_SENSE_INVIS | M_ACID_SPLASH,
    MR_RES_POISON | MR_RES_ASPHYX | MR_RES_ACID,
    0, 11, MONS_JELLY, MONS_BROWN_OOZE, MH_NATURAL, -7,
    { {AT_HIT, AF_ACID, 25}, AT_NO_ATK, AT_NO_ATK, AT_NO_ATK },
    { 7, 3, 5, 0 },
    10, 1, MST_NO_SPELLS, CE_POISON_CONTAM, Z_NOZOMBIE, S_SILENT,
    I_PLANT, HT_LAND, FL_NONE, 10, DEFAULT_ENERGY,
    MONUSE_NOTHING, MONEAT_ITEMS, SIZE_LITTLE
},

{
    MONS_AZURE_JELLY, 'J', LIGHTBLUE, "azure jelly",
    M_SENSE_INVIS,
    MR_RES_POISON | MR_RES_ASPHYX | MR_RES_COLD | MR_VUL_FIRE | MR_RES_ELEC
        | MR_RES_ACID,
    0, 12, MONS_JELLY, MONS_AZURE_JELLY, MH_NATURAL, -4,
    { {AT_HIT, AF_COLD, 12}, {AT_HIT, AF_COLD, 12}, {AT_HIT, AF_PLAIN, 12},
      {AT_HIT, AF_PLAIN, 12} },
    { 15, 3, 5, 0 },
    5, 10, MST_NO_SPELLS, CE_POISONOUS, Z_NOZOMBIE, S_SILENT,
    I_PLANT, HT_LAND, FL_NONE, 11, DEFAULT_ENERGY,
    MONUSE_NOTHING, MONEAT_ITEMS, SIZE_SMALL
},

{
    MONS_DEATH_OOZE, 'J', MAGENTA, "death ooze",
    M_SENSE_INVIS,
    MR_RES_COLD | MR_RES_ACID,
    0, 13, MONS_JELLY, MONS_DEATH_OOZE, MH_UNDEAD, -8,
    { {AT_HIT, AF_ROT, 32}, {AT_HIT, AF_PLAIN, 32}, AT_NO_ATK, AT_NO_ATK },
    { 11, 3, 3, 0 },
    2, 4, MST_NO_SPELLS, CE_NOCORPSE, Z_NOZOMBIE, S_SILENT,
    I_PLANT, HT_LAND, FL_NONE, 12, DEFAULT_ENERGY,
    MONUSE_NOTHING, MONEAT_ITEMS, SIZE_LITTLE
},

{
    MONS_ACID_BLOB, 'J', LIGHTCYAN, "acid blob",
    M_SENSE_INVIS | M_ACID_SPLASH,
    MR_RES_POISON | MR_RES_ASPHYX | MR_RES_ACID,
    0, 12, MONS_JELLY, MONS_ACID_BLOB, MH_NATURAL, -7,
    { {AT_HIT, AF_ACID, 42}, AT_NO_ATK, AT_NO_ATK, AT_NO_ATK },
    { 18, 3, 5, 0 },
    1, 3, MST_NO_SPELLS, CE_POISON_CONTAM, Z_NOZOMBIE, S_SILENT,
    I_PLANT, HT_LAND, FL_NONE, 12, DEFAULT_ENERGY,
    MONUSE_NOTHING, MONEAT_ITEMS, SIZE_SMALL
},

// kobolds ('K')
{
    MONS_KOBOLD, 'K', BROWN, "kobold",
    M_WARM_BLOOD | M_SPEAKS,
    MR_NO_FLAGS,
    400, 10, MONS_KOBOLD, MONS_KOBOLD, MH_NATURAL, -1,
    { {AT_HIT, AF_PLAIN, 4}, AT_NO_ATK, AT_NO_ATK, AT_NO_ATK },
    { 1, 2, 3, 0 },
    2, 12, MST_NO_SPELLS, CE_POISONOUS, Z_SMALL, S_SHOUT,
    I_NORMAL, HT_LAND, FL_NONE, 10, DEFAULT_ENERGY,
    MONUSE_WEAPONS_ARMOUR, MONEAT_NOTHING, SIZE_SMALL
},

{
    MONS_BIG_KOBOLD, 'K', YELLOW, "big kobold",
    M_WARM_BLOOD | M_SPEAKS,
    MR_NO_FLAGS,
    500, 7, MONS_KOBOLD, MONS_BIG_KOBOLD, MH_NATURAL, -3,
    { {AT_HIT, AF_PLAIN, 7}, AT_NO_ATK, AT_NO_ATK, AT_NO_ATK },
    { 5, 3, 5, 0 },
    3, 12, MST_NO_SPELLS, CE_POISONOUS, Z_SMALL, S_SILENT,
    I_NORMAL, HT_LAND, FL_NONE, 10, DEFAULT_ENERGY,
    MONUSE_WEAPONS_ARMOUR, MONEAT_NOTHING, SIZE_MEDIUM
},

{
    MONS_KOBOLD_DEMONOLOGIST, 'K', MAGENTA, "kobold demonologist",
    M_SPELLCASTER | M_ACTUAL_SPELLS | M_WARM_BLOOD | M_SPEAKS,
    MR_NO_FLAGS,
    400, 18, MONS_KOBOLD, MONS_KOBOLD, MH_NATURAL, -5,
    { {AT_HIT, AF_PLAIN, 4}, AT_NO_ATK, AT_NO_ATK, AT_NO_ATK },
    { 4, 3, 5, 0 },
    2, 13, MST_KOBOLD_DEMONOLOGIST, CE_POISONOUS, Z_NOZOMBIE, S_SHOUT,
    I_HIGH, HT_LAND, FL_NONE, 10, DEFAULT_ENERGY,
    MONUSE_WEAPONS_ARMOUR, MONEAT_NOTHING, SIZE_SMALL
},

// liches ('L')
{
    MONS_LICH, 'L', LIGHTGREY, "lich",
    M_SPELLCASTER | M_ACTUAL_SPELLS | M_SEE_INVIS | M_SPEAKS,
    mrd(MR_RES_COLD, 2),
    0, 18, MONS_LICH, MONS_LICH, MH_UNDEAD, -11,
    { {AT_TOUCH, AF_DRAIN_XP, 15}, AT_NO_ATK, AT_NO_ATK, AT_NO_ATK },
    { 20, 2, 4, 0 },
    10, 10, MST_NO_SPELLS, CE_NOCORPSE, Z_NOZOMBIE, S_SHOUT,
    I_HIGH, HT_LAND, FL_NONE, 10, DEFAULT_ENERGY,
    MONUSE_OPEN_DOORS, MONEAT_NOTHING, SIZE_MEDIUM
},

{
    MONS_ANCIENT_LICH, 'L', WHITE, "ancient lich",
    M_SPELLCASTER | M_ACTUAL_SPELLS | M_SEE_INVIS | M_SPEAKS,
    mrd(MR_RES_COLD, 2) | MR_RES_FIRE | MR_RES_ELEC,
    0, 24, MONS_LICH, MONS_LICH, MH_UNDEAD, -14,
    { {AT_TOUCH, AF_DRAIN_XP, 20}, AT_NO_ATK, AT_NO_ATK, AT_NO_ATK },
    { 27, 2, 4, 0 },
    20, 10, MST_NO_SPELLS, CE_NOCORPSE, Z_NOZOMBIE, S_SHOUT,
    I_HIGH, HT_LAND, FL_NONE, 10, DEFAULT_ENERGY,
    MONUSE_OPEN_DOORS, MONEAT_NOTHING, SIZE_MEDIUM
},

// mummies ('M')
{
    MONS_MUMMY, 'M', LIGHTGREY, "mummy",
    M_NO_FLAGS,
    MR_VUL_FIRE | MR_RES_COLD,
    0, 21, MONS_MUMMY, MONS_MUMMY, MH_UNDEAD, -5,
    { {AT_HIT, AF_PLAIN, 20}, AT_NO_ATK, AT_NO_ATK, AT_NO_ATK },
    { 3, 5, 3, 0 },
    3, 6, MST_NO_SPELLS, CE_NOCORPSE, Z_NOZOMBIE, S_SILENT,
    I_NORMAL, HT_LAND, FL_NONE, 6, DEFAULT_ENERGY,
    MONUSE_OPEN_DOORS, MONEAT_NOTHING, SIZE_MEDIUM
},

{
    MONS_BOG_MUMMY, 'M', BROWN, "bog mummy",
    M_SPELLCASTER | M_ACTUAL_SPELLS,
    MR_RES_FIRE | MR_RES_COLD,
    0, 21, MONS_MUMMY, MONS_BOG_MUMMY, MH_UNDEAD, -5,
    { {AT_HIT, AF_PLAIN, 25}, {AT_TOUCH, AF_COLD, 4 }, AT_NO_ATK, AT_NO_ATK },
    { 6, 5, 3, 0 },
    1, 9, MST_BOG_MUMMY, CE_NOCORPSE, Z_NOZOMBIE, S_SILENT,
    I_NORMAL, HT_AMPHIBIOUS, FL_NONE, 8, SWIM_ENERGY(14),
    MONUSE_OPEN_DOORS, MONEAT_NOTHING, SIZE_MEDIUM
},


{
    MONS_GUARDIAN_MUMMY, 'M', YELLOW, "guardian mummy",
    M_FIGHTER | M_SEE_INVIS,
    MR_RES_COLD,
    0, 13, MONS_MUMMY, MONS_MUMMY, MH_UNDEAD, -5,
    { {AT_HIT, AF_PLAIN, 30}, AT_NO_ATK, AT_NO_ATK, AT_NO_ATK },
    { 7, 5, 3, 0 },
    6, 9, MST_NO_SPELLS, CE_NOCORPSE, Z_NOZOMBIE, S_SILENT,
    I_NORMAL, HT_LAND, FL_NONE, 9, DEFAULT_ENERGY,
    MONUSE_WEAPONS_ARMOUR, MONEAT_NOTHING, SIZE_LARGE
},

{
    MONS_GREATER_MUMMY, 'M', WHITE, "greater mummy",
    M_SPELLCASTER | M_ACTUAL_SPELLS | M_SEE_INVIS | M_SPEAKS,
    MR_RES_COLD | MR_RES_ELEC,
    0, 24, MONS_MUMMY, MONS_MUMMY, MH_UNDEAD, MAG_IMMUNE,
    { {AT_HIT, AF_PLAIN, 35}, AT_NO_ATK, AT_NO_ATK, AT_NO_ATK },
    { 15, 5, 3, 100 },
    10, 6, MST_MUMMY, CE_NOCORPSE, Z_NOZOMBIE, S_SILENT,
    I_HIGH, HT_LAND, FL_NONE, 10, DEFAULT_ENERGY,
    MONUSE_WEAPONS_ARMOUR, MONEAT_NOTHING, SIZE_MEDIUM
},

{
    MONS_MUMMY_PRIEST, 'M', RED, "mummy priest",
    M_SPELLCASTER | M_PRIEST | M_SEE_INVIS | M_SPEAKS,
    MR_RES_COLD | MR_RES_ELEC,
    0, 20, MONS_MUMMY, MONS_MUMMY, MH_UNDEAD, MAG_IMMUNE,
    { {AT_HIT, AF_PLAIN, 30}, AT_NO_ATK, AT_NO_ATK, AT_NO_ATK },
    { 10, 5, 3, 0 },
    8, 7, MST_MUMMY, CE_NOCORPSE, Z_NOZOMBIE, S_SILENT,
    I_HIGH, HT_LAND, FL_NONE, 8, DEFAULT_ENERGY,
    MONUSE_WEAPONS_ARMOUR, MONEAT_NOTHING, SIZE_MEDIUM
},

// nagas ('N')
{
    MONS_NAGA, 'N', GREEN, "naga",
    M_SPELLCASTER | M_SEE_INVIS | M_WARM_BLOOD | M_SPEAKS,
    MR_RES_POISON,
    1000, 10, MONS_NAGA, MONS_NAGA, MH_NATURAL, -6,
    { {AT_HIT, AF_PLAIN, 17}, {AT_CONSTRICT, AF_CRUSH, 30},
       AT_NO_ATK, AT_NO_ATK },
    { 5, 3, 5, 0 },
    6, 10, MST_NAGA, CE_POISONOUS, Z_BIG, S_SHOUT,
    I_NORMAL, HT_LAND, FL_NONE, 8, ACTION_ENERGY(8),
    MONUSE_WEAPONS_ARMOUR, MONEAT_NOTHING, SIZE_LARGE
},

{
    MONS_NAGA_MAGE, 'N', RED, "naga mage",
    M_SPELLCASTER | M_ACTUAL_SPELLS | M_SEE_INVIS | M_WARM_BLOOD | M_SPEAKS,
    MR_RES_POISON,
    1000, 13, MONS_NAGA, MONS_NAGA, MH_NATURAL, -6,
    { {AT_HIT, AF_PLAIN, 17}, {AT_CONSTRICT, AF_CRUSH, 30},
       AT_NO_ATK, AT_NO_ATK },
    { 7, 3, 5, 0 },
    6, 10, MST_NAGA_MAGE, CE_POISONOUS, Z_NOZOMBIE, S_SHOUT,
    I_NORMAL, HT_LAND, FL_NONE, 8, ACTION_ENERGY(8),
    MONUSE_WEAPONS_ARMOUR, MONEAT_NOTHING, SIZE_LARGE
},

{
    MONS_NAGA_WARRIOR, 'N', BLUE, "naga warrior",
    M_FIGHTER | M_SPELLCASTER | M_SEE_INVIS | M_WARM_BLOOD | M_SPEAKS,
    MR_RES_POISON,
    1000, 8, MONS_NAGA, MONS_NAGA, MH_NATURAL, -6,
    { {AT_HIT, AF_PLAIN, 28}, {AT_CONSTRICT, AF_CRUSH, 30},
       AT_NO_ATK, AT_NO_ATK },
    { 10, 9, 2, 0 },
    6, 10, MST_NAGA, CE_POISONOUS, Z_NOZOMBIE, S_SHOUT,
    I_NORMAL, HT_LAND, FL_NONE, 8, ACTION_ENERGY(8),
    MONUSE_WEAPONS_ARMOUR, MONEAT_NOTHING, SIZE_LARGE
},

{
    MONS_GREATER_NAGA, 'N', LIGHTMAGENTA, "greater naga",
    M_FIGHTER | M_SPELLCASTER | M_ACTUAL_SPELLS | M_SEE_INVIS | M_WARM_BLOOD
        | M_SPEAKS,
    MR_RES_POISON,
    1000, 11, MONS_NAGA, MONS_NAGA, MH_NATURAL, MAG_IMMUNE,
    { {AT_HIT, AF_PLAIN, 27}, {AT_CONSTRICT, AF_CRUSH, 30},
       AT_NO_ATK, AT_NO_ATK },
    { 15, 3, 5, 0 },
    6, 10, MST_NAGA_MAGE, CE_POISONOUS, Z_NOZOMBIE, S_SHOUT,
    I_HIGH, HT_LAND, FL_NONE, 8, ACTION_ENERGY(8),
    MONUSE_WEAPONS_ARMOUR, MONEAT_NOTHING, SIZE_LARGE
},

// ogres ('O')
{
    MONS_OGRE, 'O', BROWN, "ogre",
    M_WARM_BLOOD | M_SPEAKS,
    MR_NO_FLAGS,
    1300, 9, MONS_OGRE, MONS_OGRE, MH_NATURAL, -3,
    { {AT_HIT, AF_PLAIN, 17}, AT_NO_ATK, AT_NO_ATK, AT_NO_ATK },
    { 5, 3, 5, 0 },
    1, 6, MST_NO_SPELLS, CE_CONTAMINATED, Z_BIG, S_SHOUT,
    I_NORMAL, HT_LAND, FL_NONE, 10, DEFAULT_ENERGY,
    MONUSE_STARTING_EQUIPMENT, MONEAT_NOTHING, SIZE_LARGE
},

// These guys get understated because the experience code can't see
// that they wield two weapons... I'm raising their xp modifier. - bwr
{
    MONS_TWO_HEADED_OGRE, 'O', LIGHTRED, "two-headed ogre",
    M_WARM_BLOOD | M_TWO_WEAPONS | M_SPEAKS,
    MR_NO_FLAGS,
    1390, 15, MONS_OGRE, MONS_TWO_HEADED_OGRE, MH_NATURAL, -4,
    { {AT_HIT, AF_PLAIN, 17}, {AT_HIT, AF_PLAIN, 13}, AT_NO_ATK, AT_NO_ATK },
    { 6, 3, 5, 0 },
    1, 4, MST_NO_SPELLS, CE_CONTAMINATED, Z_BIG, S_SHOUT2,
    I_NORMAL, HT_LAND, FL_NONE, 10, DEFAULT_ENERGY,
    MONUSE_STARTING_EQUIPMENT, MONEAT_NOTHING, SIZE_LARGE
},

{
    MONS_OGRE_MAGE, 'O', MAGENTA, "ogre mage",
    M_SPELLCASTER | M_ACTUAL_SPELLS | M_SEE_INVIS | M_WARM_BLOOD | M_SPEAKS,
    MR_NO_FLAGS,
    1300, 16, MONS_OGRE, MONS_OGRE, MH_NATURAL, -6,
    { {AT_HIT, AF_PLAIN, 12}, AT_NO_ATK, AT_NO_ATK, AT_NO_ATK },
    { 10, 3, 5, 0 },
    1, 7, MST_NO_SPELLS, CE_CONTAMINATED, Z_NOZOMBIE, S_SHOUT,
    I_HIGH, HT_LAND, FL_NONE, 10, DEFAULT_ENERGY,
    MONUSE_WEAPONS_ARMOUR, MONEAT_NOTHING, SIZE_LARGE
},

// plants ('P')
{
    MONS_PLANT, 'P', GREEN, "plant",
    M_NO_EXP_GAIN | M_STATIONARY,
    MR_RES_POISON,
    0, 10, MONS_PLANT, MONS_PLANT, MH_PLANT, MAG_IMMUNE,
    { AT_NO_ATK, AT_NO_ATK, AT_NO_ATK, AT_NO_ATK },
    { 10, 3, 5, 0 },
    10, 0, MST_NO_SPELLS, CE_NOCORPSE, Z_NOZOMBIE, S_SILENT,
    I_PLANT, HT_LAND, FL_NONE, 0, DEFAULT_ENERGY,
    MONUSE_NOTHING, MONEAT_NOTHING, SIZE_SMALL
},

{
    MONS_OKLOB_SAPLING, 'P', LIGHTCYAN, "oklob sapling",
    // if we decide to allow this for normal games, please remove M_NO_POLY_TO
    M_STATIONARY | M_NO_POLY_TO,
    MR_RES_POISON | MR_RES_ACID,
    0, 10, MONS_PLANT, MONS_OKLOB_PLANT, MH_PLANT, -3,
    { AT_NO_ATK, AT_NO_ATK, AT_NO_ATK, AT_NO_ATK },
    { 4, 3, 5, 0 },
    10, 0, MST_NO_SPELLS, CE_NOCORPSE, Z_NOZOMBIE, S_SILENT,
    I_PLANT, HT_LAND, FL_NONE, 10, DEFAULT_ENERGY,
    MONUSE_NOTHING, MONEAT_NOTHING, SIZE_SMALL
},

{
    MONS_OKLOB_PLANT, 'P', LIGHTGREEN, "oklob plant",
    M_STATIONARY,
    MR_RES_POISON | MR_RES_ACID,
    0, 10, MONS_PLANT, MONS_OKLOB_PLANT, MH_PLANT, -3,
    { AT_NO_ATK, AT_NO_ATK, AT_NO_ATK, AT_NO_ATK },
    { 10, 3, 5, 0 },
    10, 0, MST_NO_SPELLS, CE_NOCORPSE, Z_NOZOMBIE, S_SILENT,
    I_PLANT, HT_LAND, FL_NONE, 10, DEFAULT_ENERGY,
    MONUSE_NOTHING, MONEAT_NOTHING, SIZE_SMALL
},

{
    MONS_BUSH, 'P', BROWN, "bush",
    M_NO_EXP_GAIN | M_STATIONARY,
    MR_RES_POISON | MR_VUL_FIRE,
    0, 10, MONS_PLANT, MONS_BUSH, MH_PLANT, MAG_IMMUNE,
    { AT_NO_ATK, AT_NO_ATK, AT_NO_ATK, AT_NO_ATK },
    { 20, 3, 5, 0 },
    15, 0, MST_NO_SPELLS, CE_NOCORPSE, Z_NOZOMBIE, S_SILENT,
    I_PLANT, HT_LAND, FL_NONE, 0, DEFAULT_ENERGY,
    MONUSE_NOTHING, MONEAT_NOTHING, SIZE_BIG
},

{
    MONS_BURNING_BUSH, 'P', RED, "burning bush",
    // if we decide to allow this for normal games, please remove M_NO_POLY_TO
    M_STATIONARY | M_SEE_INVIS | M_NO_POLY_TO,
    MR_RES_POISON | MR_RES_FIRE,
    0, 10, MONS_PLANT, MONS_BUSH, MH_PLANT, MAG_IMMUNE,
    { AT_NO_ATK, AT_NO_ATK, AT_NO_ATK, AT_NO_ATK },
    { 8, 3, 5, 0 },
    10, 0, MST_NO_SPELLS, CE_NOCORPSE, Z_NOZOMBIE, S_SILENT,
    I_PLANT, HT_LAND, FL_NONE, 10, DEFAULT_ENERGY,
    MONUSE_NOTHING, MONEAT_NOTHING, SIZE_BIG
},

// rakshasas and efreeti ('R')
{
    MONS_EFREET, 'R', RED, "efreet",
    M_SPELLCASTER | M_SPEAKS | M_GLOWS_LIGHT,
    MR_RES_POISON | mrd(MR_RES_FIRE, 3) | MR_VUL_COLD,
    0, 12, MONS_EFREET, MONS_EFREET, MH_DEMONIC, -3,
    { {AT_HIT, AF_PLAIN, 12}, AT_NO_ATK, AT_NO_ATK, AT_NO_ATK },
    { 7, 3, 5, 0 },
    10, 5, MST_EFREET, CE_NOCORPSE, Z_NOZOMBIE, S_SILENT,
    I_HIGH, HT_LAND, FL_LEVITATE, 10, DEFAULT_ENERGY,
    MONUSE_WEAPONS_ARMOUR, MONEAT_NOTHING, SIZE_LARGE
},

{
    MONS_RAKSHASA, 'R', YELLOW, "rakshasa",
    M_SPELLCASTER | M_SEE_INVIS,
    MR_RES_POISON,
    0, 15, MONS_RAKSHASA, MONS_RAKSHASA, MH_DEMONIC, -10,
    { {AT_HIT, AF_PLAIN, 20}, AT_NO_ATK, AT_NO_ATK, AT_NO_ATK },
    { 10, 3, 5, 0 },
    10, 14, MST_RAKSHASA, CE_NOCORPSE, Z_NOZOMBIE, S_SILENT,
    I_HIGH, HT_LAND, FL_NONE, 10, DEFAULT_ENERGY,
    MONUSE_WEAPONS_ARMOUR, MONEAT_NOTHING, SIZE_MEDIUM
},

// fake R - conjured by the R's illusion spell.
{
    MONS_RAKSHASA_FAKE, 'R', YELLOW, "rakshasa",
    M_NO_FLAGS,
    MR_RES_POISON,
    0, 10, MONS_RAKSHASA_FAKE, MONS_RAKSHASA_FAKE, MH_DEMONIC, MAG_IMMUNE,
    { {AT_HIT, AF_PLAIN, 0}, AT_NO_ATK, AT_NO_ATK, AT_NO_ATK },
    { 1, 0, 0, 1 },
    0, 30, MST_NO_SPELLS, CE_NOCORPSE, Z_NOZOMBIE, S_ROAR,
    I_PLANT, HT_LAND, FL_NONE, 10, DEFAULT_ENERGY,
    MONUSE_WEAPONS_ARMOUR, MONEAT_NOTHING, SIZE_MEDIUM
},

// snakes ('S')
{
    MONS_SMALL_SNAKE, 'S', GREEN, "ball python",
    M_COLD_BLOOD,
    MR_NO_FLAGS,
    100, 13, MONS_SNAKE, MONS_SMALL_SNAKE, MH_NATURAL, -1,
    { {AT_BITE, AF_PLAIN, 2}, {AT_CONSTRICT, AF_CRUSH, 3},
       AT_NO_ATK, AT_NO_ATK },
    { 1, 2, 3, 0 },
    0, 11, MST_NO_SPELLS, CE_CLEAN, Z_SMALL, S_SILENT,
    I_REPTILE, HT_AMPHIBIOUS, FL_NONE, 12, SWIM_ENERGY(6),
    MONUSE_NOTHING, MONEAT_NOTHING, SIZE_MEDIUM
},

{
    MONS_SNAKE, 'S', LIGHTGREEN, "adder",
    M_COLD_BLOOD,
    MR_NO_FLAGS,
    200, 10, MONS_SNAKE, MONS_SNAKE, MH_NATURAL, -3,
    { {AT_BITE, AF_POISON, 5}, AT_NO_ATK, AT_NO_ATK, AT_NO_ATK },
    { 2, 3, 5, 0 },
    1, 15, MST_NO_SPELLS, CE_CLEAN, Z_SMALL, S_SILENT,
    I_REPTILE, HT_AMPHIBIOUS, FL_NONE, 13, SWIM_ENERGY(6),
    MONUSE_NOTHING, MONEAT_NOTHING, SIZE_LITTLE
},

{
    MONS_WATER_MOCCASIN, 'S', BROWN, "water moccasin",
    M_COLD_BLOOD,
    MR_RES_POISON,
    300, 11, MONS_SNAKE, MONS_WATER_MOCCASIN, MH_NATURAL, -3,
    { {AT_BITE, AF_POISON_MEDIUM, 10}, AT_NO_ATK, AT_NO_ATK, AT_NO_ATK },
    { 4, 3, 5, 0 },
    2, 15, MST_NO_SPELLS, CE_POISONOUS, Z_SMALL, S_HISS,
    I_REPTILE, HT_AMPHIBIOUS, FL_NONE, 14, SWIM_ENERGY(6),
    MONUSE_NOTHING, MONEAT_NOTHING, SIZE_SMALL
},

{
    MONS_BLACK_MAMBA, 'S', BLUE, "black mamba",
    M_COLD_BLOOD,
    MR_RES_POISON,
    500, 12, MONS_SNAKE, MONS_BLACK_MAMBA, MH_NATURAL, -3,
    { {AT_BITE, AF_POISON_MEDIUM, 20}, AT_NO_ATK, AT_NO_ATK, AT_NO_ATK },
    { 7, 3, 5, 0 },
    4, 15, MST_NO_SPELLS, CE_POISONOUS, Z_SMALL, S_HISS,
    I_REPTILE, HT_LAND, FL_NONE, 18, DEFAULT_ENERGY,
    MONUSE_NOTHING, MONEAT_NOTHING, SIZE_MEDIUM
},

{
    MONS_SEA_SNAKE, 'S', LIGHTCYAN, "sea snake",
    M_COLD_BLOOD | M_SUBMERGES,
    MR_NO_FLAGS,
    400, 10, MONS_SNAKE, MONS_SEA_SNAKE, MH_NATURAL, -3,
    { {AT_BITE, AF_POISON_STRONG, 24}, AT_NO_ATK, AT_NO_ATK, AT_NO_ATK },
    { 10, 4, 5, 0 },
    2, 15, MST_NO_SPELLS, CE_POISONOUS, Z_SMALL, S_HISS,
    I_REPTILE, HT_AMPHIBIOUS, FL_NONE, 12, SWIM_ENERGY(4),
    MONUSE_NOTHING, MONEAT_NOTHING, SIZE_MEDIUM
},

{
    MONS_ANACONDA, 'S', LIGHTGREY, "anaconda",
    M_COLD_BLOOD,
    MR_NO_FLAGS,
    750, 10, MONS_SNAKE, MONS_ANACONDA, MH_NATURAL, -3,
    { {AT_CONSTRICT, AF_CRUSH, 30}, {AT_BITE, AF_PLAIN, 20},
      AT_NO_ATK, AT_NO_ATK },
    { 11, 3, 5, 0 },
    4, 16, MST_NO_SPELLS, CE_CLEAN, Z_BIG, S_HISS,
    I_REPTILE, HT_AMPHIBIOUS, FL_NONE, 18, DEFAULT_ENERGY,
    MONUSE_NOTHING, MONEAT_NOTHING, SIZE_LARGE
},

{
    MONS_GUARDIAN_SERPENT, 'S', WHITE, "guardian serpent",
    M_SPELLCASTER | M_SEE_INVIS | M_ACTUAL_SPELLS | M_WARM_BLOOD | M_SPEAKS,
    MR_RES_POISON,
    800, 10, MONS_GUARDIAN_SERPENT, MONS_GUARDIAN_SERPENT, MH_NATURAL, -6,
    { {AT_HIT, AF_PLAIN, 26}, AT_NO_ATK, AT_NO_ATK, AT_NO_ATK },
    { 8, 3, 5, 0 },
    6, 14, MST_GUARDIAN_SERPENT, CE_MUTAGEN_RANDOM, Z_BIG, S_SHOUT,
    I_NORMAL, HT_LAND, FL_NONE, 15, DEFAULT_ENERGY,
    MONUSE_NOTHING, MONEAT_NOTHING, SIZE_LARGE
},

// trolls ('T')
{
    MONS_TROLL, 'T', BROWN, "troll",
    M_WARM_BLOOD | M_SPEAKS,
    MR_NO_FLAGS,
    1500, 10, MONS_TROLL, MONS_TROLL, MH_NATURAL, -3,
    { {AT_BITE, AF_PLAIN, 20}, {AT_CLAW, AF_PLAIN, 15},
      {AT_CLAW, AF_PLAIN, 15}, AT_NO_ATK },
    { 7, 3, 5, 0 },
    3, 10, MST_NO_SPELLS, CE_CONTAMINATED, Z_BIG, S_SHOUT,
    I_NORMAL, HT_LAND, FL_NONE, 10, DEFAULT_ENERGY,
    MONUSE_OPEN_DOORS, MONEAT_NOTHING, SIZE_LARGE
},

{
    MONS_ROCK_TROLL, 'T', LIGHTGREY, "rock troll",
    M_WARM_BLOOD | M_SPEAKS,
    MR_NO_FLAGS,
    1600, 11, MONS_TROLL, MONS_ROCK_TROLL, MH_NATURAL, -4,
    { {AT_BITE, AF_PLAIN, 30}, {AT_CLAW, AF_PLAIN, 20},
      {AT_CLAW, AF_PLAIN, 20}, AT_NO_ATK },
    { 11, 3, 5, 0 },
    13, 6, MST_NO_SPELLS, CE_CONTAMINATED, Z_BIG, S_SHOUT,
    I_NORMAL, HT_LAND, FL_NONE, 8, DEFAULT_ENERGY,
    MONUSE_OPEN_DOORS, MONEAT_NOTHING, SIZE_LARGE
},

{
    MONS_IRON_TROLL, 'T', CYAN, "iron troll",
    M_WARM_BLOOD | M_SPEAKS,
    MR_RES_FIRE | MR_RES_COLD,
    1800, 10, MONS_TROLL, MONS_IRON_TROLL, MH_NATURAL, -5,
    { {AT_BITE, AF_PLAIN, 35}, {AT_CLAW, AF_PLAIN, 25},
      {AT_CLAW, AF_PLAIN, 25}, AT_NO_ATK },
    { 16, 3, 5, 0 },
    20, 4, MST_NO_SPELLS, CE_POISON_CONTAM, Z_BIG, S_SHOUT,
    I_NORMAL, HT_LAND, FL_NONE, 7, DEFAULT_ENERGY,
    MONUSE_OPEN_DOORS, MONEAT_NOTHING, SIZE_BIG
},

{
    MONS_DEEP_TROLL, 'T', YELLOW, "deep troll",
    M_WARM_BLOOD | M_SENSE_INVIS | M_SPEAKS,
    MR_NO_FLAGS,
    1500, 13, MONS_TROLL, MONS_DEEP_TROLL, MH_NATURAL, -3,
    { {AT_BITE, AF_PLAIN, 27}, {AT_CLAW, AF_PLAIN, 20},
      {AT_CLAW, AF_PLAIN, 20}, AT_NO_ATK },
    { 10, 3, 5, 0 },
    6, 10, MST_NO_SPELLS, CE_CONTAMINATED, Z_BIG, S_SHOUT,
    I_NORMAL, HT_LAND, FL_NONE, 10, DEFAULT_ENERGY,
    MONUSE_OPEN_DOORS, MONEAT_NOTHING, SIZE_LARGE
},

// bears ('U')
{
    MONS_GRIZZLY_BEAR, 'U', LIGHTGREY, "grizzly bear",
    M_WARM_BLOOD | M_SPELLCASTER | M_FAKE_SPELLS,
    MR_NO_FLAGS,
    1100, 10, MONS_GRIZZLY_BEAR, MONS_GRIZZLY_BEAR, MH_NATURAL, -3,
    { {AT_BITE, AF_PLAIN, 12}, {AT_CLAW, AF_PLAIN, 8}, {AT_CLAW, AF_PLAIN, 8},
       AT_NO_ATK },
    { 7, 4, 4, 0 },
    5, 8, MST_BERSERK_ESCAPE, CE_CLEAN, Z_BIG, S_GROWL,
    I_ANIMAL, HT_LAND, FL_NONE, 10, DEFAULT_ENERGY,
    MONUSE_NOTHING, MONEAT_NOTHING, SIZE_LARGE
},

{
    MONS_POLAR_BEAR, 'U', WHITE, "polar bear",
    M_WARM_BLOOD | M_SPELLCASTER | M_FAKE_SPELLS,
    MR_RES_COLD,
    1200, 12, MONS_GRIZZLY_BEAR, MONS_POLAR_BEAR, MH_NATURAL, -3,
    { {AT_BITE, AF_PLAIN, 20}, {AT_CLAW, AF_PLAIN, 5}, {AT_CLAW, AF_PLAIN, 5},
       AT_NO_ATK },
    { 7, 5, 3, 0 },
    7, 8, MST_BERSERK_ESCAPE, CE_CLEAN, Z_BIG, S_GROWL,
    I_ANIMAL, HT_AMPHIBIOUS, FL_NONE, 10, DEFAULT_ENERGY,
    MONUSE_NOTHING, MONEAT_NOTHING, SIZE_LARGE
},

{
    MONS_BLACK_BEAR, 'U', BLUE, "black bear",
    M_WARM_BLOOD | M_SPELLCASTER | M_FAKE_SPELLS,
    MR_NO_FLAGS,
    800, 9, MONS_GRIZZLY_BEAR, MONS_BLACK_BEAR, MH_NATURAL, -3,
    { {AT_BITE, AF_PLAIN, 4}, {AT_CLAW, AF_PLAIN, 4}, {AT_CLAW, AF_PLAIN, 4},
       AT_NO_ATK },
    { 6, 3, 3, 0 },
    2, 8, MST_BERSERK_ESCAPE, CE_CLEAN, Z_SMALL, S_GROWL,
    I_ANIMAL, HT_LAND, FL_NONE, 10, DEFAULT_ENERGY,
    MONUSE_NOTHING, MONEAT_NOTHING, SIZE_MEDIUM
},

// vampires ('V')
{
    MONS_VAMPIRE, 'V', RED, "vampire",
    M_SPELLCASTER | M_ACTUAL_SPELLS | M_SEE_INVIS | M_SPEAKS | M_BLOOD_SCENT
        | M_WARM_BLOOD,
    MR_RES_COLD,
    0, 11, MONS_VAMPIRE, MONS_VAMPIRE, MH_UNDEAD, -6,
    { {AT_HIT, AF_PLAIN, 7}, {AT_BITE, AF_VAMPIRIC, 15}, AT_NO_ATK,
       AT_NO_ATK },
    { 6, 3, 5, 0 },
    10, 10, MST_VAMPIRE, CE_NOCORPSE, Z_NOZOMBIE, S_SILENT,
    I_NORMAL, HT_LAND, FL_NONE, 10, DEFAULT_ENERGY,
    MONUSE_WEAPONS_ARMOUR, MONEAT_NOTHING, SIZE_MEDIUM
},

{
    MONS_VAMPIRE_KNIGHT, 'V', CYAN, "vampire knight",
    M_FIGHTER | M_SPELLCASTER | M_ACTUAL_SPELLS | M_SEE_INVIS | M_SPEAKS
        | M_BLOOD_SCENT | M_WARM_BLOOD,
    MR_RES_COLD,
    0, 13, MONS_VAMPIRE, MONS_VAMPIRE, MH_UNDEAD, -6,
    { {AT_HIT, AF_PLAIN, 33}, {AT_BITE, AF_VAMPIRIC, 15}, AT_NO_ATK,
       AT_NO_ATK },
    { 11, 3, 7, 0 },
    10, 10, MST_VAMPIRE_KNIGHT, CE_NOCORPSE, Z_NOZOMBIE, S_SHOUT,
    I_HIGH, HT_LAND, FL_NONE, 10, DEFAULT_ENERGY,
    MONUSE_WEAPONS_ARMOUR, MONEAT_NOTHING, SIZE_MEDIUM
},

{
    MONS_VAMPIRE_MAGE, 'V', MAGENTA, "vampire mage",
    M_SPELLCASTER | M_ACTUAL_SPELLS | M_SEE_INVIS | M_SPEAKS | M_BLOOD_SCENT
        | M_WARM_BLOOD,
    MR_RES_COLD,
    0, 15, MONS_VAMPIRE, MONS_VAMPIRE, MH_UNDEAD, -6,
    { {AT_HIT, AF_PLAIN, 7}, {AT_BITE, AF_VAMPIRIC, 15}, AT_NO_ATK,
       AT_NO_ATK },
    { 8, 3, 4, 0 },
    10, 10, MST_VAMPIRE_MAGE, CE_NOCORPSE, Z_NOZOMBIE, S_SILENT,
    I_HIGH, HT_LAND, FL_FLY, 10, DEFAULT_ENERGY,
    MONUSE_WEAPONS_ARMOUR, MONEAT_NOTHING, SIZE_MEDIUM
},

// wraiths ('W')
{
    MONS_WRAITH, 'W', WHITE, "wraith",
    M_SEE_INVIS | M_INSUBSTANTIAL,
    MR_RES_COLD,
    0, 14, MONS_WRAITH, MONS_WRAITH, MH_UNDEAD, -7,
    { {AT_HIT, AF_DRAIN_XP, 13}, AT_NO_ATK, AT_NO_ATK, AT_NO_ATK },
    { 6, 3, 5, 0 },
    10, 10, MST_NO_SPELLS, CE_NOCORPSE, Z_NOZOMBIE, S_SILENT,
    I_NORMAL, HT_LAND, FL_LEVITATE, 10, DEFAULT_ENERGY,
    MONUSE_OPEN_DOORS, MONEAT_NOTHING, SIZE_MEDIUM
},

{
    MONS_SHADOW_WRAITH, 'W', MAGENTA, "shadow wraith",
    M_SEE_INVIS | M_INVIS | M_INSUBSTANTIAL,
    MR_NO_FLAGS,
    0, 15, MONS_WRAITH, MONS_SHADOW_WRAITH, MH_UNDEAD, -8,
    { {AT_HIT, AF_DRAIN_XP, 20}, AT_NO_ATK, AT_NO_ATK, AT_NO_ATK },
    { 10, 3, 5, 0 },
    7, 7, MST_NO_SPELLS, CE_NOCORPSE, Z_NOZOMBIE, S_MOAN,
    I_HIGH, HT_LAND, FL_LEVITATE, 10, DEFAULT_ENERGY,
    MONUSE_OPEN_DOORS, MONEAT_NOTHING, SIZE_MEDIUM
},

{
    MONS_FREEZING_WRAITH, 'W', LIGHTBLUE, "freezing wraith",
    M_SEE_INVIS | M_INSUBSTANTIAL,
    MR_VUL_FIRE | mrd(MR_RES_COLD, 3),
    0, 10, MONS_WRAITH, MONS_FREEZING_WRAITH, MH_UNDEAD, -4,
    { {AT_HIT, AF_COLD, 19}, AT_NO_ATK, AT_NO_ATK, AT_NO_ATK },
    { 8, 3, 5, 0 },
    12, 10, MST_NO_SPELLS, CE_NOCORPSE, Z_NOZOMBIE, S_SILENT,
    I_NORMAL, HT_LAND, FL_LEVITATE, 8, DEFAULT_ENERGY,
    MONUSE_OPEN_DOORS, MONEAT_NOTHING, SIZE_MEDIUM
},

{
    MONS_EIDOLON, 'W', LIGHTGREY, "eidolon",
    M_SPELLCASTER | M_SEE_INVIS | M_GLOWS_LIGHT | M_INSUBSTANTIAL,
    MR_RES_COLD,
    0, 14, MONS_WRAITH, MONS_EIDOLON, MH_UNDEAD, -8,
    { {AT_HIT, AF_DRAIN_XP, 13}, {AT_HIT, AF_DRAIN_STAT, 13}, AT_NO_ATK,
       AT_NO_ATK },
    { 13, 3, 5, 0 },
    12, 10, MST_EIDOLON, CE_NOCORPSE, Z_NOZOMBIE, S_MOAN,
    I_NORMAL, HT_LAND, FL_LEVITATE, 11, DEFAULT_ENERGY,
    MONUSE_OPEN_DOORS, MONEAT_NOTHING, SIZE_MEDIUM
},

{
    MONS_PHANTASMAL_WARRIOR, 'W', LIGHTGREEN, "phantasmal warrior",
    M_SEE_INVIS | M_GLOWS_LIGHT | M_INSUBSTANTIAL,
    MR_RES_COLD,
    0, 13, MONS_WRAITH, MONS_PHANTASMAL_WARRIOR, MH_UNDEAD, -6,
    { {AT_HIT, AF_DRAIN_XP, 18}, AT_NO_ATK, AT_NO_ATK, AT_NO_ATK },
    { 9, 3, 5, 0 },
    12, 10, MST_NO_SPELLS, CE_NOCORPSE, Z_NOZOMBIE, S_SILENT,
    I_HIGH, HT_LAND, FL_LEVITATE, 10, DEFAULT_ENERGY,
    MONUSE_OPEN_DOORS, MONEAT_NOTHING, SIZE_MEDIUM
},

// spectral thing - similar to zombies/skeletons
{
    MONS_SPECTRAL_THING, 'W', GREEN, "spectral thing",
    M_SEE_INVIS | M_GLOWS_LIGHT | M_INSUBSTANTIAL,
    MR_RES_COLD,
    0, 11, MONS_WRAITH, MONS_SPECTRAL_THING, MH_UNDEAD, MAG_IMMUNE,
    { {AT_HIT, AF_PLAIN, 20}, AT_NO_ATK, AT_NO_ATK, AT_NO_ATK },
    { 8, 3, 5, 0 },
    8, 5, MST_NO_SPELLS, CE_NOCORPSE, Z_NOZOMBIE, S_SILENT,
    I_PLANT, HT_LAND, FL_LEVITATE, 7, DEFAULT_ENERGY,
    MONUSE_NOTHING, MONEAT_NOTHING, SIZE_MEDIUM
},

// large abominations ('X')
{
    // coloured with mon-util.cc:random_large_abomination_colour.
    MONS_ABOMINATION_LARGE, 'X', BLACK, "large abomination",
    M_NO_FLAGS,
    MR_NO_FLAGS,
    0, 10, MONS_ABOMINATION_SMALL, MONS_ABOMINATION_LARGE, MH_DEMONIC, -7,
    { {AT_HIT, AF_PLAIN, 40}, AT_NO_ATK, AT_NO_ATK, AT_NO_ATK },
    { 11, 2, 5, 0 },
    0, 0, MST_NO_SPELLS, CE_NOCORPSE, Z_NOZOMBIE, S_SILENT,
    I_PLANT, HT_LAND, FL_NONE, 10, DEFAULT_ENERGY,
    MONUSE_NOTHING, MONEAT_NOTHING, SIZE_BIG
},

{
    MONS_TENTACLED_MONSTROSITY, 'X', GREEN, "tentacled monstrosity",
    M_SEE_INVIS,
    MR_RES_POISON | MR_RES_FIRE | MR_RES_COLD | MR_RES_ELEC,
    0, 10, MONS_TENTACLED_MONSTROSITY, MONS_TENTACLED_MONSTROSITY,
        MH_DEMONIC, -5,
    { {AT_TENTACLE_SLAP, AF_PLAIN, 22}, {AT_TENTACLE_SLAP, AF_PLAIN, 17},
      {AT_TENTACLE_SLAP, AF_PLAIN, 13}, {AT_CONSTRICT, AF_CRUSH, 30} },
    { 25, 3, 5, 0 },
    5, 5, MST_NO_SPELLS, CE_NOCORPSE, Z_NOZOMBIE, S_SILENT,
    I_NORMAL, HT_AMPHIBIOUS, FL_NONE, 9, DEFAULT_ENERGY,
    MONUSE_OPEN_DOORS, MONEAT_NOTHING, SIZE_GIANT
},

{
    MONS_ORB_GUARDIAN, 'X', MAGENTA, "Orb Guardian",
    M_FIGHTER | M_SEE_INVIS | M_NO_POLY_TO,
    MR_NO_FLAGS,
    0, 20, MONS_ORB_GUARDIAN, MONS_ORB_GUARDIAN, MH_NATURAL, -6,
    { {AT_HIT, AF_PLAIN, 45}, AT_NO_ATK, AT_NO_ATK, AT_NO_ATK },
    { 15, 3, 5, 0 },
    13, 13, MST_NO_SPELLS, CE_NOCORPSE, Z_NOZOMBIE, S_SILENT,
    I_NORMAL, HT_LAND, FL_NONE, 14, DEFAULT_ENERGY,
    MONUSE_OPEN_DOORS, MONEAT_NOTHING, SIZE_GIANT
},

// yaks, sheep and elephants ('Y')
{
    MONS_SHEEP, 'Y', LIGHTGREY, "sheep",
    M_WARM_BLOOD | M_HERD,
    MR_NO_FLAGS,
    900, 10, MONS_SHEEP, MONS_SHEEP, MH_NATURAL, -3,
    { {AT_BITE, AF_PLAIN, 13}, AT_NO_ATK, AT_NO_ATK, AT_NO_ATK },
    { 3, 3, 5, 0 },
    2, 7, MST_NO_SPELLS, CE_CLEAN, Z_SMALL, S_BELLOW,
    I_ANIMAL, HT_LAND, FL_NONE, 10, DEFAULT_ENERGY,
    MONUSE_NOTHING, MONEAT_NOTHING, SIZE_MEDIUM
},

{
    MONS_YAK, 'Y', BROWN, "yak",
    M_WARM_BLOOD | M_HERD,
    MR_NO_FLAGS,
    1200, 9, MONS_YAK, MONS_YAK, MH_NATURAL, -3,
    { {AT_GORE, AF_PLAIN, 18}, AT_NO_ATK, AT_NO_ATK, AT_NO_ATK },
    { 7, 3, 5, 0 },
    4, 7, MST_NO_SPELLS, CE_CLEAN, Z_BIG, S_BELLOW,
    I_ANIMAL, HT_LAND, FL_NONE, 10, DEFAULT_ENERGY,
    MONUSE_NOTHING, MONEAT_NOTHING, SIZE_LARGE
},

{
    MONS_DEATH_YAK, 'Y', YELLOW, "death yak",
    M_WARM_BLOOD | M_HERD,
    MR_NO_FLAGS,
    1500, 8, MONS_YAK, MONS_DEATH_YAK, MH_NATURAL, -5,
    { {AT_GORE, AF_PLAIN, 30}, AT_NO_ATK, AT_NO_ATK, AT_NO_ATK },
    { 14, 3, 5, 0 },
    9, 5, MST_NO_SPELLS, CE_POISON_CONTAM, Z_BIG, S_BELLOW,
    I_ANIMAL, HT_LAND, FL_NONE, 10, DEFAULT_ENERGY,
    MONUSE_NOTHING, MONEAT_NOTHING, SIZE_BIG
},

{
    MONS_CATOBLEPAS, 'Y', MAGENTA, "catoblepas",
    M_SPELLCASTER | M_WARM_BLOOD | M_FAKE_SPELLS | M_NO_FLEE,
    MR_NO_FLAGS,
    1400, 8, MONS_YAK, MONS_CATOBLEPAS, MH_NATURAL, -5,
    { {AT_GORE, AF_PLAIN, 36}, AT_NO_ATK, AT_NO_ATK, AT_NO_ATK },
    { 14, 3, 5, 0 },
    10, 2, MST_CATOBLEPAS, CE_CONTAMINATED, Z_BIG, S_BELLOW,
    I_ANIMAL, HT_LAND, FL_NONE, 8, DEFAULT_ENERGY,
    MONUSE_NOTHING, MONEAT_NOTHING, SIZE_BIG
},

{
    MONS_ELEPHANT, 'Y', GREEN, "elephant",
    M_WARM_BLOOD,
    MR_NO_FLAGS,
    1600, 8, MONS_ELEPHANT, MONS_ELEPHANT, MH_NATURAL, -5,
    { {AT_TRAMPLE, AF_PLAIN, 20}, {AT_TRUNK_SLAP, AF_PLAIN, 5}, AT_NO_ATK,
       AT_NO_ATK },
    { 9, 5, 5, 0 },
    8, 2, MST_NO_SPELLS, CE_CLEAN, Z_BIG, S_TRUMPET,
    I_ANIMAL, HT_LAND, FL_NONE, 10, DEFAULT_ENERGY,
    MONUSE_NOTHING, MONEAT_NOTHING, SIZE_GIANT
},

{
    MONS_DIRE_ELEPHANT, 'Y', BLUE, "dire elephant",
    M_WARM_BLOOD,
    MR_NO_FLAGS,
    2200, 8, MONS_ELEPHANT, MONS_DIRE_ELEPHANT, MH_NATURAL, -5,
    { {AT_TRAMPLE, AF_PLAIN, 40}, {AT_TRUNK_SLAP, AF_PLAIN, 15}, AT_NO_ATK,
       AT_NO_ATK },
    { 15, 5, 5, 0 },
    13, 2, MST_NO_SPELLS, CE_CLEAN, Z_BIG, S_TRUMPET,
    I_ANIMAL, HT_LAND, FL_NONE, 10, DEFAULT_ENERGY,
    MONUSE_NOTHING, MONEAT_NOTHING, SIZE_GIANT
},

{
    MONS_HELLEPHANT, 'Y', LIGHTRED, "hellephant",
    M_WARM_BLOOD | M_SPELLCASTER,
    MR_NO_FLAGS,
    2800, 10, MONS_ELEPHANT, MONS_HELLEPHANT, MH_DEMONIC, -5,
    { {AT_TRAMPLE, AF_PLAIN, 45}, {AT_BITE, AF_PLAIN, 20},
      {AT_GORE, AF_PLAIN, 15 }, AT_NO_ATK },
    { 20, 5, 7, 0 },
    13, 10, MST_HELLEPHANT, CE_CLEAN, Z_BIG, S_TRUMPET,
    I_ANIMAL, HT_LAND, FL_NONE, 10, DEFAULT_ENERGY,
    MONUSE_NOTHING, MONEAT_NOTHING, SIZE_GIANT
},

{
    MONS_APIS, 'Y', WHITE, "apis",
    M_WARM_BLOOD,
    MR_NO_FLAGS,
    1800, 8, MONS_APIS, MONS_APIS, MH_HOLY, -5,
    { {AT_GORE, AF_HOLY, 40}, AT_NO_ATK, AT_NO_ATK, AT_NO_ATK },
    { 16, 5, 5, 0 },
    9, 5, MST_NO_SPELLS, CE_CLEAN, Z_BIG, S_SILENT,
    I_ANIMAL, HT_LAND, FL_LEVITATE, 10, DEFAULT_ENERGY,
    MONUSE_NOTHING, MONEAT_NOTHING, SIZE_BIG
},

// large zombies, etc. ('Z')
// zombie, skeleton and simulacra species depend on corpse species,
// or else are chosen randomly
{
    MONS_ZOMBIE_LARGE, 'Z', BROWN, "large zombie",
    M_NO_REGEN,
    mrd(MR_RES_COLD, 2),
    0, 9, MONS_ZOMBIE_SMALL, MONS_ZOMBIE_LARGE, MH_UNDEAD, -1,
    { {AT_HIT, AF_PLAIN, 23}, AT_NO_ATK, AT_NO_ATK, AT_NO_ATK },
    { 6, 3, 5, 0 },
    8, 5, MST_NO_SPELLS, CE_NOCORPSE, Z_NOZOMBIE, S_SILENT,
    I_PLANT, HT_LAND, FL_NONE, 5, DEFAULT_ENERGY,
    MONUSE_NOTHING, MONEAT_NOTHING, SIZE_LARGE
},

{
    MONS_SKELETON_LARGE, 'Z', LIGHTGREY, "large skeleton",
    M_NO_REGEN,
    mrd(MR_RES_COLD, 2),
    0, 9, MONS_SKELETON_SMALL, MONS_SKELETON_LARGE, MH_UNDEAD, -1,
    { AT_NO_ATK, AT_NO_ATK, AT_NO_ATK, AT_NO_ATK },
    { 0, 0, 0, 0 },
    0, 0, MST_NO_SPELLS, CE_NOCORPSE, Z_NOZOMBIE, S_SILENT,
    I_PLANT, HT_LAND, FL_NONE, 5, DEFAULT_ENERGY,
    MONUSE_NOTHING, MONEAT_NOTHING, SIZE_LARGE
},

{
    MONS_SIMULACRUM_LARGE, 'Z', ETC_ICE, "large simulacrum",
    M_NO_REGEN,
    MR_VUL_FIRE | mrd(MR_RES_COLD, 3),
    0, 9, MONS_SIMULACRUM_SMALL, MONS_SIMULACRUM_LARGE, MH_UNDEAD, -1,
    { {AT_HIT, AF_PLAIN, 14}, AT_NO_ATK, AT_NO_ATK, AT_NO_ATK },
    { 5, 3, 5, 0 },
    10, 5, MST_NO_SPELLS, CE_NOCORPSE, Z_NOZOMBIE, S_SILENT,
    I_PLANT, HT_LAND, FL_NONE, 7, DEFAULT_ENERGY,
    MONUSE_NOTHING, MONEAT_NOTHING, SIZE_LARGE
},

// water monsters
{
    MONS_BIG_FISH, ';', LIGHTGREEN, "big fish",
    M_COLD_BLOOD | M_SUBMERGES,
    MR_NO_FLAGS,
    300, 7, MONS_BIG_FISH, MONS_BIG_FISH, MH_NATURAL, -3,
    { {AT_BITE, AF_PLAIN, 8}, AT_NO_ATK, AT_NO_ATK, AT_NO_ATK },
    { 4, 3, 5, 0 },
    1, 12, MST_NO_SPELLS, CE_CLEAN, Z_SMALL, S_SILENT,
    I_REPTILE, HT_WATER, FL_NONE, 10, DEFAULT_ENERGY,
    MONUSE_NOTHING, MONEAT_NOTHING, SIZE_LITTLE
},

{
    MONS_GIANT_GOLDFISH, ';', LIGHTRED, "giant goldfish",
    M_COLD_BLOOD | M_SUBMERGES,
    MR_NO_FLAGS,
    450, 5, MONS_BIG_FISH, MONS_GIANT_GOLDFISH, MH_NATURAL, -3,
    { {AT_BITE, AF_PLAIN, 15}, AT_NO_ATK, AT_NO_ATK, AT_NO_ATK },
    { 7, 3, 5, 0 },
    5, 7, MST_NO_SPELLS, CE_CLEAN, Z_SMALL, S_SILENT,
    I_REPTILE, HT_WATER, FL_NONE, 10, DEFAULT_ENERGY,
    MONUSE_NOTHING, MONEAT_NOTHING, SIZE_SMALL
},

{
    MONS_ELECTRIC_EEL, ';', LIGHTBLUE, "electric eel",
    M_COLD_BLOOD | M_SUBMERGES,
    mrd(MR_RES_ELEC, 2),
    300, 19, MONS_ELECTRIC_EEL, MONS_ELECTRIC_EEL, MH_NATURAL, -3,
    { AT_NO_ATK, AT_NO_ATK, AT_NO_ATK, AT_NO_ATK },
    { 3, 3, 5, 0 },
    1, 15, MST_NO_SPELLS, CE_CLEAN, Z_SMALL, S_SILENT,
    I_REPTILE, HT_WATER, FL_NONE, 10, DEFAULT_ENERGY,
    MONUSE_NOTHING, MONEAT_NOTHING, SIZE_SMALL
},

{
    MONS_JELLYFISH, 'J', CYAN, "jellyfish",
    M_NO_SKELETON | M_SUBMERGES,
    MR_RES_POISON,
    200, 10, MONS_JELLYFISH, MONS_JELLYFISH, MH_NATURAL, -3,
    { {AT_STING, AF_POISON_STR, 1}, {AT_HIT, AF_PLAIN, 1}, AT_NO_ATK,
       AT_NO_ATK },
    { 4, 3, 5, 0 },
    0, 5, MST_NO_SPELLS, CE_POISONOUS, Z_NOZOMBIE, S_SILENT,
    I_PLANT, HT_WATER, FL_NONE, 10, DEFAULT_ENERGY,
    MONUSE_NOTHING, MONEAT_NOTHING, SIZE_LITTLE
},

// A shark goes into a battle frenzy when it smells blood.
// Technically they have skeletons, but Crawl needs skeletons made
// of bone or similar materials (e.g. chitin)
{
    MONS_SHARK, ';', WHITE, "shark",
    M_NO_SKELETON | M_COLD_BLOOD | M_BLOOD_SCENT | M_SUBMERGES,
    MR_NO_FLAGS,
    2000, 9, MONS_SHARK, MONS_SHARK, MH_NATURAL, -3,
    { {AT_BITE, AF_PLAIN, 18}, {AT_BITE, AF_PLAIN, 9}, AT_NO_ATK, AT_NO_ATK },
    { 7, 3, 5, 0 },
    9, 5, MST_NO_SPELLS, CE_CONTAMINATED, Z_BIG, S_SILENT,
    I_REPTILE, HT_WATER, FL_NONE, 10, DEFAULT_ENERGY,
    MONUSE_NOTHING, MONEAT_NOTHING, SIZE_BIG
},

// A kraken and its tentacles get a random colour from ETC_KRAKEN.
{
    MONS_KRAKEN, 'X', BLACK, "kraken",
    M_NO_SKELETON | M_COLD_BLOOD | M_SPELLCASTER | M_FAKE_SPELLS,
    MR_NO_FLAGS,
    3000, 6, MONS_KRAKEN, MONS_KRAKEN, MH_NATURAL, -3,
    { {AT_BITE, AF_PLAIN, 50}, AT_NO_ATK, AT_NO_ATK, AT_NO_ATK },
    { 16, 10, 6, 0 },
    20, 0, MST_KRAKEN, CE_POISON_CONTAM, Z_BIG, S_SILENT,
    I_ANIMAL, HT_WATER, FL_NONE, 14, DEFAULT_ENERGY,
    MONUSE_NOTHING, MONEAT_NOTHING, SIZE_HUGE
},

{
    MONS_KRAKEN_TENTACLE, 'w', BLACK, "tentacle",
    M_COLD_BLOOD | M_NO_EXP_GAIN | M_STATIONARY | M_NO_POLY_TO,
    MR_NO_FLAGS,
    0, 10, MONS_KRAKEN, MONS_KRAKEN_TENTACLE, MH_NATURAL, MAG_IMMUNE,
    { {AT_TENTACLE_SLAP, AF_PLAIN, 29}, {AT_CONSTRICT, AF_CRUSH, 30},
       AT_NO_ATK, AT_NO_ATK },
    { 12, 3, 2, 0 },
    5, 7, MST_NO_SPELLS, CE_NOCORPSE, Z_NOZOMBIE, S_SILENT,
    I_ANIMAL, HT_AMPHIBIOUS, FL_LEVITATE, 17, DEFAULT_ENERGY,
    MONUSE_NOTHING, MONEAT_NOTHING, SIZE_LARGE
},

{
    MONS_KRAKEN_TENTACLE_SEGMENT, '*', BLACK, "tentacle segment",
    M_COLD_BLOOD | M_NO_EXP_GAIN | M_STATIONARY | M_SUBMERGES | M_NO_POLY_TO,
    MR_NO_FLAGS,
    0, 10, MONS_KRAKEN, MONS_KRAKEN_TENTACLE_SEGMENT, MH_NATURAL, MAG_IMMUNE,
    { AT_NO_ATK, AT_NO_ATK, AT_NO_ATK, AT_NO_ATK },
    { 12, 3, 2, 0 },
    5, 7, MST_NO_SPELLS, CE_NOCORPSE, Z_NOZOMBIE, S_SILENT,
    I_ANIMAL, HT_AMPHIBIOUS, FL_LEVITATE, 18, DEFAULT_ENERGY,
    MONUSE_NOTHING, MONEAT_NOTHING, SIZE_LARGE
},

// Octopode race, not a 'normal' octopus.
{
    MONS_OCTOPODE, 'x', LIGHTCYAN, "octopode",
    M_NO_SKELETON | M_COLD_BLOOD | M_SPEAKS,
    MR_NO_FLAGS,
<<<<<<< HEAD
    700, 10, MONS_OCTOPODE, MONS_OCTOPODE, MH_NATURAL, -1,
    { {AT_TENTACLE_SLAP, AF_PLAIN, 15}, {AT_BITE, AF_PLAIN, 10}, AT_NO_ATK,
       AT_NO_ATK },
=======
    700, 10, MONS_KRAKEN, MONS_OCTOPODE, MH_NATURAL, -1,
    { {AT_TENTACLE_SLAP, AF_PLAIN, 15}, {AT_BITE, AF_PLAIN, 10},
      {AT_CONSTRICT, AF_CRUSH, 30}, AT_NO_ATK },
>>>>>>> 570a689e
    { 6, 4, 6, 0 },
    0, 5, MST_NO_SPELLS, CE_CLEAN, Z_SMALL, S_SHOUT,
    I_NORMAL, HT_AMPHIBIOUS, FL_NONE, 10, DEFAULT_ENERGY,
    MONUSE_WEAPONS_ARMOUR, MONEAT_NOTHING, SIZE_MEDIUM
},

// lava monsters
{
    MONS_LAVA_WORM, 'w', RED, "lava worm",
    M_NO_SKELETON | M_SUBMERGES,
    mrd(MR_RES_FIRE, 3) | MR_VUL_COLD,
    0, 6, MONS_LAVA_WORM, MONS_LAVA_WORM, MH_NATURAL, -3,
    { {AT_BITE, AF_FIRE, 15}, AT_NO_ATK, AT_NO_ATK, AT_NO_ATK },
    { 6, 3, 5, 0 },
    1, 10, MST_NO_SPELLS, CE_NOCORPSE, Z_SMALL, S_SILENT,
    I_PLANT, HT_LAVA, FL_NONE, 10, DEFAULT_ENERGY,
    MONUSE_NOTHING, MONEAT_NOTHING, SIZE_LARGE
},

{
    MONS_LAVA_FISH, ';', RED, "lava fish",
    M_WARM_BLOOD | M_SUBMERGES,
    mrd(MR_RES_FIRE, 3) | MR_VUL_COLD,
    0, 10, MONS_BIG_FISH, MONS_LAVA_FISH, MH_NATURAL, -3,
    { {AT_BITE, AF_FIRE, 10}, AT_NO_ATK, AT_NO_ATK, AT_NO_ATK },
    { 4, 3, 5, 0 },
    4, 15, MST_NO_SPELLS, CE_NOCORPSE, Z_SMALL, S_SILENT,
    I_REPTILE, HT_LAVA, FL_NONE, 10, DEFAULT_ENERGY,
    MONUSE_NOTHING, MONEAT_NOTHING, SIZE_LITTLE
},

{
    MONS_LAVA_SNAKE, 'S', RED, "lava snake",
    M_WARM_BLOOD | M_SUBMERGES,
    mrd(MR_RES_FIRE, 3) | MR_VUL_COLD,
    0, 17, MONS_SNAKE, MONS_LAVA_SNAKE, MH_NATURAL, -3,
    { {AT_BITE, AF_FIRE, 7}, AT_NO_ATK, AT_NO_ATK, AT_NO_ATK },
    { 3, 3, 5, 0 },
    2, 17, MST_NO_SPELLS, CE_NOCORPSE, Z_SMALL, S_HISS,
    I_REPTILE, HT_LAVA, FL_NONE, 10, DEFAULT_ENERGY,
    MONUSE_NOTHING, MONEAT_NOTHING, SIZE_SMALL
},

{   // mv: was another lava thing
    MONS_SALAMANDER, 'N', LIGHTRED, "salamander",
    M_FIGHTER | M_WARM_BLOOD | M_SUBMERGES,
    mrd(MR_RES_FIRE, 3) | MR_VUL_COLD,
    0, 10, MONS_SALAMANDER, MONS_SALAMANDER, MH_NATURAL, -3,
    { {AT_HIT, AF_FIRE, 23}, AT_NO_ATK, AT_NO_ATK, AT_NO_ATK },
    { 14, 3, 5, 0 },
    5, 5, MST_NO_SPELLS, CE_NOCORPSE, Z_SMALL, S_SILENT,
    I_HIGH, HT_LAVA, FL_NONE, 10, DEFAULT_ENERGY,
    MONUSE_WEAPONS_ARMOUR, MONEAT_NOTHING, SIZE_MEDIUM
},

// monsters moving through rock
{
    MONS_ROCK_WORM, 'w', BROWN, "rock worm",
    M_NO_SKELETON,
    MR_RES_POISON | MR_RES_FIRE | MR_RES_COLD | MR_RES_ELEC,
    850, 12, MONS_WORM, MONS_ROCK_WORM, MH_NATURAL, -3,
    { {AT_BITE, AF_PLAIN, 22}, AT_NO_ATK, AT_NO_ATK, AT_NO_ATK },
    { 5, 5, 5, 0 },
    3, 12, MST_NO_SPELLS, CE_CONTAMINATED, Z_BIG, S_SILENT,
    I_PLANT, HT_ROCK, FL_NONE, 12, DEFAULT_ENERGY,
    MONUSE_NOTHING, MONEAT_NOTHING, SIZE_LARGE
},

// humans ('@')
{
    MONS_HUMAN, '@', LIGHTGREY, "human",
    M_WARM_BLOOD | M_SPEAKS,
    MR_NO_FLAGS,
    550, 10, MONS_HUMAN, MONS_HUMAN, MH_NATURAL, -3,
    { {AT_HIT, AF_PLAIN, 10}, AT_NO_ATK, AT_NO_ATK, AT_NO_ATK },
    { 5, 3, 5, 0 },
    2, 12, MST_NO_SPELLS, CE_CONTAMINATED, Z_SMALL, S_SHOUT,
    I_NORMAL, HT_LAND, FL_NONE, 10, DEFAULT_ENERGY,
    MONUSE_WEAPONS_ARMOUR, MONEAT_NOTHING, SIZE_MEDIUM
},

{
    MONS_SLAVE, '@', WHITE, "slave",
    M_WARM_BLOOD | M_SPEAKS,
    MR_NO_FLAGS,
    550, 10, MONS_HUMAN, MONS_HUMAN, MH_NATURAL, -3,
    { {AT_HIT, AF_PLAIN, 10}, AT_NO_ATK, AT_NO_ATK, AT_NO_ATK },
    { 5, 3, 5, 0 },
    2, 12, MST_NO_SPELLS, CE_CONTAMINATED, Z_NOZOMBIE, S_SHOUT,
    I_NORMAL, HT_LAND, FL_NONE, 10, DEFAULT_ENERGY,
    MONUSE_STARTING_EQUIPMENT, MONEAT_NOTHING, SIZE_MEDIUM
},

{
    MONS_HELL_KNIGHT, '@', RED, "hell knight",
    M_FIGHTER | M_SPELLCASTER | M_ACTUAL_SPELLS | M_WARM_BLOOD | M_SPEAKS,
    MR_RES_HELLFIRE,
    550, 10, MONS_HUMAN, MONS_HUMAN, MH_NATURAL, -3,
    { {AT_HIT, AF_PLAIN, 26}, AT_NO_ATK, AT_NO_ATK, AT_NO_ATK },
    { 10, 4, 5, 0 },
    0, 10, MST_NO_SPELLS, CE_CONTAMINATED, Z_NOZOMBIE, S_SHOUT,
    I_HIGH, HT_LAND, FL_NONE, 10, DEFAULT_ENERGY,
    MONUSE_WEAPONS_ARMOUR, MONEAT_NOTHING, SIZE_MEDIUM
},

{
    MONS_NECROMANCER, '@', WHITE, "necromancer",
    M_SPELLCASTER | M_ACTUAL_SPELLS | M_WARM_BLOOD | M_SPEAKS,
    MR_NO_FLAGS,
    550, 10, MONS_HUMAN, MONS_HUMAN, MH_NATURAL, -4,
    { {AT_HIT, AF_PLAIN, 6}, AT_NO_ATK, AT_NO_ATK, AT_NO_ATK },
    { 10, 2, 4, 0 },
    0, 13, MST_NO_SPELLS, CE_CONTAMINATED, Z_NOZOMBIE, S_SHOUT,
    I_HIGH, HT_LAND, FL_NONE, 10, DEFAULT_ENERGY,
    MONUSE_WEAPONS_ARMOUR, MONEAT_NOTHING, SIZE_MEDIUM
},

{
    MONS_WIZARD, '@', MAGENTA, "wizard",
    M_SPELLCASTER | M_SPEAKS | M_ACTUAL_SPELLS | M_WARM_BLOOD,
    MR_NO_FLAGS,
    550, 10, MONS_HUMAN, MONS_HUMAN, MH_NATURAL, -4,
    { {AT_HIT, AF_PLAIN, 6}, AT_NO_ATK, AT_NO_ATK, AT_NO_ATK },
    { 10, 2, 4, 0 },
    0, 13, MST_NO_SPELLS, CE_CONTAMINATED, Z_NOZOMBIE, S_SHOUT,
    I_HIGH, HT_LAND, FL_NONE, 10, DEFAULT_ENERGY,
    MONUSE_WEAPONS_ARMOUR, MONEAT_NOTHING, SIZE_MEDIUM
},

{
    MONS_VAULT_GUARD, '@', CYAN, "vault guard",
    M_FIGHTER | M_WARM_BLOOD | M_SENSE_INVIS | M_SPEAKS,
    MR_NO_FLAGS,
    550, 12, MONS_HUMAN, MONS_HUMAN, MH_NATURAL, -3,
    { {AT_HIT, AF_PLAIN, 20}, AT_NO_ATK, AT_NO_ATK, AT_NO_ATK },
    { 13, 3, 5, 0 },
    1, 13, MST_NO_SPELLS, CE_CONTAMINATED, Z_NOZOMBIE, S_SHOUT,
    I_NORMAL, HT_LAND, FL_NONE, 10, DEFAULT_ENERGY,
    MONUSE_WEAPONS_ARMOUR, MONEAT_NOTHING, SIZE_MEDIUM
},

{
    MONS_SHAPESHIFTER, '@', LIGHTRED, "shapeshifter",
    M_NO_SKELETON,
    MR_NO_FLAGS,
    600, 10, MONS_SHAPESHIFTER, MONS_SHAPESHIFTER, MH_NATURAL, -6,
    { {AT_HIT, AF_PLAIN, 5}, AT_NO_ATK, AT_NO_ATK, AT_NO_ATK },
    { 7, 3, 5, 0 },
    0, 10, MST_NO_SPELLS, CE_MUTAGEN_RANDOM, Z_NOZOMBIE, S_SILENT,
    I_NORMAL, HT_LAND, FL_NONE, 10, DEFAULT_ENERGY,
    MONUSE_OPEN_DOORS, MONEAT_NOTHING, SIZE_MEDIUM
},

{
    MONS_GLOWING_SHAPESHIFTER, '@', RED, "glowing shapeshifter",
    M_NO_SKELETON | M_GLOWS_RADIATION,
    MR_NO_FLAGS,
    600, 10, MONS_SHAPESHIFTER, MONS_GLOWING_SHAPESHIFTER, MH_NATURAL, -6,
    { {AT_HIT, AF_PLAIN, 15}, AT_NO_ATK, AT_NO_ATK, AT_NO_ATK },
    { 10, 3, 5, 0 },
    0, 10, MST_NO_SPELLS, CE_MUTAGEN_RANDOM, Z_NOZOMBIE, S_SILENT,
    I_NORMAL, HT_LAND, FL_NONE, 10, DEFAULT_ENERGY,
    MONUSE_OPEN_DOORS, MONEAT_NOTHING, SIZE_MEDIUM
},

{
    MONS_KILLER_KLOWN, '@', BLACK, "Killer Klown",
    M_SEE_INVIS | M_SPEAKS | M_WARM_BLOOD,
    MR_NO_FLAGS,
    0, 17, MONS_HUMAN, MONS_HUMAN, MH_NATURAL, -6,
    { {AT_HIT, AF_KLOWN, 30}, AT_NO_ATK, AT_NO_ATK, AT_NO_ATK },
    { 20, 5, 5, 0 },
    10, 15, MST_NO_SPELLS, CE_CONTAMINATED, Z_NOZOMBIE, S_SHOUT,
    I_HIGH, HT_LAND, FL_NONE, 13, DEFAULT_ENERGY,
    MONUSE_OPEN_DOORS, MONEAT_NOTHING, SIZE_MEDIUM
},

{
    MONS_PALADIN, '@', WHITE, "paladin",
    M_FIGHTER | M_SPELLCASTER | M_ACTUAL_SPELLS | M_WARM_BLOOD | M_SPEAKS,
    MR_NO_FLAGS,
    550, 10, MONS_HUMAN, MONS_HUMAN, MH_HOLY, -3,
    { {AT_HIT, AF_PLAIN, 26}, AT_NO_ATK, AT_NO_ATK, AT_NO_ATK },
    { 10, 4, 5, 0 },
    0, 10, MST_NO_SPELLS, CE_CLEAN, Z_SMALL, S_SHOUT,
    I_HIGH, HT_LAND, FL_NONE, 10, DEFAULT_ENERGY,
    MONUSE_WEAPONS_ARMOUR, MONEAT_NOTHING, SIZE_MEDIUM
},

{   // dummy, for now.  Spawns in a single vault.
    MONS_DEMONSPAWN, '@', DARKGREY, "demonspawn", // likely to become '6'
    M_WARM_BLOOD | M_SPEAKS | M_NO_POLY_TO,
    MR_NO_FLAGS,
    550, 10, MONS_HUMAN, MONS_DEMONSPAWN, MH_DEMONIC, -3,
    { {AT_HIT, AF_PLAIN, 10}, AT_NO_ATK, AT_NO_ATK, AT_NO_ATK },
    { 5, 3, 5, 0 },
    2, 12, MST_NO_SPELLS, CE_CONTAMINATED, Z_SMALL, S_SHOUT,
    I_NORMAL, HT_LAND, FL_NONE, 10, DEFAULT_ENERGY,
    MONUSE_WEAPONS_ARMOUR, MONEAT_NOTHING, SIZE_MEDIUM
},

{   // dummy; spawns in a single vault.
    MONS_DEMIGOD, '@', YELLOW, "demigod",
    M_WARM_BLOOD | M_SPEAKS | M_NO_POLY_TO,
    MR_NO_FLAGS,
    550, 10, MONS_HUMAN, MONS_DEMIGOD, MH_NATURAL, -4,
    { {AT_HIT, AF_PLAIN, 10}, AT_NO_ATK, AT_NO_ATK, AT_NO_ATK },
    { 5, 5, 5, 0 },
    2, 12, MST_NO_SPELLS, CE_CONTAMINATED, Z_SMALL, S_SHOUT,
    I_NORMAL, HT_LAND, FL_NONE, 10, DEFAULT_ENERGY,
    MONUSE_WEAPONS_ARMOUR, MONEAT_NOTHING, SIZE_MEDIUM
},

{   // dummy... literally; single vault
    MONS_HALFLING, '@', LIGHTGREY, "halfling",
    M_WARM_BLOOD | M_SPEAKS | M_NO_POLY_TO,
    MR_NO_FLAGS,
    400, 10, MONS_HUMAN, MONS_HALFLING, MH_NATURAL, -2,
    { {AT_HIT, AF_PLAIN, 6}, AT_NO_ATK, AT_NO_ATK, AT_NO_ATK },
    { 3, 2, 3, 0 },
    2, 12, MST_NO_SPELLS, CE_CONTAMINATED, Z_SMALL, S_SHOUT,
    I_NORMAL, HT_LAND, FL_NONE, 10, DEFAULT_ENERGY,
    MONUSE_WEAPONS_ARMOUR, MONEAT_NOTHING, SIZE_SMALL
},

// mimics
{
    MONS_ITEM_MIMIC, 'X', BLACK, "item mimic",
    M_NO_FLAGS,
    MR_RES_POISON | MR_RES_ELEC | MR_RES_FIRE | MR_RES_COLD,
    0, 13, MONS_ITEM_MIMIC, MONS_ITEM_MIMIC, MH_NONLIVING, -3,
    { {AT_HIT, AF_POISON, 12}, {AT_HIT, AF_PLAIN, 12}, {AT_HIT, AF_PLAIN, 12},
       AT_NO_ATK },
    { 8, 3, 5, 0 },
    5, 1, MST_NO_SPELLS, CE_NOCORPSE, Z_NOZOMBIE, S_SILENT,
    I_NORMAL, HT_LAND, FL_NONE, 8, DEFAULT_ENERGY,
    MONUSE_NOTHING, MONEAT_NOTHING, SIZE_TINY
},

{
    MONS_FEATURE_MIMIC, 'X', BLACK, "feature mimic",
    M_FIGHTER,
    MR_RES_POISON | MR_RES_ELEC | MR_RES_FIRE | MR_RES_COLD,
    0, 13, MONS_FEATURE_MIMIC, MONS_FEATURE_MIMIC, MH_NONLIVING, -3,
    { {AT_HIT, AF_POISON, 12}, {AT_HIT, AF_PLAIN, 12}, {AT_HIT, AF_PLAIN, 12},
       AT_NO_ATK },
    { 8, 3, 5, 0 },
    5, 1, MST_NO_SPELLS, CE_NOCORPSE, Z_NOZOMBIE, S_SILENT,
    I_NORMAL, HT_LAND, FL_NONE, 10, DEFAULT_ENERGY,
    MONUSE_NOTHING, MONEAT_NOTHING, SIZE_TINY
},

// dancing weapon
// These are named more explicitly when they attack, also when you use 'x'
// to examine them.
{
    MONS_DANCING_WEAPON, '(', BLACK, "dancing weapon",
    M_FIGHTER,
    MR_RES_POISON | mrd(MR_RES_FIRE | MR_RES_COLD, 2) | mrd(MR_RES_ELEC, 3),
    0, 10, MONS_DANCING_WEAPON, MONS_DANCING_WEAPON, MH_NONLIVING, MAG_IMMUNE,
    { {AT_HIT, AF_PLAIN, 30}, AT_NO_ATK, AT_NO_ATK, AT_NO_ATK },
    { 15, 0, 0, 15 },
    10, 20, MST_NO_SPELLS, CE_NOCORPSE, Z_NOZOMBIE, S_SILENT,
    I_PLANT, HT_LAND, FL_LEVITATE, 15, DEFAULT_ENERGY,
    MONUSE_NOTHING, MONEAT_NOTHING, SIZE_SMALL
},

// Demonic tentacle things.
{
    MONS_ELDRITCH_TENTACLE, 'w', BLACK, "eldritch tentacle",
    M_NO_POLY_TO | M_STATIONARY | M_SEE_INVIS,
    mrd(MR_RES_POISON | MR_RES_COLD | MR_RES_ELEC, 3) | MR_RES_HELLFIRE
        | MR_RES_ACID | MR_RES_STICKY_FLAME,
    0, 10, MONS_ELDRITCH_TENTACLE, MONS_ELDRITCH_TENTACLE,
        MH_NONLIVING, MAG_IMMUNE,
    { {AT_TENTACLE_SLAP, AF_CHAOS, 30}, {AT_CLAW, AF_CHAOS, 40}, AT_NO_ATK,
       AT_NO_ATK },
    { 16, 5, 5, 0 },
    13, 0, MST_NO_SPELLS, CE_NOCORPSE, Z_NOZOMBIE, S_SILENT,
    I_ANIMAL, HT_AMPHIBIOUS, FL_LEVITATE, 12, DEFAULT_ENERGY,
    MONUSE_NOTHING, MONEAT_CORPSES, SIZE_GIANT
},

{
    MONS_ELDRITCH_TENTACLE_SEGMENT, '*', BLACK, "eldritch tentacle segment",
    M_NO_EXP_GAIN | M_STATIONARY | M_NO_POLY_TO | M_SEE_INVIS,
    mrd(MR_RES_POISON | MR_RES_COLD | MR_RES_ELEC, 3) | MR_RES_HELLFIRE
        | MR_RES_ACID | MR_RES_STICKY_FLAME,
    0, 10, MONS_ELDRITCH_TENTACLE, MONS_ELDRITCH_TENTACLE_SEGMENT,
        MH_NONLIVING, MAG_IMMUNE,
    { AT_NO_ATK, AT_NO_ATK, AT_NO_ATK, AT_NO_ATK },
    { 16, 5, 5, 0 },
    13, 0, MST_NO_SPELLS, CE_NOCORPSE, Z_NOZOMBIE, S_SILENT,
    I_ANIMAL, HT_AMPHIBIOUS, FL_LEVITATE, 12, DEFAULT_ENERGY,
    MONUSE_NOTHING, MONEAT_NOTHING, SIZE_GIANT
},

// minor demons: imps, etc. ('5')
// note: these things regenerate
{
    MONS_CRIMSON_IMP, '5', RED, "crimson imp",
    M_SPEAKS,
    MR_RES_POISON | MR_RES_HELLFIRE | MR_VUL_COLD,
    0, 13, MONS_CRIMSON_IMP, MONS_CRIMSON_IMP, MH_DEMONIC, -9,
    { {AT_HIT, AF_PLAIN, 4}, AT_NO_ATK, AT_NO_ATK, AT_NO_ATK },
    { 3, 3, 3, 0 },
    3, 14, MST_NO_SPELLS, CE_NOCORPSE, Z_NOZOMBIE, S_SHOUT,
    I_HIGH, HT_LAND, FL_FLY, 10, DEFAULT_ENERGY,
    MONUSE_WEAPONS_ARMOUR, MONEAT_NOTHING, SIZE_LITTLE
},

{
    MONS_QUASIT, '5', LIGHTGREY, "quasit",
    M_NO_FLAGS,
    MR_RES_POISON | MR_RES_FIRE | MR_RES_COLD,
    0, 13, MONS_QUASIT, MONS_QUASIT, MH_DEMONIC, 5,
    { {AT_BITE, AF_DRAIN_DEX, 3}, {AT_CLAW, AF_DRAIN_DEX, 2},
      {AT_CLAW, AF_DRAIN_DEX, 2}, AT_NO_ATK },
    { 3, 2, 6, 0 },
    5, 17, MST_NO_SPELLS, CE_NOCORPSE, Z_NOZOMBIE, S_MOAN,
    I_NORMAL, HT_LAND, FL_NONE, 13, DEFAULT_ENERGY,
    MONUSE_NOTHING, MONEAT_NOTHING, SIZE_SMALL
},

{
    MONS_WHITE_IMP, '5', WHITE, "white imp",
    M_SPELLCASTER | M_SPEAKS,
    MR_RES_POISON | mrd(MR_RES_COLD, 2) | MR_VUL_FIRE,
    0, 10, MONS_WHITE_IMP, MONS_WHITE_IMP, MH_DEMONIC, -3,
    { {AT_HIT, AF_COLD, 4}, AT_NO_ATK, AT_NO_ATK, AT_NO_ATK },
    { 2, 3, 5, 0 },
    4, 10, MST_WHITE_IMP, CE_NOCORPSE, Z_NOZOMBIE, S_SHOUT,
    I_NORMAL, HT_LAND, FL_FLY, 10, DEFAULT_ENERGY,
    MONUSE_OPEN_DOORS, MONEAT_NOTHING, SIZE_LITTLE
},

{
    MONS_LEMURE, '5', YELLOW, "lemure",
    M_NO_FLAGS,
    MR_RES_POISON,
    0, 10, MONS_LEMURE, MONS_LEMURE, MH_DEMONIC, -3,
    { {AT_HIT, AF_PLAIN, 5}, {AT_HIT, AF_PLAIN, 3}, {AT_HIT, AF_PLAIN, 3},
       AT_NO_ATK },
    { 2, 3, 5, 0 },
    1, 12, MST_NO_SPELLS, CE_NOCORPSE, Z_NOZOMBIE, S_MOAN,
    I_NORMAL, HT_LAND, FL_NONE, 12, DEFAULT_ENERGY,
    MONUSE_OPEN_DOORS, MONEAT_NOTHING, SIZE_SMALL
},

{
    MONS_UFETUBUS, '5', LIGHTCYAN, "ufetubus",
    M_NO_FLAGS,
    MR_VUL_FIRE | MR_RES_COLD,
    0, 28, MONS_UFETUBUS, MONS_UFETUBUS, MH_DEMONIC, -3,
    { {AT_HIT, AF_PLAIN, 5}, {AT_HIT, AF_PLAIN, 5}, AT_NO_ATK, AT_NO_ATK },
    { 1, 4, 6, 0 },
    2, 15, MST_NO_SPELLS, CE_NOCORPSE, Z_NOZOMBIE, S_SHOUT,
    I_NORMAL, HT_LAND, FL_NONE, 15, DEFAULT_ENERGY,
    MONUSE_OPEN_DOORS, MONEAT_NOTHING, SIZE_MEDIUM
},

{
    MONS_IRON_IMP, '5', CYAN, "iron imp",
    M_SPEAKS,
    MR_RES_POISON | mrd(MR_RES_ELEC, 2) | MR_RES_HELLFIRE | MR_RES_COLD,
    0, 14, MONS_IRON_IMP, MONS_IRON_IMP, MH_DEMONIC, -3,
    { {AT_HIT, AF_PLAIN, 12}, AT_NO_ATK, AT_NO_ATK, AT_NO_ATK },
    { 3, 3, 5, 0 },
    6, 8, MST_NO_SPELLS, CE_NOCORPSE, Z_NOZOMBIE, S_SHOUT,
    I_NORMAL, HT_LAND, FL_NONE, 8, DEFAULT_ENERGY,
    MONUSE_WEAPONS_ARMOUR, MONEAT_NOTHING, SIZE_SMALL
},

{
    MONS_MIDGE, '5', LIGHTGREEN, "midge",
    M_NO_FLAGS,
    MR_RES_POISON,
    0, 10, MONS_MIDGE, MONS_MIDGE, MH_DEMONIC, -3,
    { {AT_HIT, AF_BLINK, 8}, AT_NO_ATK, AT_NO_ATK, AT_NO_ATK },
    { 2, 3, 5, 0 },
    4, 10, MST_NO_SPELLS, CE_NOCORPSE, Z_NOZOMBIE, S_SHOUT,
    I_NORMAL, HT_LAND, FL_FLY, 10, DEFAULT_ENERGY,
    MONUSE_WEAPONS_ARMOUR, MONEAT_NOTHING, SIZE_SMALL
},

{
    MONS_SHADOW_IMP, '5', MAGENTA, "shadow imp",
    M_SEE_INVIS | M_SPELLCASTER | M_SPEAKS,
    MR_RES_POISON | mrd(MR_RES_COLD, 2),
    0, 11, MONS_SHADOW_IMP, MONS_SHADOW_IMP, MH_DEMONIC, -3,
    { {AT_HIT, AF_PLAIN, 6}, AT_NO_ATK, AT_NO_ATK, AT_NO_ATK },
    { 2, 3, 5, 0 },
    3, 11, MST_SHADOW_IMP, CE_NOCORPSE, Z_NOZOMBIE, S_SHOUT,
    I_NORMAL, HT_LAND, FL_NONE, 10, DEFAULT_ENERGY,
    MONUSE_OPEN_DOORS, MONEAT_NOTHING, SIZE_LITTLE
},

// devils etc. ('4')
{
    MONS_BLUE_DEVIL, '4', BLUE, "blue devil",
    M_NO_FLAGS,
    MR_RES_POISON | MR_VUL_FIRE | mrd(MR_RES_COLD, 3),
    0, 10, MONS_BLUE_DEVIL, MONS_BLUE_DEVIL, MH_DEMONIC, -5,
    { {AT_HIT, AF_PLAIN, 21}, AT_NO_ATK, AT_NO_ATK, AT_NO_ATK },
    { 7, 3, 5, 0 },
    14, 10, MST_NO_SPELLS, CE_NOCORPSE, Z_NOZOMBIE, S_SILENT,
    I_HIGH, HT_LAND, FL_FLY, 10, DEFAULT_ENERGY,
    MONUSE_OPEN_DOORS, MONEAT_NOTHING, SIZE_MEDIUM
},

{
    MONS_IRON_DEVIL, '4', CYAN, "iron devil",
    M_NO_FLAGS,
    MR_RES_POISON | mrd(MR_RES_ELEC, 2) | MR_RES_HELLFIRE | MR_RES_COLD,
    0, 10, MONS_IRON_DEVIL, MONS_IRON_DEVIL, MH_DEMONIC, -6,
    { {AT_HIT, AF_PLAIN, 14}, {AT_HIT, AF_PLAIN, 14}, AT_NO_ATK, AT_NO_ATK },
    { 8, 3, 5, 0 },
    16, 8, MST_NO_SPELLS, CE_NOCORPSE, Z_NOZOMBIE, S_SCREECH,
    I_HIGH, HT_LAND, FL_NONE, 8, DEFAULT_ENERGY,
    MONUSE_WEAPONS_ARMOUR, MONEAT_NOTHING, SIZE_MEDIUM
},

{
    MONS_ORANGE_DEMON, '4', LIGHTRED, "orange demon",
    M_NO_FLAGS,
    MR_NO_FLAGS,
    0, 12, MONS_ORANGE_DEMON, MONS_ORANGE_DEMON, MH_DEMONIC, -6,
    { {AT_HIT, AF_PLAIN, 8}, {AT_STING, AF_POISON_STAT, 10}, AT_NO_ATK,
       AT_NO_ATK },
    { 8, 4, 5, 0 },
    3, 7, MST_NO_SPELLS, CE_NOCORPSE, Z_NOZOMBIE, S_SCREECH,
    I_NORMAL, HT_LAND, FL_NONE, 10, DEFAULT_ENERGY,
    MONUSE_NOTHING, MONEAT_NOTHING, SIZE_MEDIUM
},

{
    MONS_RED_DEVIL, '4', RED, "red devil",
    M_FIGHTER,
    MR_RES_POISON | MR_RES_HELLFIRE | MR_VUL_COLD,
    0, 10, MONS_RED_DEVIL, MONS_RED_DEVIL, MH_DEMONIC, -7,
    { {AT_HIT, AF_PLAIN, 18}, AT_NO_ATK, AT_NO_ATK, AT_NO_ATK },
    { 5, 3, 5, 0 },
    10, 10, MST_NO_SPELLS, CE_NOCORPSE, Z_NOZOMBIE, S_SILENT,
    I_NORMAL, HT_LAND, FL_FLY, 10, DEFAULT_ENERGY,
    MONUSE_WEAPONS_ARMOUR, MONEAT_NOTHING, SIZE_MEDIUM
},

{
    MONS_ROTTING_DEVIL, '4', GREEN, "rotting devil",
    M_NO_FLAGS,
    MR_RES_POISON | MR_RES_COLD,
    0, 10, MONS_ROTTING_DEVIL, MONS_ROTTING_DEVIL, MH_DEMONIC, -7,
    { {AT_HIT, AF_ROT, 8}, AT_NO_ATK, AT_NO_ATK, AT_NO_ATK },
    { 5, 3, 5, 0 },
    2, 10, MST_NO_SPELLS, CE_NOCORPSE, Z_NOZOMBIE, S_SILENT,
    I_HIGH, HT_LAND, FL_NONE, 10, DEFAULT_ENERGY,
    MONUSE_OPEN_DOORS, MONEAT_NOTHING, SIZE_MEDIUM
},

{
    MONS_HAIRY_DEVIL, '4', BROWN, "hairy devil",
    M_NO_FLAGS,
    MR_RES_POISON,
    0, 10, MONS_HAIRY_DEVIL, MONS_HAIRY_DEVIL, MH_DEMONIC, -4,
    { {AT_HIT, AF_PLAIN, 12}, {AT_HIT, AF_PLAIN, 12}, AT_NO_ATK, AT_NO_ATK },
    { 7, 3, 5, 0 },
    7, 10, MST_NO_SPELLS, CE_NOCORPSE, Z_NOZOMBIE, S_SHOUT,
    I_HIGH, HT_LAND, FL_NONE, 10, DEFAULT_ENERGY,
    MONUSE_OPEN_DOORS, MONEAT_NOTHING, SIZE_SMALL
},

{
    MONS_SIXFIRHY, '4', LIGHTBLUE, "sixfirhy",
    M_NO_FLAGS,
    MR_NO_FLAGS, // Can't have RES_ELEC since most sources of damage do nothing
                 // in that case.  We want to "suffer" the damage to get healed.
    0, 6, MONS_SIXFIRHY, MONS_SIXFIRHY, MH_DEMONIC, -6,
    { {AT_HIT, AF_ELEC, 15}, AT_NO_ATK, AT_NO_ATK, AT_NO_ATK },
    { 7, 3, 5, 0 },
    2, 20, MST_NO_SPELLS, CE_NOCORPSE, Z_NOZOMBIE, S_SILENT,
    I_NORMAL, HT_LAND, FL_NONE, 40, MOVE_ENERGY(6), // speed is cut to 1/3 later
    MONUSE_OPEN_DOORS, MONEAT_NOTHING, SIZE_LITTLE
},

{
    MONS_HELLWING, '4', LIGHTGREY, "hellwing",
    M_SPELLCASTER,
    MR_RES_POISON,
    0, 12, MONS_HELLWING, MONS_HELLWING, MH_DEMONIC, -6,
    { {AT_HIT, AF_PLAIN, 17}, {AT_HIT, AF_PLAIN, 10}, AT_NO_ATK, AT_NO_ATK },
    { 7, 4, 5, 0 },
    8, 10, MST_HELLWING, CE_NOCORPSE, Z_NOZOMBIE, S_MOAN,
    I_NORMAL, HT_LAND, FL_FLY, 10, DEFAULT_ENERGY,
    MONUSE_OPEN_DOORS, MONEAT_NOTHING, SIZE_LARGE
},

// middle demons ('3')
{
    MONS_SUN_DEMON, '3', YELLOW, "sun demon",
    M_SENSE_INVIS | M_GLOWS_LIGHT,
    MR_RES_ELEC | MR_RES_POISON | MR_VUL_COLD | MR_RES_HELLFIRE,
    0, 14, MONS_SUN_DEMON, MONS_SUN_DEMON, MH_DEMONIC, -6,
    { {AT_HIT, AF_FIRE, 30}, AT_NO_ATK, AT_NO_ATK, AT_NO_ATK },
    { 10, 3, 5, 0 },
    10, 12, MST_NO_SPELLS, CE_NOCORPSE, Z_NOZOMBIE, S_SHOUT,
    I_NORMAL, HT_LAND, FL_LEVITATE, 12, DEFAULT_ENERGY,
    MONUSE_OPEN_DOORS, MONEAT_NOTHING, SIZE_MEDIUM
},

{
    MONS_SOUL_EATER, '3', MAGENTA, "soul eater",
    M_SEE_INVIS,
    MR_RES_POISON | MR_RES_COLD,
    0, 12, MONS_SOUL_EATER, MONS_SOUL_EATER, MH_DEMONIC, -10,
    { {AT_HIT, AF_DRAIN_XP, 25}, AT_NO_ATK, AT_NO_ATK, AT_NO_ATK },
    { 11, 3, 5, 0 },
    18, 10, MST_NO_SPELLS, CE_NOCORPSE, Z_NOZOMBIE, S_SILENT,
    I_HIGH, HT_LAND, FL_LEVITATE, 10, DEFAULT_ENERGY,
    MONUSE_OPEN_DOORS, MONEAT_NOTHING, SIZE_MEDIUM
},

{
    MONS_ICE_DEVIL, '3', WHITE, "ice devil",
    M_NO_FLAGS,
    MR_RES_POISON | MR_VUL_FIRE | mrd(MR_RES_COLD, 3),
    0, 11, MONS_ICE_DEVIL, MONS_ICE_DEVIL, MH_DEMONIC, -6,
    { {AT_HIT, AF_COLD, 16}, AT_NO_ATK, AT_NO_ATK, AT_NO_ATK },
    { 11, 3, 5, 0 },
    12, 10, MST_NO_SPELLS, CE_NOCORPSE, Z_NOZOMBIE, S_SILENT,
    I_HIGH, HT_LAND, FL_NONE, 10, DEFAULT_ENERGY,
    MONUSE_OPEN_DOORS, MONEAT_NOTHING, SIZE_MEDIUM
},

{
    MONS_SMOKE_DEMON, '3', LIGHTGREY, "smoke demon",
    M_SPELLCASTER | M_INSUBSTANTIAL | M_UNBREATHING,
    MR_RES_POISON | mrd(MR_RES_FIRE, 2),
    0, 12, MONS_SMOKE_DEMON, MONS_SMOKE_DEMON, MH_DEMONIC, -6,
    { {AT_HIT, AF_PLAIN, 8}, {AT_HIT, AF_PLAIN, 5}, {AT_HIT, AF_PLAIN, 5},
       AT_NO_ATK },
    { 7, 3, 5, 0 },
    5, 9, MST_SMOKE_DEMON, CE_NOCORPSE, Z_NOZOMBIE, S_ROAR,
    I_NORMAL, HT_LAND, FL_LEVITATE, 9, DEFAULT_ENERGY,
    MONUSE_OPEN_DOORS, MONEAT_NOTHING, SIZE_SMALL
},

{
    MONS_NEQOXEC, '3', LIGHTMAGENTA, "neqoxec",
    M_SPELLCASTER,
    MR_RES_POISON,
    0, 12, MONS_NEQOXEC, MONS_NEQOXEC, MH_DEMONIC, -6,
    { {AT_HIT, AF_PLAIN, 15}, AT_NO_ATK, AT_NO_ATK, AT_NO_ATK },
    { 6, 3, 5, 0 },
    4, 12, MST_NEQOXEC, CE_NOCORPSE, Z_NOZOMBIE, S_SHOUT,
    I_NORMAL, HT_LAND, FL_LEVITATE, 10, DEFAULT_ENERGY,
    MONUSE_OPEN_DOORS, MONEAT_NOTHING, SIZE_MEDIUM
},

{
    MONS_YNOXINUL, '3', LIGHTCYAN, "ynoxinul",
    M_SPELLCASTER | M_SENSE_INVIS,
    mrd(MR_RES_ELEC, 2) | MR_RES_POISON | MR_RES_COLD,
    0, 12, MONS_YNOXINUL, MONS_YNOXINUL, MH_DEMONIC, -6,
    { {AT_HIT, AF_PLAIN, 12}, AT_NO_ATK, AT_NO_ATK, AT_NO_ATK },
    { 6, 3, 5, 0 },
    3, 10, MST_YNOXINUL, CE_NOCORPSE, Z_NOZOMBIE, S_BELLOW,
    I_NORMAL, HT_LAND, FL_FLY, 10, DEFAULT_ENERGY,
    MONUSE_OPEN_DOORS, MONEAT_NOTHING, SIZE_MEDIUM
},

{
    MONS_CHAOS_SPAWN, '3', ETC_RANDOM, "chaos spawn",
    M_SEE_INVIS,
    MR_NO_FLAGS,
    0, 12, MONS_CHAOS_SPAWN, MONS_CHAOS_SPAWN, MH_DEMONIC, -7,
    { {AT_RANDOM, AF_CHAOS, 21}, AT_NO_ATK, AT_NO_ATK, AT_NO_ATK },
    { 6, 3, 5, 0 },
    7, 12, MST_NO_SPELLS, CE_NOCORPSE, Z_NOZOMBIE, S_RANDOM,
    I_ANIMAL, HT_LAND, FL_NONE, 11, DEFAULT_ENERGY,
    MONUSE_NOTHING, MONEAT_NOTHING, SIZE_BIG
},

// greater demons ('2')

{
    MONS_SHADOW_DEMON, '2', MAGENTA, "shadow demon",
    M_SPELLCASTER | M_SEE_INVIS,
    MR_RES_POISON | mrd(MR_RES_COLD, 2),
    0, 12, MONS_SHADOW_DEMON, MONS_SHADOW_DEMON, MH_DEMONIC, -7,
    { {AT_HIT, AF_PLAIN, 21}, AT_NO_ATK, AT_NO_ATK, AT_NO_ATK },
    { 10, 3, 5, 0 },
    7, 12, MST_SHADOW_DEMON, CE_NOCORPSE, Z_NOZOMBIE, S_CROAK,
    I_HIGH, HT_LAND, FL_NONE, 11, DEFAULT_ENERGY,
    MONUSE_OPEN_DOORS, MONEAT_NOTHING, SIZE_SMALL
},

{
    MONS_GREEN_DEATH, '2', GREEN, "Green Death",
    M_SPELLCASTER | M_SEE_INVIS,
    MR_RES_POISON,
    0, 13, MONS_GREEN_DEATH, MONS_GREEN_DEATH, MH_DEMONIC, -9,
    { {AT_HIT, AF_PLAIN, 32}, AT_NO_ATK, AT_NO_ATK, AT_NO_ATK },
    { 13, 3, 5, 0 },
    5, 7, MST_GREEN_DEATH, CE_POISON_CONTAM, Z_NOZOMBIE, S_ROAR,
    I_HIGH, HT_LAND, FL_NONE, 11, DEFAULT_ENERGY,
    MONUSE_OPEN_DOORS, MONEAT_NOTHING, SIZE_LARGE
},

{
    MONS_BLIZZARD_DEMON, '2', LIGHTBLUE, "blizzard demon",
    M_SPELLCASTER | M_SEE_INVIS,
    MR_RES_POISON | MR_VUL_FIRE | mrd(MR_RES_COLD | MR_RES_ELEC, 2),
    0, 13, MONS_BLIZZARD_DEMON, MONS_BLIZZARD_DEMON, MH_DEMONIC, -9,
    { {AT_HIT, AF_PLAIN, 20}, {AT_HIT, AF_PLAIN, 20}, AT_NO_ATK, AT_NO_ATK },
    { 12, 3, 5, 0 },
    10, 10, MST_BLIZZARD_DEMON, CE_NOCORPSE, Z_NOZOMBIE, S_SHOUT,
    I_HIGH, HT_LAND, FL_FLY, 11, DEFAULT_ENERGY,
    MONUSE_OPEN_DOORS, MONEAT_NOTHING, SIZE_LARGE
},

{
    MONS_BALRUG, '2', RED, "balrug",
    M_FIGHTER | M_SPELLCASTER | M_SEE_INVIS | M_GLOWS_LIGHT,
    MR_RES_POISON | MR_RES_HELLFIRE | MR_VUL_COLD,
    0, 15, MONS_BALRUG, MONS_BALRUG, MH_DEMONIC, -9,
    { {AT_HIT, AF_FIRE, 25}, AT_NO_ATK, AT_NO_ATK, AT_NO_ATK },
    { 14, 3, 5, 0 },
    5, 12, MST_BALRUG, CE_NOCORPSE, Z_NOZOMBIE, S_SHOUT,
    I_HIGH, HT_LAND, FL_FLY, 11, DEFAULT_ENERGY,
    MONUSE_WEAPONS_ARMOUR, MONEAT_NOTHING, SIZE_LARGE
},

{
    MONS_CACODEMON, '2', YELLOW, "cacodemon",
    M_SPELLCASTER | M_SEE_INVIS,
    mrd(MR_RES_POISON | MR_RES_ELEC, 3),
    0, 14, MONS_CACODEMON, MONS_CACODEMON, MH_DEMONIC, -9,
    { {AT_HIT, AF_PLAIN, 22}, {AT_HIT, AF_PLAIN, 22}, AT_NO_ATK, AT_NO_ATK },
    { 13, 5, 5, 0 },
    11, 10, MST_CACODEMON, CE_NOCORPSE, Z_NOZOMBIE, S_SHOUT,
    I_HIGH, HT_LAND, FL_LEVITATE, 10, DEFAULT_ENERGY,
    MONUSE_OPEN_DOORS, MONEAT_NOTHING, SIZE_LARGE
},

{   // with randomised stats
    MONS_HELL_BEAST, '2', BROWN, "hell beast",
    M_FIGHTER,
    MR_NO_FLAGS,
    0, 10, MONS_HELL_BEAST, MONS_HELL_BEAST, MH_DEMONIC, -3,
    { {AT_BITE, AF_PLAIN, 28}, {AT_TRAMPLE, AF_PLAIN, 20}, AT_NO_ATK,
       AT_NO_ATK },
    { 7, 9, 6, 0 },
    0, 0, MST_NO_SPELLS, CE_NOCORPSE, Z_NOZOMBIE, S_RANDOM,
    I_NORMAL, HT_LAND, FL_NONE, 10, DEFAULT_ENERGY,
    MONUSE_OPEN_DOORS, MONEAT_NOTHING, SIZE_LARGE
},

{
    MONS_HELLION, '2', ETC_FIRE, "hellion",
    M_SPELLCASTER | M_GLOWS_LIGHT,
    MR_RES_POISON | MR_RES_HELLFIRE | MR_VUL_COLD,
    0, 12, MONS_HELLION, MONS_HELLION, MH_DEMONIC, -7,
    { {AT_HIT, AF_PLAIN, 10}, AT_NO_ATK, AT_NO_ATK, AT_NO_ATK },
    { 7, 3, 5, 0 },
    5, 10, MST_HELLION, CE_NOCORPSE, Z_NOZOMBIE, S_SCREAM,
    I_HIGH, HT_LAND, FL_NONE, 12, DEFAULT_ENERGY,
    MONUSE_OPEN_DOORS, MONEAT_NOTHING, SIZE_MEDIUM
},

{
    MONS_REAPER, '2', LIGHTGREY, "reaper",
    M_FIGHTER | M_SEE_INVIS | M_SPEAKS,
    MR_RES_POISON | MR_RES_COLD,
    0, 10, MONS_REAPER, MONS_REAPER, MH_DEMONIC, MAG_IMMUNE,
    { {AT_HIT, AF_PLAIN, 45}, AT_NO_ATK, AT_NO_ATK, AT_NO_ATK },
    { 14, 3, 5, 0 },
    15, 10, MST_NO_SPELLS, CE_NOCORPSE, Z_NOZOMBIE, S_SILENT,
    I_HIGH, HT_LAND, FL_NONE, 10, DEFAULT_ENERGY,
    MONUSE_STARTING_EQUIPMENT, MONEAT_NOTHING, SIZE_MEDIUM
},

{
    MONS_LOROCYPROCA, '2', BLUE, "lorocyproca",
    M_SENSE_INVIS | M_INVIS,
    MR_RES_POISON | MR_RES_COLD | MR_RES_FIRE | MR_RES_ELEC,
    0, 12, MONS_LOROCYPROCA, MONS_LOROCYPROCA, MH_DEMONIC, -7,
    { {AT_HIT, AF_ANTIMAGIC, 25}, {AT_HIT, AF_PLAIN, 25}, AT_NO_ATK,
       AT_NO_ATK },
    { 12, 3, 5, 0 },
    10, 12, MST_NO_SPELLS, CE_NOCORPSE, Z_NOZOMBIE, S_MOAN,
    I_HIGH, HT_LAND, FL_NONE, 10, DEFAULT_ENERGY,
    MONUSE_OPEN_DOORS, MONEAT_NOTHING, SIZE_MEDIUM
},

{
    MONS_TORMENTOR, '2', LIGHTMAGENTA, "tormentor",
    M_SPELLCASTER | M_SPEAKS,
    MR_RES_POISON | MR_RES_FIRE,
    0, 10, MONS_TORMENTOR, MONS_TORMENTOR, MH_DEMONIC, -6,
    { {AT_HIT, AF_PAIN, 8}, {AT_HIT, AF_PAIN, 8}, AT_NO_ATK, AT_NO_ATK },
    { 7, 3, 5, 0 },
    12, 12, MST_TORMENTOR, CE_NOCORPSE, Z_NOZOMBIE, S_ROAR,
    I_HIGH, HT_LAND, FL_NONE, 13, DEFAULT_ENERGY,
    MONUSE_OPEN_DOORS, MONEAT_NOTHING, SIZE_MEDIUM
},

// fiends, etc. ('1')
{
    MONS_BRIMSTONE_FIEND, '1', LIGHTRED, "Brimstone Fiend",
    M_SPELLCASTER | M_SEE_INVIS | M_GLOWS_LIGHT,
    MR_RES_POISON | MR_RES_HELLFIRE | MR_VUL_COLD,
    0, 15, MONS_BRIMSTONE_FIEND, MONS_BRIMSTONE_FIEND, MH_DEMONIC, -12,
    { {AT_HIT, AF_PLAIN, 25}, {AT_HIT, AF_PLAIN, 15}, {AT_HIT, AF_PLAIN, 15},
       AT_NO_ATK },
    { 18, 3, 5, 0 },
    15, 6, MST_FIEND, CE_NOCORPSE, Z_NOZOMBIE, S_ROAR,
    I_HIGH, HT_LAND, FL_FLY, 10, DEFAULT_ENERGY,
    MONUSE_OPEN_DOORS, MONEAT_NOTHING, SIZE_LARGE
},

{
    MONS_ICE_FIEND, '1', WHITE, "Ice Fiend",
    M_SPELLCASTER | M_SEE_INVIS | M_GLOWS_LIGHT,
    MR_RES_POISON | MR_VUL_FIRE | mrd(MR_RES_COLD, 3),
    0, 12, MONS_ICE_FIEND, MONS_ICE_FIEND, MH_DEMONIC, -12,
    { {AT_CLAW, AF_COLD, 25}, {AT_CLAW, AF_COLD, 25}, AT_NO_ATK, AT_NO_ATK },
    { 18, 3, 5, 0 },
    15, 6, MST_ICE_FIEND, CE_NOCORPSE, Z_NOZOMBIE, S_ROAR,
    I_HIGH, HT_LAND, FL_FLY, 10, DEFAULT_ENERGY,
    MONUSE_OPEN_DOORS, MONEAT_NOTHING, SIZE_LARGE
},

{
    MONS_SHADOW_FIEND, '1', MAGENTA, "Shadow Fiend",
    M_SPELLCASTER | M_SEE_INVIS | M_GLOWS_LIGHT,
    MR_RES_POISON | mrd(MR_RES_COLD, 2) | MR_RES_ELEC,
    0, 10, MONS_SHADOW_FIEND, MONS_SHADOW_FIEND, MH_DEMONIC, -13,
    { {AT_HIT, AF_PAIN, 25}, {AT_HIT, AF_DRAIN_XP, 15},
      {AT_HIT, AF_DRAIN_XP, 15}, AT_NO_ATK },
    { 18, 3, 5, 0 },
    15, 6, MST_SHADOW_FIEND, CE_NOCORPSE, Z_NOZOMBIE, S_ROAR,
    I_HIGH, HT_LAND, FL_LEVITATE, 10, DEFAULT_ENERGY,
    MONUSE_OPEN_DOORS, MONEAT_NOTHING, SIZE_LARGE
},

{
    MONS_PIT_FIEND, '1', BROWN, "Pit Fiend",
    M_SPELLCASTER | M_SEE_INVIS | M_GLOWS_LIGHT,
    MR_RES_POISON | MR_RES_HELLFIRE | MR_RES_COLD | mrd(MR_RES_ELEC, 2),
    0, 15, MONS_PIT_FIEND, MONS_PIT_FIEND, MH_DEMONIC, -12,
    { {AT_HIT, AF_PLAIN, 28}, {AT_HIT, AF_PLAIN, 21}, {AT_HIT, AF_PLAIN, 21},
       AT_NO_ATK },
    { 19, 4, 5, 0 },
    17, 5, MST_PIT_FIEND, CE_NOCORPSE, Z_NOZOMBIE, S_ROAR,
    I_HIGH, HT_LAND, FL_FLY, 8, DEFAULT_ENERGY,
    MONUSE_OPEN_DOORS, MONEAT_NOTHING, SIZE_LARGE
},

{
    MONS_EXECUTIONER, '1', LIGHTGREY, "Executioner",
    M_FIGHTER | M_SPELLCASTER | M_SEE_INVIS,
    MR_RES_ELEC | MR_RES_FIRE | MR_RES_COLD | MR_RES_POISON,
    0, 14, MONS_EXECUTIONER, MONS_EXECUTIONER, MH_DEMONIC, -9,
    { {AT_HIT, AF_PLAIN, 30}, {AT_HIT, AF_PLAIN, 10}, {AT_HIT, AF_PLAIN, 10},
       AT_NO_ATK },
    { 12, 3, 5, 0 },
    10, 15, MST_EXECUTIONER, CE_NOCORPSE, Z_NOZOMBIE, S_SCREAM,
    I_HIGH, HT_LAND, FL_NONE, 20, DEFAULT_ENERGY,
    MONUSE_OPEN_DOORS, MONEAT_NOTHING, SIZE_LARGE
},


// non-living creatures
// golems ('8')
{ // dummy for the genus, never spawns
    MONS_GOLEM, '8', LIGHTGREY, "golem",
    M_SEE_INVIS | M_ARTIFICIAL | M_NO_POLY_TO,
    mrd(MR_RES_POISON | MR_RES_FIRE | MR_RES_COLD | MR_RES_ELEC, 3),
    0, 10, MONS_GOLEM, MONS_GOLEM, MH_NONLIVING, MAG_IMMUNE,
    { {AT_HIT, AF_PLAIN, 11}, {AT_HIT, AF_PLAIN, 11}, AT_NO_ATK, AT_NO_ATK },
    { 8, 7, 3, 0 },
    7, 5, MST_NO_SPELLS, CE_NOCORPSE, Z_NOZOMBIE, S_SILENT,
    I_PLANT, HT_LAND, FL_NONE, 8, DEFAULT_ENERGY,
    MONUSE_OPEN_DOORS, MONEAT_NOTHING, SIZE_LARGE
},

{
    MONS_CLAY_GOLEM, '8', BROWN, "clay golem",
    M_SEE_INVIS | M_ARTIFICIAL,
    mrd(MR_RES_POISON | MR_RES_FIRE | MR_RES_COLD | MR_RES_ELEC, 3),
    0, 10, MONS_GOLEM, MONS_CLAY_GOLEM, MH_NONLIVING, MAG_IMMUNE,
    { {AT_HIT, AF_PLAIN, 11}, {AT_HIT, AF_PLAIN, 11}, AT_NO_ATK, AT_NO_ATK },
    { 8, 7, 3, 0 },
    7, 5, MST_NO_SPELLS, CE_NOCORPSE, Z_NOZOMBIE, S_SILENT,
    I_PLANT, HT_LAND, FL_NONE, 8, DEFAULT_ENERGY,
    MONUSE_OPEN_DOORS, MONEAT_NOTHING, SIZE_LARGE
},

{
    MONS_WOOD_GOLEM, '8', YELLOW, "wood golem",
    M_ARTIFICIAL,
    MR_RES_POISON | MR_VUL_FIRE | MR_RES_COLD | MR_RES_ELEC,
    0, 10, MONS_GOLEM, MONS_WOOD_GOLEM, MH_NONLIVING, MAG_IMMUNE,
    { {AT_HIT, AF_PLAIN, 10}, AT_NO_ATK, AT_NO_ATK, AT_NO_ATK },
    { 6, 6, 3, 0 },
    5, 6, MST_NO_SPELLS, CE_NOCORPSE, Z_NOZOMBIE, S_SILENT,
    I_PLANT, HT_LAND, FL_NONE, 10, DEFAULT_ENERGY,
    MONUSE_OPEN_DOORS, MONEAT_NOTHING, SIZE_LARGE
},

{
    MONS_STONE_GOLEM, '8', LIGHTGREY, "stone golem",
    M_ARTIFICIAL,
    mrd(MR_RES_POISON | MR_RES_FIRE | MR_RES_COLD | MR_RES_ELEC, 3),
    0, 10, MONS_GOLEM, MONS_STONE_GOLEM, MH_NONLIVING, MAG_IMMUNE,
    { {AT_HIT, AF_PLAIN, 28}, AT_NO_ATK, AT_NO_ATK, AT_NO_ATK },
    { 12, 7, 4, 0 },
    12, 4, MST_NO_SPELLS, CE_NOCORPSE, Z_NOZOMBIE, S_SILENT,
    I_PLANT, HT_LAND, FL_NONE, 7, DEFAULT_ENERGY,
    MONUSE_OPEN_DOORS, MONEAT_NOTHING, SIZE_LARGE
},

{
    MONS_IRON_GOLEM, '8', CYAN, "iron golem",
    M_ARTIFICIAL,
    mrd(MR_RES_POISON | MR_RES_FIRE | MR_RES_COLD | MR_RES_ELEC, 3),
    0, 10, MONS_GOLEM, MONS_IRON_GOLEM, MH_NONLIVING, MAG_IMMUNE,
    { {AT_HIT, AF_PLAIN, 35}, AT_NO_ATK, AT_NO_ATK, AT_NO_ATK },
    { 15, 7, 4, 0 },
    15, 3, MST_NO_SPELLS, CE_NOCORPSE, Z_NOZOMBIE, S_SILENT,
    I_PLANT, HT_LAND, FL_NONE, 7, DEFAULT_ENERGY,
    MONUSE_OPEN_DOORS, MONEAT_NOTHING, SIZE_LARGE
},

{
    MONS_CRYSTAL_GOLEM, '8', GREEN, "crystal golem",
    M_SEE_INVIS | M_SPEAKS | M_ARTIFICIAL,
    mrd(MR_RES_POISON | MR_RES_FIRE | MR_RES_COLD | MR_RES_ELEC, 3),
    0, 10, MONS_GOLEM, MONS_CRYSTAL_GOLEM, MH_NONLIVING, MAG_IMMUNE,
    { {AT_HIT, AF_PLAIN, 40}, AT_NO_ATK, AT_NO_ATK, AT_NO_ATK },
    { 13, 7, 4, 0 },
    22, 3, MST_NO_SPELLS, CE_NOCORPSE, Z_NOZOMBIE, S_SILENT,
    I_PLANT, HT_LAND, FL_NONE, 7, DEFAULT_ENERGY,
    MONUSE_OPEN_DOORS, MONEAT_NOTHING, SIZE_LARGE
},

{
    MONS_TOENAIL_GOLEM, '8', RED, "toenail golem",
    M_ARTIFICIAL,
    MR_RES_POISON | MR_RES_FIRE | MR_RES_COLD | MR_RES_ELEC,
    0, 10, MONS_GOLEM, MONS_TOENAIL_GOLEM, MH_NONLIVING, MAG_IMMUNE,
    { {AT_HIT, AF_PLAIN, 13}, AT_NO_ATK, AT_NO_ATK, AT_NO_ATK },
    { 9, 5, 3, 0 },
    8, 5, MST_NO_SPELLS, CE_NOCORPSE, Z_NOZOMBIE, S_SILENT,
    I_PLANT, HT_LAND, FL_NONE, 8, DEFAULT_ENERGY,
    MONUSE_OPEN_DOORS, MONEAT_NOTHING, SIZE_LARGE
},

{
    MONS_ELECTRIC_GOLEM, '8', LIGHTCYAN, "electric golem",
    M_SPELLCASTER | M_SEE_INVIS | M_INSUBSTANTIAL | M_GLOWS_LIGHT | M_SPEAKS
        | M_ARTIFICIAL,
    mrd(MR_RES_ELEC | MR_RES_POISON, 3) | MR_RES_FIRE | MR_RES_COLD,
    0, 12, MONS_GOLEM, MONS_ELECTRIC_GOLEM, MH_NONLIVING, -8,
    { {AT_HIT, AF_ELEC, 15}, {AT_HIT, AF_ELEC, 15}, {AT_HIT, AF_PLAIN, 15},
      {AT_HIT, AF_PLAIN, 15} },
    { 15, 7, 4, 0 },
    5, 20, MST_ELECTRIC_GOLEM, CE_NOCORPSE, Z_NOZOMBIE, S_SILENT,
    I_PLANT, HT_LAND, FL_NONE, 16, DEFAULT_ENERGY,
    MONUSE_OPEN_DOORS, MONEAT_NOTHING, SIZE_LARGE
},

// statues and statue-like things (also '8')
{
    MONS_ICE_STATUE, '8', LIGHTBLUE, "ice statue",
    M_ARTIFICIAL | M_SPELLCASTER | M_STATIONARY | M_SPEAKS,
    MR_RES_POISON | MR_VUL_FIRE | mrd(MR_RES_COLD, 3) | mrd(MR_RES_ELEC, 2),
    0, 10, MONS_STATUE, MONS_ICE_STATUE, MH_NONLIVING, MAG_IMMUNE,
    { AT_NO_ATK, AT_NO_ATK, AT_NO_ATK, AT_NO_ATK },
    { 8, 0, 0, 70 },
    12, 1, MST_ICE_STATUE, CE_NOCORPSE, Z_NOZOMBIE, S_SILENT,
    I_HIGH, HT_LAND, FL_NONE, 16, DEFAULT_ENERGY,
    MONUSE_NOTHING, MONEAT_NOTHING, SIZE_LARGE
},

{
    MONS_SILVER_STATUE, '8', WHITE, "silver statue",
    M_ARTIFICIAL | M_STATIONARY | M_SPEAKS,
    mrd(MR_RES_POISON | MR_RES_FIRE | MR_RES_COLD | MR_RES_ELEC, 2),
    0, 10, MONS_STATUE, MONS_SILVER_STATUE, MH_NONLIVING, MAG_IMMUNE,
    { AT_NO_ATK, AT_NO_ATK, AT_NO_ATK, AT_NO_ATK },
    { 6, 0, 0, 150 },
    15, 1, MST_NO_SPELLS, CE_NOCORPSE, Z_NOZOMBIE, S_SILENT,
    I_HIGH, HT_LAND, FL_NONE, 10, DEFAULT_ENERGY,
    MONUSE_NOTHING, MONEAT_NOTHING, SIZE_LARGE
},

{
    MONS_ORANGE_STATUE, '8', LIGHTRED, "orange crystal statue",
    M_ARTIFICIAL | M_STATIONARY | M_SPEAKS,
    mrd(MR_RES_POISON | MR_RES_FIRE | MR_RES_COLD | MR_RES_ELEC, 2),
    0, 10, MONS_STATUE, MONS_ORANGE_STATUE, MH_NONLIVING, MAG_IMMUNE,
    { AT_NO_ATK, AT_NO_ATK, AT_NO_ATK, AT_NO_ATK },
    { 10, 0, 0, 160 },
    20, 1, MST_NO_SPELLS, CE_NOCORPSE, Z_NOZOMBIE, S_SILENT,
    I_HIGH, HT_LAND, FL_NONE, 6, DEFAULT_ENERGY,
    MONUSE_NOTHING, MONEAT_NOTHING, SIZE_LARGE
},

{ // always redefined
    MONS_STATUE, '8', LIGHTGREY, "statue",
    M_ARTIFICIAL | M_STATIONARY | M_SPEAKS | M_ARCHER | M_NO_POLY_TO,
    mrd(MR_RES_POISON | MR_RES_FIRE | MR_RES_COLD | MR_RES_ELEC, 2),
    0, 10, MONS_STATUE, MONS_STATUE, MH_NONLIVING, MAG_IMMUNE,
    { {AT_WEAP_ONLY, AF_PLAIN, 20}, AT_NO_ATK, AT_NO_ATK, AT_NO_ATK },
    { 8, 0, 0, 70 },
    12, 1, MST_NO_SPELLS, CE_NOCORPSE, Z_NOZOMBIE, S_SILENT,
    I_HIGH, HT_LAND, FL_NONE, 10, DEFAULT_ENERGY,
    MONUSE_STARTING_EQUIPMENT, MONEAT_NOTHING, SIZE_LARGE
},

{
    MONS_TRAINING_DUMMY, '8', LIGHTGREY, "training dummy",
    M_STATIONARY,
    MR_NO_FLAGS,
    0, 10, MONS_TRAINING_DUMMY, MONS_TRAINING_DUMMY, MH_NONLIVING, MAG_IMMUNE,
    { {AT_WEAP_ONLY, AF_PLAIN, 1}, AT_NO_ATK, AT_NO_ATK, AT_NO_ATK },
    { 1, 0, 0, 6 },
    0, 0, MST_NO_SPELLS, CE_NOCORPSE, Z_NOZOMBIE, S_SILENT,
    I_HIGH, HT_LAND, FL_NONE, 10, DEFAULT_ENERGY,
    MONUSE_STARTING_EQUIPMENT, MONEAT_NOTHING, SIZE_LARGE
},

{
    MONS_PILLAR_OF_SALT, '8', WHITE, "pillar of salt",
    M_NO_EXP_GAIN | M_STATIONARY,
    MR_RES_POISON,
    0, 10, MONS_PILLAR_OF_SALT, MONS_PILLAR_OF_SALT, MH_NONLIVING, MAG_IMMUNE,
    { AT_NO_ATK, AT_NO_ATK, AT_NO_ATK, AT_NO_ATK },
    { 1, 0, 0, 1 },
    1, 0, MST_NO_SPELLS, CE_NOCORPSE, Z_NOZOMBIE, S_SILENT,
    I_PLANT, HT_LAND, FL_NONE, 10, DEFAULT_ENERGY,
    MONUSE_STARTING_EQUIPMENT, MONEAT_NOTHING, SIZE_MEDIUM
},

{
    MONS_LIGHTNING_SPIRE, '{', LIGHTCYAN, "lightning spire",
    M_STATIONARY | M_NO_POLY_TO,
    mrd(MR_RES_POISON | MR_RES_FIRE | MR_RES_COLD | MR_RES_ELEC, 2),
    0, 10, MONS_LIGHTNING_SPIRE, MONS_LIGHTNING_SPIRE, MH_NONLIVING, MAG_IMMUNE,
    { AT_NO_ATK, AT_NO_ATK, AT_NO_ATK, AT_NO_ATK },
    { 3, 3, 5, 0 },
    13, 3, MST_NO_SPELLS, CE_NOCORPSE, Z_NOZOMBIE, S_SILENT,
    I_PLANT, HT_LAND, FL_NONE, 10, DEFAULT_ENERGY,
    MONUSE_NOTHING, MONEAT_NOTHING, SIZE_SMALL
},

// gargoyles ('9')
{
    MONS_GARGOYLE, '9', LIGHTGREY, "gargoyle",
    M_ARTIFICIAL,
    MR_RES_POISON | mrd(MR_RES_ELEC, 2),
    0, 26, MONS_GARGOYLE, MONS_GARGOYLE, MH_NONLIVING, -6,
    { {AT_BITE, AF_PLAIN, 10}, {AT_CLAW, AF_PLAIN, 6}, {AT_CLAW, AF_PLAIN, 6},
       AT_NO_ATK },
    { 4, 3, 5, 0 },
    18, 6, MST_NO_SPELLS, CE_NOCORPSE, Z_NOZOMBIE, S_SILENT,
    I_NORMAL, HT_LAND, FL_FLY, 10, DEFAULT_ENERGY,
    MONUSE_OPEN_DOORS, MONEAT_NOTHING, SIZE_MEDIUM
},

{
    MONS_METAL_GARGOYLE, '9', CYAN, "metal gargoyle",
    M_ARTIFICIAL,
    MR_RES_POISON | mrd(MR_RES_ELEC, 2),
    0, 18, MONS_GARGOYLE, MONS_METAL_GARGOYLE, MH_NONLIVING, -6,
    { {AT_BITE, AF_PLAIN, 19}, {AT_CLAW, AF_PLAIN, 10},
      {AT_CLAW, AF_PLAIN, 10}, AT_NO_ATK },
    { 8, 3, 5, 0 },
    20, 4, MST_NO_SPELLS, CE_NOCORPSE, Z_NOZOMBIE, S_SILENT,
    I_HIGH, HT_LAND, FL_FLY, 7, DEFAULT_ENERGY,
    MONUSE_OPEN_DOORS, MONEAT_NOTHING, SIZE_MEDIUM
},

{
    MONS_MOLTEN_GARGOYLE, '9', RED, "molten gargoyle",
    M_ARTIFICIAL,
    MR_RES_POISON | MR_RES_ELEC | mrd(MR_RES_FIRE, 3),
    0, 18, MONS_GARGOYLE, MONS_MOLTEN_GARGOYLE, MH_NONLIVING, -6,
    { {AT_BITE, AF_FIRE, 12}, {AT_CLAW, AF_PLAIN, 8}, {AT_CLAW, AF_PLAIN, 8},
       AT_NO_ATK },
    { 5, 3, 5, 0 },
    14, 7, MST_NO_SPELLS, CE_NOCORPSE, Z_NOZOMBIE, S_SILENT,
    I_NORMAL, HT_LAND, FL_FLY, 10, DEFAULT_ENERGY,
    MONUSE_OPEN_DOORS, MONEAT_NOTHING, SIZE_MEDIUM
},

// major demons ('&')
// Random demon in pan - only one per level.  Stats are stored in ghost struct.
{
    MONS_PANDEMONIUM_LORD, '&', BLACK, "pandemonium lord",
    M_FIGHTER | M_SPELLCASTER | M_SPEAKS,
    MR_RES_POISON,
    0, 14, MONS_PANDEMONIUM_LORD, MONS_PANDEMONIUM_LORD, MH_DEMONIC, -5,
    { {AT_HIT, AF_PLAIN, 5}, AT_NO_ATK, AT_NO_ATK, AT_NO_ATK },
    { 19, 0, 8, 100 },
    1, 2, MST_GHOST, CE_NOCORPSE, Z_NOZOMBIE, S_DEMON_TAUNT,
    I_HIGH, HT_LAND, FL_NONE, 10, DEFAULT_ENERGY,
    MONUSE_OPEN_DOORS, MONEAT_NOTHING, SIZE_LARGE
},

// Demon in hell.  Currently only used as genus/species for hell guardians.
{ // dummy, never spawns
    MONS_HELL_LORD, '&', BLACK, "hell lord",
    M_FIGHTER | M_SPELLCASTER | M_SPEAKS | M_NO_POLY_TO,
    MR_RES_POISON,
    0, 14, MONS_HELL_LORD, MONS_HELL_LORD, MH_DEMONIC, -5,
    { {AT_HIT, AF_PLAIN, 5}, AT_NO_ATK, AT_NO_ATK, AT_NO_ATK },
    { 19, 0, 8, 100 },
    1, 2, MST_GHOST, CE_NOCORPSE, Z_NOZOMBIE, S_DEMON_TAUNT,
    I_HIGH, HT_LAND, FL_NONE, 10, DEFAULT_ENERGY,
    MONUSE_OPEN_DOORS, MONEAT_NOTHING, SIZE_LARGE
},

// explodey things / orb of fire ('*')
{
    MONS_BALL_LIGHTNING, '*', LIGHTCYAN, "ball lightning",
    M_CONFUSED | M_SPELLCASTER | M_INSUBSTANTIAL
        | M_GLOWS_LIGHT | M_FAKE_SPELLS,
    mrd(MR_RES_ELEC | MR_RES_POISON | MR_RES_FIRE | MR_RES_COLD, 3),
    0, 20, MONS_BALL_LIGHTNING, MONS_BALL_LIGHTNING, MH_NONLIVING, MAG_IMMUNE,
    { {AT_HIT, AF_PLAIN, 5}, AT_NO_ATK, AT_NO_ATK, AT_NO_ATK },
    { 12, 0, 0, 1 },
    0, 10, MST_STORM_DRAGON, CE_NOCORPSE, Z_NOZOMBIE, S_SILENT,
    I_PLANT, HT_LAND, FL_LEVITATE, 20, DEFAULT_ENERGY,
    MONUSE_NOTHING, MONEAT_NOTHING, SIZE_LITTLE
},

{
    MONS_GIANT_SPORE, '*', GREEN, "giant spore",
    M_NO_FLAGS,
    MR_RES_POISON,
    0, 10, MONS_PLANT, MONS_GIANT_SPORE, MH_PLANT, -3,
    { {AT_HIT, AF_PLAIN, 1}, AT_NO_ATK, AT_NO_ATK, AT_NO_ATK },
    { 1, 0, 0, 1 },
    0, 10, MST_NO_SPELLS, CE_NOCORPSE, Z_NOZOMBIE, S_SILENT,
    I_PLANT, HT_LAND, FL_LEVITATE, 15, DEFAULT_ENERGY,
    MONUSE_NOTHING, MONEAT_NOTHING, SIZE_SMALL
},

{
    MONS_ORB_OF_FIRE, '*', RED, "orb of fire",
    M_SPELLCASTER | M_SEE_INVIS | M_INSUBSTANTIAL | M_GLOWS_LIGHT
        | M_GLOWS_RADIATION,
    mrd(MR_RES_POISON | MR_RES_ELEC, 3) | MR_RES_HELLFIRE | MR_RES_COLD,
    0, 13, MONS_ORB_OF_FIRE, MONS_ORB_OF_FIRE, MH_NONLIVING, MAG_IMMUNE,
    { AT_NO_ATK, AT_NO_ATK, AT_NO_ATK, AT_NO_ATK },
    { 30, 0, 0, 150 },
    20, 20, MST_ORB_OF_FIRE, CE_NOCORPSE, Z_NOZOMBIE, S_SILENT,
    I_NORMAL, HT_LAND, FL_LEVITATE, 15, DEFAULT_ENERGY,
    MONUSE_NOTHING, MONEAT_NOTHING, SIZE_LITTLE
},

{ // not an actual monster, used by a spell
    MONS_ORB_OF_DESTRUCTION, '*', WHITE, "orb of destruction",
    M_INSUBSTANTIAL | M_GLOWS_LIGHT | M_NO_EXP_GAIN | M_NO_POLY_TO,
    mrd(MR_RES_POISON | MR_RES_COLD | MR_RES_ELEC, 3) | MR_RES_HELLFIRE
        | MR_RES_ACID | MR_RES_STICKY_FLAME,
    0, 0, MONS_ORB_OF_DESTRUCTION, MONS_ORB_OF_DESTRUCTION,
        MH_NONLIVING, MAG_IMMUNE,
    { AT_NO_ATK, AT_NO_ATK, AT_NO_ATK, AT_NO_ATK },
    { 5, 0, 0, 1000 /* unkillable */ },
    0, 10, MST_NO_SPELLS, CE_NOCORPSE, Z_NOZOMBIE, S_SILENT,
    I_PLANT, HT_LAND, FL_LEVITATE, 30, DEFAULT_ENERGY,
    MONUSE_NOTHING, MONEAT_NOTHING, SIZE_LITTLE
},

{
    MONS_BLESSED_TOE, '*', YELLOW, "blessed toe",
    M_SPELLCASTER | M_SEE_INVIS | M_SPEAKS | M_UNFINISHED,
    mrd(MR_RES_ELEC, 2) | MR_RES_POISON | MR_RES_COLD,
    0, 65, MONS_BLESSED_TOE, MONS_BLESSED_TOE, MH_HOLY, MAG_IMMUNE,
    { AT_NO_ATK, AT_NO_ATK, AT_NO_ATK, AT_NO_ATK },
    { 14, 0, 0, 77 },
    50, 1, MST_BLESSED_TOE, CE_NOCORPSE, Z_NOZOMBIE, S_SILENT,
    I_HIGH, HT_LAND, FL_LEVITATE, 10, MOVE_ENERGY(20),
    MONUSE_NOTHING, MONEAT_NOTHING, SIZE_TINY
},

{
    MONS_SILVER_STAR, '*', ETC_SILVER, "silver star",
    M_SPELLCASTER | M_SEE_INVIS | M_INSUBSTANTIAL | M_GLOWS_LIGHT,
    mrd(MR_RES_POISON | MR_RES_ELEC, 3) | MR_RES_FIRE | MR_RES_COLD,
    0, 13, MONS_SILVER_STAR, MONS_SILVER_STAR, MH_HOLY, MAG_IMMUNE,
    { AT_NO_ATK, AT_NO_ATK, AT_NO_ATK, AT_NO_ATK },
    { 30, 0, 0, 150 },
    12, 15, MST_SILVER_STAR, CE_NOCORPSE, Z_NOZOMBIE, S_SILENT,
    I_NORMAL, HT_LAND, FL_LEVITATE, 10, DEFAULT_ENERGY,
    MONUSE_NOTHING, MONEAT_NOTHING, SIZE_LITTLE
},

// other symbols
{
    MONS_DEATH_COB, '%', YELLOW, "death cob",
    M_SPEAKS,
    MR_RES_COLD,
    0, 10, MONS_DEATH_COB, MONS_DEATH_COB, MH_UNDEAD, -3,
    { {AT_HIT, AF_PLAIN, 20}, AT_NO_ATK, AT_NO_ATK, AT_NO_ATK },
    { 10, 4, 5, 0 },
    10, 15, MST_NO_SPELLS, CE_NOCORPSE, Z_NOZOMBIE, S_MOAN,
    I_NORMAL, HT_LAND, FL_NONE, 25, DEFAULT_ENERGY,
    MONUSE_OPEN_DOORS, MONEAT_NOTHING, SIZE_TINY
},

// non-human uniques
// "A"ngels.
{
    MONS_MENNAS, 'A', ETC_SILVER, "Mennas",
    M_FIGHTER | M_SPELLCASTER | M_ACTUAL_SPELLS | M_SEE_INVIS | M_SPEAKS
        | M_GLOWS_LIGHT | M_UNIQUE,
    MR_RES_POISON | mrd(MR_RES_ELEC, 2),
    0, 10, MONS_ANGEL, MONS_ANGEL, MH_HOLY, -8,
    { {AT_HIT, AF_PLAIN, 30}, {AT_HIT, AF_PLAIN, 20}, AT_NO_ATK,
       AT_NO_ATK },
    { 19, 0, 0, 150 },
    15, 28, MST_MENNAS, CE_NOCORPSE, Z_NOZOMBIE, S_SILENT,
    I_HIGH, HT_LAND, FL_FLY, 15, DEFAULT_ENERGY,
    MONUSE_WEAPONS_ARMOUR, MONEAT_NOTHING, SIZE_MEDIUM
},

// "c"entaurs.
{
    MONS_NESSOS, 'c', MAGENTA, "Nessos",
    M_UNIQUE | M_WARM_BLOOD  | M_SPELLCASTER | M_ACTUAL_SPELLS | M_SPEAKS,
    MR_NO_FLAGS,
    1500, 12, MONS_CENTAUR, MONS_CENTAUR, MH_NATURAL, -3,
    { {AT_HIT, AF_PLAIN, 16}, AT_NO_ATK, AT_NO_ATK, AT_NO_ATK },
    { 9, 0, 0, 72 },
    4, 8, MST_NESSOS, CE_CLEAN, Z_NOZOMBIE, S_SHOUT,
    I_NORMAL, HT_LAND, FL_NONE, 15, DEFAULT_ENERGY,
    MONUSE_WEAPONS_ARMOUR, MONEAT_NOTHING, SIZE_LARGE
},

// "C"yclopes and giants.
{
    MONS_CHUCK, 'C', WHITE, "Chuck",
    M_WARM_BLOOD | M_SPEAKS | M_UNIQUE,
    MR_NO_FLAGS,
    2300, 10, MONS_GIANT, MONS_STONE_GIANT, MH_NATURAL, -4,
    { {AT_HIT, AF_PLAIN, 45}, AT_NO_ATK, AT_NO_ATK, AT_NO_ATK },
    { 18, 0, 0, 120 },
    14, 2, MST_NO_SPELLS, CE_CONTAMINATED, Z_NOZOMBIE, S_SHOUT,
    I_NORMAL, HT_LAND, FL_NONE, 10, DEFAULT_ENERGY,
    MONUSE_STARTING_EQUIPMENT, MONEAT_NOTHING, SIZE_HUGE
},

{
    MONS_IRON_GIANT, 'C', CYAN, "the iron giant",
    M_WARM_BLOOD | M_SPEAKS | M_SPELLCASTER | M_FIGHTER | M_UNIQUE,
    MR_RES_POISON | MR_RES_FIRE | MR_RES_COLD,
    3500, 10, MONS_GIANT, MONS_IRON_GIANT, MH_NATURAL, -4,
    { {AT_HIT, AF_PLAIN, 60}, AT_NO_ATK, AT_NO_ATK, AT_NO_ATK },
    { 22, 0, 0, 220 },
    18, 2, MST_IRON_GIANT, CE_CONTAMINATED, Z_NOZOMBIE, S_SHOUT,
    I_NORMAL, HT_LAND, FL_NONE, 10, DEFAULT_ENERGY,
    MONUSE_STARTING_EQUIPMENT, MONEAT_NOTHING, SIZE_HUGE
},

{
    MONS_POLYPHEMUS, 'C', GREEN, "Polyphemus",
    M_UNIQUE | M_WARM_BLOOD | M_SPEAKS,
    MR_NO_FLAGS,
    2200, 10, MONS_GIANT, MONS_CYCLOPS, MH_NATURAL, -3,
    { {AT_HIT, AF_PLAIN, 35}, {AT_HIT, AF_PLAIN, 30}, AT_NO_ATK, AT_NO_ATK },
    { 12, 0, 0, 105 },
    7, 3, MST_NO_SPELLS, CE_CLEAN, Z_NOZOMBIE, S_SHOUT,
    I_NORMAL, HT_LAND, FL_NONE, 8, DEFAULT_ENERGY,
    MONUSE_STARTING_EQUIPMENT, MONEAT_NOTHING, SIZE_GIANT
},

// Antaeus is now demonic so that he'll resist torment. - bwr
{
    MONS_ANTAEUS, 'C', LIGHTCYAN, "Antaeus",
    M_UNIQUE | M_WARM_BLOOD | M_FIGHTER | M_SPELLCASTER | M_SENSE_INVIS
        | M_SPEAKS,
    mrd(MR_RES_ELEC | MR_RES_COLD, 2) | MR_VUL_FIRE,
    0, 15, MONS_GIANT, MONS_TITAN, MH_DEMONIC, -9,
    { {AT_HIT, AF_COLD, 75}, {AT_HIT, AF_COLD, 30}, AT_NO_ATK, AT_NO_ATK },
    { 22, 0, 0, 700 },
    28, 4, MST_ANTAEUS, CE_NOCORPSE, Z_NOZOMBIE, S_DEMON_TAUNT,
    I_HIGH, HT_AMPHIBIOUS, FL_NONE, 10, DEFAULT_ENERGY,
    MONUSE_WEAPONS_ARMOUR, MONEAT_NOTHING, SIZE_GIANT
},

// "d"raconians.
{
    MONS_TIAMAT, 'd', BLACK, "Tiamat",
    M_UNIQUE | M_SEE_INVIS | M_COLD_BLOOD | M_SPEAKS,
    MR_RES_POISON,
    900, 10, MONS_DRACONIAN, MONS_DRACONIAN, MH_NATURAL, -5,
    { {AT_HIT, AF_PLAIN, 60}, {AT_TAIL_SLAP, AF_PLAIN, 45}, AT_NO_ATK,
       AT_NO_ATK },
    { 22, 0, 0, 380 },
    30, 10, MST_NO_SPELLS, CE_NOCORPSE, Z_NOZOMBIE, S_ROAR,
    I_HIGH, HT_LAND, FL_FLY, 10, DEFAULT_ENERGY,
    MONUSE_WEAPONS_ARMOUR, MONEAT_NOTHING, SIZE_MEDIUM
},

// "D"ragons and hydras.
{
    MONS_XTAHUA, 'D', RED, "Xtahua",
    M_UNIQUE | M_SEE_INVIS | M_WARM_BLOOD | M_SPEAKS,
    MR_RES_POISON | mrd(MR_RES_FIRE, 2) | MR_VUL_COLD,
    2400, 18, MONS_DRAGON, MONS_DRAGON, MH_NATURAL, -7,
    { {AT_BITE, AF_PLAIN, 35}, {AT_CLAW, AF_PLAIN, 17},
      {AT_TRAMPLE, AF_PLAIN, 20}, AT_NO_ATK },
    { 19, 0, 0, 133 },
    15, 7, MST_NO_SPELLS, CE_CONTAMINATED, Z_NOZOMBIE, S_ROAR,
    I_NORMAL, HT_LAND, FL_FLY, 10, DEFAULT_ENERGY,
    MONUSE_OPEN_DOORS, MONEAT_NOTHING, SIZE_HUGE
},

{
    MONS_LERNAEAN_HYDRA, 'D', YELLOW, "the Lernaean hydra",
    M_UNIQUE | M_COLD_BLOOD,
    MR_RES_POISON,
    2100, 11, MONS_HYDRA, MONS_HYDRA, MH_NATURAL, -3,
    { {AT_BITE, AF_PLAIN, 18}, AT_NO_ATK, AT_NO_ATK, AT_NO_ATK },
    { 30, 0, 0, 150 },
    0, 5, MST_NO_SPELLS, CE_POISON_CONTAM, Z_NOZOMBIE, S_ROAR,
    I_REPTILE, HT_AMPHIBIOUS, FL_NONE, 10, SWIM_ENERGY(6),
    MONUSE_NOTHING, MONEAT_NOTHING, SIZE_GIANT
},

{
    MONS_SERPENT_OF_HELL, 'D', RED, "the Serpent of Hell",
    M_SPELLCASTER | M_SENSE_INVIS | M_UNIQUE | M_FAKE_SPELLS,
    MR_RES_POISON,
    0, 18, MONS_DRAGON, MONS_DRAGON, MH_DEMONIC, -13,
    { {AT_BITE, AF_PLAIN, 35}, {AT_CLAW, AF_PLAIN, 15},
      {AT_TRAMPLE, AF_PLAIN, 15}, AT_NO_ATK },
    { 20, 4, 4, 0 },
    12, 9, MST_NO_SPELLS, CE_CLEAN, Z_NOZOMBIE, S_ROAR,
    I_HIGH, HT_LAND, FL_FLY, 14, DEFAULT_ENERGY,
    MONUSE_OPEN_DOORS, MONEAT_NOTHING, SIZE_HUGE
},

// "e"lves
{
    MONS_DUVESSA, 'e', BLUE, "Duvessa",
    M_UNIQUE | M_FIGHTER | M_WARM_BLOOD | M_SPEAKS,
    MR_NO_FLAGS,
    450, 10, MONS_ELF, MONS_ELF, MH_NATURAL, -6,
    { {AT_HIT, AF_PLAIN, 10}, AT_NO_ATK, AT_NO_ATK, AT_NO_ATK },
    { 4, 0, 0, 35 },
    2, 9, MST_NO_SPELLS, CE_CONTAMINATED, Z_NOZOMBIE, S_SHOUT,
    I_HIGH, HT_LAND, FL_NONE, 10, DEFAULT_ENERGY,
    MONUSE_WEAPONS_ARMOUR, MONEAT_NOTHING, SIZE_MEDIUM
},

{
    MONS_DOWAN, 'e', RED, "Dowan",
    M_UNIQUE | M_SPELLCASTER | M_ACTUAL_SPELLS | M_WARM_BLOOD | M_SPEAKS,
    MR_NO_FLAGS,
    450, 10, MONS_ELF, MONS_ELF, MH_NATURAL, -6,
    { {AT_HIT, AF_PLAIN, 5}, AT_NO_ATK, AT_NO_ATK, AT_NO_ATK },
    { 3, 0, 0, 25 },
    0, 13, MST_DOWAN, CE_CONTAMINATED, Z_NOZOMBIE, S_SHOUT,
    I_HIGH, HT_LAND, FL_NONE, 10, DEFAULT_ENERGY,
    MONUSE_WEAPONS_ARMOUR, MONEAT_NOTHING, SIZE_MEDIUM
},

// "F"rogs.
{
    MONS_PRINCE_RIBBIT, 'F', LIGHTCYAN, "Prince Ribbit",
    M_UNIQUE | M_COLD_BLOOD | M_SPELLCASTER | M_ACTUAL_SPELLS | M_SPEAKS
        | M_PHASE_SHIFT,
    MR_NO_FLAGS,
    450, 12, MONS_BLINK_FROG, MONS_HUMAN, MH_NATURAL, -5,
    { {AT_HIT, AF_PLAIN, 20}, AT_NO_ATK, AT_NO_ATK, AT_NO_ATK },
    { 6, 0, 0, 40 },
    0, 16, MST_PRINCE_RIBBIT, CE_CONTAMINATED, Z_NOZOMBIE, S_CROAK,
    I_NORMAL, HT_AMPHIBIOUS, FL_NONE, 14, SWIM_ENERGY(6),
    MONUSE_NOTHING, MONEAT_NOTHING, SIZE_SMALL
},

// "g"oblins and gnolls.
{
    MONS_IJYB, 'g', BLUE, "Ijyb",
    M_UNIQUE | M_WARM_BLOOD | M_SPEAKS,
    MR_NO_FLAGS,
    400, 5, MONS_GOBLIN, MONS_GOBLIN, MH_NATURAL, -3,
    { {AT_HIT, AF_PLAIN, 4}, AT_NO_ATK, AT_NO_ATK, AT_NO_ATK },
    { 3, 0, 0, 28 },
    2, 12, MST_NO_SPELLS, CE_CONTAMINATED, Z_NOZOMBIE, S_SHOUT,
    I_NORMAL, HT_LAND, FL_NONE, 10, DEFAULT_ENERGY,
    MONUSE_WEAPONS_ARMOUR, MONEAT_NOTHING, SIZE_SMALL
},

{
    MONS_GRUM, 'g', LIGHTRED, "Grum",
    M_UNIQUE | M_WARM_BLOOD | M_SPEAKS,
    MR_NO_FLAGS,
    680, 19, MONS_GNOLL, MONS_GNOLL, MH_NATURAL, -3,
    { {AT_HIT, AF_PLAIN, 20}, AT_NO_ATK, AT_NO_ATK, AT_NO_ATK },
    { 4, 0, 0, 40 },
    2, 9, MST_NO_SPELLS, CE_CONTAMINATED, Z_NOZOMBIE, S_GROWL,
    I_NORMAL, HT_LAND, FL_NONE, 10, DEFAULT_ENERGY,
    MONUSE_WEAPONS_ARMOUR, MONEAT_NOTHING, SIZE_MEDIUM
},

{
    MONS_CRAZY_YIUF, 'g', BLACK, "Crazy Yiuf",
    M_WARM_BLOOD | M_SPEAKS | M_UNIQUE,
    MR_NO_FLAGS,
    680, 10, MONS_GNOLL, MONS_GNOLL, MH_NATURAL, -3,
    { {AT_HIT, AF_PLAIN, 9}, AT_NO_ATK, AT_NO_ATK, AT_NO_ATK },
    { 3, 0, 0, 20 },
    2, 9, MST_NO_SPELLS, CE_CONTAMINATED, Z_NOZOMBIE, S_SHOUT,
    I_NORMAL, HT_LAND, FL_NONE, 10, DEFAULT_ENERGY,
    MONUSE_STARTING_EQUIPMENT, MONEAT_NOTHING, SIZE_MEDIUM
},

// Spr"i"ggans.
{
    MONS_AGNES, 'i', LIGHTCYAN, "Agnes",
    M_UNIQUE | M_FIGHTER | M_WARM_BLOOD | M_SPEAKS | M_SEE_INVIS,
    MR_NO_FLAGS,
    200, 20, MONS_SPRIGGAN, MONS_SPRIGGAN, MH_NATURAL, -7,
    { {AT_HIT, AF_PLAIN, 30}, AT_NO_ATK, AT_NO_ATK, AT_NO_ATK },
    { 11, 0, 0, 100 },
    0, 20, MST_NO_SPELLS, CE_CONTAMINATED, Z_NOZOMBIE, S_SHOUT,
    I_HIGH, HT_LAND, FL_NONE, 18, DEFAULT_ENERGY,
    MONUSE_WEAPONS_ARMOUR, MONEAT_NOTHING, SIZE_LITTLE
},

// "J"ellies.
{
    MONS_ROYAL_JELLY, 'J', YELLOW, "the royal jelly",
    M_SENSE_INVIS | M_ACID_SPLASH | M_NO_REGEN
        | M_UNIQUE,
    MR_RES_POISON | MR_RES_ASPHYX | MR_RES_ACID,
    0, 20, MONS_JELLY, MONS_JELLY, MH_NATURAL, -7,
    { {AT_HIT, AF_ACID, 50}, {AT_HIT, AF_ACID, 30}, AT_NO_ATK, AT_NO_ATK },
    { 21, 0, 0, 230 },
    8, 4, MST_NO_SPELLS, CE_CLEAN, Z_NOZOMBIE, S_SILENT,
    I_PLANT, HT_LAND, FL_NONE, 14, DEFAULT_ENERGY,
    MONUSE_NOTHING, MONEAT_ITEMS, SIZE_MEDIUM
},

{
    MONS_DISSOLUTION, 'J', LIGHTMAGENTA, "Dissolution",
    M_UNIQUE | M_SENSE_INVIS | M_ACID_SPLASH | M_BURROWS | M_PRIEST | M_SPEAKS
        | M_SPELLCASTER,
    MR_RES_POISON | MR_RES_ASPHYX | MR_RES_ACID,
    0, 11, MONS_JELLY, MONS_JELLY, MH_NATURAL, -7,
    { {AT_HIT, AF_ACID, 50}, {AT_HIT, AF_ACID, 30}, AT_NO_ATK, AT_NO_ATK },
    { 12, 0, 0, 180 },
    10, 1, MST_DISSOLUTION, CE_POISON_CONTAM, Z_NOZOMBIE, S_SILENT,
    I_NORMAL, HT_LAND, FL_NONE, 8, DEFAULT_ENERGY,
    MONUSE_NOTHING, MONEAT_ITEMS, SIZE_LARGE
},

// Snails and other gastropods.
{
    MONS_GASTRONOK, 'j', LIGHTRED, "Gastronok",
    M_NO_SKELETON | M_UNIQUE | M_SPELLCASTER | M_ACTUAL_SPELLS | M_SEE_INVIS
        | M_SPEAKS | M_NO_WAND,
    MR_NO_FLAGS,
    1800, 10, MONS_GIANT_SLUG, MONS_ELEPHANT_SLUG, MH_NATURAL, -3,
    { {AT_BITE, AF_PLAIN, 40}, AT_NO_ATK, AT_NO_ATK, AT_NO_ATK },
    { 20, 0, 0, 150 },
    2, 1, MST_GASTRONOK, CE_POISONOUS, Z_NOZOMBIE, S_GURGLE,
    I_NORMAL, HT_AMPHIBIOUS, FL_NONE, 5, DEFAULT_ENERGY,
    MONUSE_STARTING_EQUIPMENT, MONEAT_FOOD, SIZE_BIG
},

// "K"obolds.
{
    MONS_SONJA, 'K', RED, "Sonja",
    M_UNIQUE | M_WARM_BLOOD | M_SPEAKS | M_SPELLCASTER | M_ACTUAL_SPELLS
        | M_SPEAKS,
    MR_NO_FLAGS,
    400, 12, MONS_KOBOLD, MONS_KOBOLD, MH_NATURAL, -1,
    { {AT_HIT, AF_PLAIN, 9}, {AT_HIT, AF_PLAIN, 5}, {AT_HIT, AF_PLAIN, 5},
       AT_NO_ATK },
    { 6, 0, 0, 30 },
    2, 24, MST_SONJA, CE_POISONOUS, Z_NOZOMBIE, S_SHOUT,
    I_NORMAL, HT_LAND, FL_NONE, 14, DEFAULT_ENERGY,
    MONUSE_WEAPONS_ARMOUR, MONEAT_NOTHING, SIZE_SMALL
},

{
    // XP modifier is very high to compensate for 4 created-friendly humans
    MONS_PIKEL, 'K', BLUE, "Pikel",
    M_WARM_BLOOD | M_SPEAKS | M_UNIQUE | M_NO_WAND,
    MR_NO_FLAGS,
    500, 32, MONS_KOBOLD, MONS_BIG_KOBOLD, MH_NATURAL, -3,
    { {AT_HIT, AF_PLAIN, 9}, AT_NO_ATK, AT_NO_ATK, AT_NO_ATK },
    { 6, 0, 0, 40 },
    4, 12, MST_NO_SPELLS, CE_POISONOUS, Z_NOZOMBIE, S_SHOUT,
    I_NORMAL, HT_LAND, FL_NONE, 10, DEFAULT_ENERGY,
    MONUSE_STARTING_EQUIPMENT, MONEAT_NOTHING, SIZE_MEDIUM
},

// "L"iches.
{
    // May be re-spawned after his death.
    MONS_BORIS, 'L', RED, "Boris",
    M_UNIQUE | M_SPELLCASTER | M_ACTUAL_SPELLS | M_SEE_INVIS | M_SPEAKS,
    MR_RES_COLD | mrd(MR_RES_ELEC, 2),
    0, 15, MONS_LICH, MONS_LICH, MH_UNDEAD, -11,
    { {AT_HIT, AF_PLAIN, 25}, {AT_TOUCH, AF_DRAIN_XP, 15}, AT_NO_ATK,
       AT_NO_ATK },
    { 22, 0, 0, 154 },
    12, 10, MST_BORIS, CE_NOCORPSE, Z_NOZOMBIE, S_SHOUT,
    I_HIGH, HT_LAND, FL_NONE, 10, DEFAULT_ENERGY,
    MONUSE_STARTING_EQUIPMENT, MONEAT_NOTHING, SIZE_MEDIUM
},

// "M"ummies.
{
    MONS_MENKAURE, 'M', MAGENTA, "Menkaure",
    M_UNIQUE | M_SPEAKS | M_SEE_INVIS | M_SPELLCASTER | M_ACTUAL_SPELLS,
    MR_VUL_FIRE | MR_RES_COLD,
    0, 48, MONS_MUMMY, MONS_MUMMY, MH_UNDEAD, -5,
    { {AT_HIT, AF_PLAIN, 25}, AT_NO_ATK, AT_NO_ATK, AT_NO_ATK },
    { 3, 0, 0, 24 },
    3, 6, MST_MENKAURE, CE_NOCORPSE, Z_NOZOMBIE, S_SHOUT,
    I_NORMAL, HT_LAND, FL_NONE, 8, DEFAULT_ENERGY,
    MONUSE_OPEN_DOORS, MONEAT_NOTHING, SIZE_MEDIUM
},

{
    MONS_KHUFU, 'M', LIGHTRED, "Khufu",
    M_SPELLCASTER | M_ACTUAL_SPELLS | M_SEE_INVIS | M_SPEAKS | M_UNIQUE,
    MR_RES_COLD | mrd(MR_RES_ELEC, 2),
    0, 20, MONS_MUMMY, MONS_MUMMY, MH_UNDEAD, MAG_IMMUNE,
    { {AT_HIT, AF_PLAIN, 35}, AT_NO_ATK, AT_NO_ATK, AT_NO_ATK },
    { 18, 0, 0, 240 },
    10, 6, MST_KHUFU, CE_NOCORPSE, Z_NOZOMBIE, S_SILENT,
    I_HIGH, HT_LAND, FL_NONE, 10, DEFAULT_ENERGY,
    MONUSE_WEAPONS_ARMOUR, MONEAT_NOTHING, SIZE_MEDIUM
},

// "m"erfolk.
{
    MONS_ILSUIW, 'm', LIGHTGREEN, "Ilsuiw",
    M_UNIQUE | M_WARM_BLOOD | M_SPELLCASTER | M_ACTUAL_SPELLS | M_SPEAKS,
    MR_NO_FLAGS,
    500, 10, MONS_MERFOLK, MONS_MERFOLK, MH_NATURAL, -7,
    { {AT_HIT, AF_PLAIN, 10}, AT_NO_ATK, AT_NO_ATK, AT_NO_ATK },
    { 16, 0, 0, 150 },
    5, 18, MST_ILSUIW, CE_CONTAMINATED, Z_NOZOMBIE, S_SHOUT,
    I_HIGH, HT_AMPHIBIOUS, FL_NONE, 10, SWIM_ENERGY(6),
    MONUSE_WEAPONS_ARMOUR, MONEAT_NOTHING, SIZE_MEDIUM
},

// "O"gres.
{
    MONS_EROLCHA, 'O', LIGHTBLUE, "Erolcha",
    M_UNIQUE | M_SPELLCASTER | M_ACTUAL_SPELLS | M_SEE_INVIS | M_WARM_BLOOD
        | M_SPEAKS,
    MR_NO_FLAGS,
    1300, 26, MONS_OGRE, MONS_OGRE, MH_NATURAL, -7,
    { {AT_HIT, AF_PLAIN, 20}, AT_NO_ATK, AT_NO_ATK, AT_NO_ATK },
    { 6, 0, 0, 54 },
    3, 7, MST_NO_SPELLS, CE_CONTAMINATED, Z_NOZOMBIE, S_SHOUT,
    I_NORMAL, HT_LAND, FL_NONE, 10, DEFAULT_ENERGY,
    MONUSE_WEAPONS_ARMOUR, MONEAT_NOTHING, SIZE_LARGE
},

// "o"rcs.
{
    MONS_BLORK_THE_ORC, 'o', BROWN, "Blork the orc",
    M_UNIQUE | M_SPELLCASTER | M_ACTUAL_SPELLS | M_WARM_BLOOD | M_SPEAKS,
    MR_NO_FLAGS,
    600, 15, MONS_ORC, MONS_ORC, MH_NATURAL, -4,
    { {AT_HIT, AF_PLAIN, 7}, AT_NO_ATK, AT_NO_ATK, AT_NO_ATK },
    { 3, 0, 0, 32 },
    0, 9, MST_ORC_WIZARD_III, CE_CONTAMINATED, Z_NOZOMBIE, S_SHOUT,
    I_NORMAL, HT_LAND, FL_NONE, 10, DEFAULT_ENERGY,
    MONUSE_WEAPONS_ARMOUR, MONEAT_NOTHING, SIZE_MEDIUM
},

{
    MONS_URUG, 'o', RED, "Urug",
    M_UNIQUE | M_FIGHTER | M_WARM_BLOOD | M_SPEAKS,
    MR_NO_FLAGS,
    600, 20, MONS_ORC, MONS_ORC, MH_NATURAL, -5,
    { {AT_HIT, AF_PLAIN, 12}, AT_NO_ATK, AT_NO_ATK, AT_NO_ATK },
    { 6, 0, 0, 66 },
    0, 11, MST_NO_SPELLS, CE_CONTAMINATED, Z_NOZOMBIE, S_SHOUT,
    I_NORMAL, HT_LAND, FL_NONE, 10, DEFAULT_ENERGY,
    MONUSE_WEAPONS_ARMOUR, MONEAT_NOTHING, SIZE_MEDIUM
},

{
    MONS_NERGALLE, 'o', WHITE, "Nergalle",
    M_UNIQUE | M_SPELLCASTER | M_SEE_INVIS | M_ACTUAL_SPELLS | M_WARM_BLOOD
        | M_SPEAKS,
    MR_NO_FLAGS,
    600, 12, MONS_ORC, MONS_ORC, MH_NATURAL, -5,
    { {AT_HIT, AF_PLAIN, 6}, AT_NO_ATK, AT_NO_ATK, AT_NO_ATK },
    { 10, 0, 0, 60 },
    9, 11, MST_NERGALLE, CE_CONTAMINATED, Z_NOZOMBIE, S_SHOUT,
    I_HIGH, HT_LAND, FL_NONE, 10, DEFAULT_ENERGY,
    MONUSE_WEAPONS_ARMOUR, MONEAT_NOTHING, SIZE_MEDIUM
},

{
    MONS_SAINT_ROKA, 'o', LIGHTBLUE, "Saint Roka",
    M_UNIQUE | M_FIGHTER | M_WARM_BLOOD | M_SPELLCASTER | M_PRIEST | M_SPEAKS,
    MR_NO_FLAGS,
    600, 15, MONS_ORC, MONS_ORC, MH_NATURAL, -3,
    { {AT_HIT, AF_PLAIN, 35}, AT_NO_ATK, AT_NO_ATK, AT_NO_ATK },
    { 18, 0, 0, 200 },
    3, 10, MST_DAEVA, CE_CONTAMINATED, Z_NOZOMBIE, S_SHOUT,
    I_HIGH, HT_LAND, FL_NONE, 10, DEFAULT_ENERGY,
    MONUSE_WEAPONS_ARMOUR, MONEAT_NOTHING, SIZE_MEDIUM
},

// "p"  ghostlies.
{
    MONS_TERPSICHORE, 'p', LIGHTMAGENTA, "Terpsichore",
    M_UNIQUE | M_SPELLCASTER | M_ACTUAL_SPELLS | M_SEE_INVIS
      | M_SPEAKS | M_DEFLECT_MISSILES,
    MR_NO_FLAGS,
    600, 10, MONS_PHANTOM, MONS_PHANTOM, MH_UNDEAD, -6,
    { {AT_HIT, AF_PLAIN, 30}, AT_NO_ATK, AT_NO_ATK, AT_NO_ATK },
    { 18, 0, 0, 140 },
    7, 25, MST_TERPSICHORE, CE_NOCORPSE, Z_NOZOMBIE, S_SILENT,
    I_HIGH, HT_LAND, FL_NONE, 10, DEFAULT_ENERGY,
    MONUSE_NOTHING, MONEAT_NOTHING, SIZE_MEDIUM
},

// Dwarves
{
    MONS_WIGLAF, 'q', YELLOW, "Wiglaf",
    M_UNIQUE | M_SPELLCASTER | M_PRIEST | M_WARM_BLOOD | M_SPEAKS,
    MR_NO_FLAGS,
    550, 8, MONS_DWARF, MONS_DWARF, MH_NATURAL, -5,
    { {AT_HIT, AF_PLAIN, 30}, AT_NO_ATK, AT_NO_ATK, AT_NO_ATK },
    { 17, 0, 0, 140 },
    1, 10, MST_BK_OKAWARU, CE_CONTAMINATED, Z_NOZOMBIE, S_SHOUT,
    I_NORMAL, HT_LAND, FL_NONE, 10, DEFAULT_ENERGY,
    MONUSE_WEAPONS_ARMOUR, MONEAT_NOTHING, SIZE_MEDIUM
},

// Rakshasas and demons.
{
    MONS_AZRAEL, 'R', LIGHTRED, "Azrael",
    M_UNIQUE | M_SPELLCASTER | M_GLOWS_LIGHT | M_SPEAKS,
    MR_RES_POISON | mrd(MR_RES_FIRE, 3) | MR_VUL_COLD,
    0, 12, MONS_EFREET, MONS_EFREET, MH_DEMONIC, -3,
    { {AT_HIT, AF_PLAIN, 12}, AT_NO_ATK, AT_NO_ATK, AT_NO_ATK },
    { 11, 0, 0, 88 },
    10, 5, MST_DRAC_SCORCHER, CE_NOCORPSE, Z_NOZOMBIE, S_SILENT,
    I_HIGH, HT_LAND, FL_LEVITATE, 10, DEFAULT_ENERGY,
    MONUSE_WEAPONS_ARMOUR, MONEAT_NOTHING, SIZE_LARGE
},

{
    MONS_MARA, 'R', LIGHTMAGENTA, "Mara",
    M_SPELLCASTER | M_SEE_INVIS | M_SPEAKS | M_UNIQUE,
    MR_RES_POISON | mrd(MR_RES_FIRE, 2),
    0, 25, MONS_RAKSHASA, MONS_RAKSHASA, MH_DEMONIC, -6,
    { {AT_HIT, AF_PLAIN, 30}, AT_NO_ATK, AT_NO_ATK, AT_NO_ATK },
    { 18, 0, 0, 140 },
    10, 14, MST_MARA, CE_NOCORPSE, Z_NOZOMBIE, S_SILENT,
    I_HIGH, HT_LAND, FL_NONE, 10, DEFAULT_ENERGY,
    MONUSE_WEAPONS_ARMOUR, MONEAT_NOTHING, SIZE_MEDIUM
},

// Illusions of Mara. Only two ever exist at the one time; identical stats to
// Mara.
{
    MONS_MARA_FAKE, 'R', LIGHTMAGENTA, "Mara",
    M_SPELLCASTER | M_SEE_INVIS | M_SPEAKS,
    MR_RES_POISON | mrd(MR_RES_FIRE, 2),
    0, 20, MONS_RAKSHASA_FAKE, MONS_RAKSHASA_FAKE, MH_DEMONIC, -6,
    { {AT_HIT, AF_PLAIN, 30}, AT_NO_ATK, AT_NO_ATK, AT_NO_ATK },
    { 18, 0, 0, 140 },
    10, 14, MST_MARA_FAKE, CE_NOCORPSE, Z_NOZOMBIE, S_SILENT,
    I_HIGH, HT_LAND, FL_NONE, 10, DEFAULT_ENERGY,
    MONUSE_WEAPONS_ARMOUR, MONEAT_NOTHING, SIZE_MEDIUM
},

// "S"nakes and guardian serpents.
{
    MONS_AIZUL, 'S', LIGHTMAGENTA, "Aizul",
    M_SPELLCASTER | M_SEE_INVIS | M_WARM_BLOOD | M_SPEAKS
        | M_ACTUAL_SPELLS | M_UNIQUE,
    MR_RES_POISON,
    800, 10, MONS_GUARDIAN_SERPENT, MONS_GUARDIAN_SERPENT, MH_NATURAL, -6,
    { {AT_HIT, AF_PLAIN, 25}, AT_NO_ATK, AT_NO_ATK, AT_NO_ATK },
    { 14, 0, 0, 142 },
    8, 18, MST_AIZUL, CE_MUTAGEN_RANDOM, Z_NOZOMBIE, S_SHOUT,
    I_NORMAL, HT_LAND, FL_NONE, 15, DEFAULT_ENERGY,
    MONUSE_NOTHING, MONEAT_NOTHING, SIZE_LARGE
},

// "T"rolls.
{
    // Snorg can go berserk.
    MONS_SNORG, 'T', LIGHTGREEN, "Snorg",
    M_UNIQUE | M_WARM_BLOOD | M_SPEAKS,
    MR_NO_FLAGS,
    1500, 25, MONS_TROLL, MONS_TROLL, MH_NATURAL, -6,
    { {AT_BITE, AF_PLAIN, 20}, {AT_CLAW, AF_PLAIN, 15},
      {AT_CLAW, AF_PLAIN, 15}, AT_NO_ATK },
    { 8, 0, 0, 96 },
    0, 10, MST_NO_SPELLS, CE_CONTAMINATED, Z_NOZOMBIE, S_SHOUT,
    I_NORMAL, HT_LAND, FL_NONE, 10, DEFAULT_ENERGY,
    MONUSE_OPEN_DOORS, MONEAT_NOTHING, SIZE_LARGE
},

{
    MONS_PURGY, 'T', GREEN, "Purgy",
    M_UNIQUE | M_WARM_BLOOD | M_SPEAKS,
    MR_NO_FLAGS,
    1100, 10, MONS_TROLL, MONS_TROLL, MH_NATURAL, -2,
    { {AT_BITE, AF_PLAIN, 9}, {AT_CLAW, AF_PLAIN, 4},
      {AT_CLAW, AF_PLAIN, 4}, AT_NO_ATK },
    { 5, 0, 0, 35 },
    1, 12, MST_NO_SPELLS, CE_CONTAMINATED, Z_NOZOMBIE, S_SHOUT,
    I_NORMAL, HT_LAND, FL_NONE, 10, DEFAULT_ENERGY,
    MONUSE_OPEN_DOORS, MONEAT_NOTHING, SIZE_LARGE
},

// "V"ampires.
{
    MONS_JORY, 'V', LIGHTRED, "Jory",
    M_FIGHTER | M_SPELLCASTER | M_ACTUAL_SPELLS | M_SEE_INVIS | M_SPEAKS
        | M_BLOOD_SCENT | M_WARM_BLOOD | M_UNIQUE,
    MR_RES_COLD,
    0, 13, MONS_VAMPIRE, MONS_VAMPIRE, MH_UNDEAD, -7,
    { {AT_HIT, AF_PLAIN, 40}, {AT_BITE, AF_VAMPIRIC, 15}, AT_NO_ATK,
       AT_NO_ATK },
    { 18, 0, 0, 110 },
    10, 15, MST_JORY, CE_NOCORPSE, Z_NOZOMBIE, S_SHOUT,
    I_HIGH, HT_LAND, FL_NONE, 10, DEFAULT_ENERGY,
    MONUSE_WEAPONS_ARMOUR, MONEAT_NOTHING, SIZE_MEDIUM
},

// Elephants.
{
    MONS_NELLIE, 'Y', LIGHTMAGENTA, "Nellie",
    M_WARM_BLOOD | M_SPELLCASTER | M_UNIQUE | M_SPEAKS,
    MR_NO_FLAGS,
    2300, 8, MONS_ELEPHANT, MONS_HELLEPHANT, MH_DEMONIC, -5,
    { {AT_TRAMPLE, AF_PLAIN, 45}, {AT_BITE, AF_PLAIN, 20},
      {AT_GORE, AF_PLAIN, 15 }, AT_NO_ATK },
    { 20, 0, 0, 240 },
    13, 10, MST_HELLEPHANT, CE_CLEAN, Z_NOZOMBIE, S_TRUMPET,
    I_NORMAL, HT_LAND, FL_NONE, 10, DEFAULT_ENERGY,
    MONUSE_NOTHING, MONEAT_NOTHING, SIZE_GIANT
},

// Skulls and "z" undead.
{
    MONS_MURRAY, 'z', LIGHTRED, "Murray",
    M_UNIQUE | M_SPELLCASTER | M_SEE_INVIS | M_NOISY_SPELLS | M_SPEAKS,
    mrd(MR_RES_ELEC | MR_RES_COLD, 2) | MR_RES_HELLFIRE,
    0, 15, MONS_LICH, MONS_CURSE_SKULL, MH_UNDEAD, MAG_IMMUNE,
    { {AT_BITE, AF_PLAIN, 20}, {AT_BITE, AF_PLAIN, 20}, AT_NO_ATK, AT_NO_ATK },
    { 14, 0, 0, 180 },
    30, 10, MST_CURSE_SKULL, CE_NOCORPSE, Z_NOZOMBIE, S_MOAN,
    I_HIGH, HT_LAND, FL_NONE, 10, DEFAULT_ENERGY,
    MONUSE_NOTHING, MONEAT_NOTHING, SIZE_TINY
},

// numbers!
{
    MONS_IGNACIO, '1', LIGHTMAGENTA, "Ignacio",
    M_UNIQUE | M_FIGHTER | M_SPELLCASTER | M_SEE_INVIS | M_SPEAKS,
    MR_RES_ELEC | MR_RES_FIRE | MR_RES_COLD | MR_RES_POISON,
    0, 14, MONS_EXECUTIONER, MONS_EXECUTIONER, MH_DEMONIC, -9,
    { {AT_HIT, AF_PLAIN, 20}, {AT_HIT, AF_PLAIN, 10}, {AT_HIT, AF_PLAIN, 10},
      {AT_HIT, AF_PLAIN, 5} },
    { 18, 0, 0, 250 },
    10, 15, MST_IGNACIO, CE_NOCORPSE, Z_NOZOMBIE, S_SHOUT,
    I_HIGH, HT_LAND, FL_NONE, 20, DEFAULT_ENERGY,
    MONUSE_STARTING_EQUIPMENT, MONEAT_NOTHING, SIZE_LARGE
},

{
    MONS_GRINDER, '5', BLUE, "Grinder",
    M_UNIQUE | M_SEE_INVIS | M_SPELLCASTER | M_SPEAKS | M_NO_HT_WAND,
    MR_RES_POISON | mrd(MR_RES_COLD, 2),
    0, 11, MONS_CRIMSON_IMP, MONS_SHADOW_IMP, MH_DEMONIC, -3,
    { {AT_HIT, AF_PAIN, 11}, AT_NO_ATK, AT_NO_ATK, AT_NO_ATK },
    { 6, 0, 0, 40 },
    3, 11, MST_GRINDER, CE_NOCORPSE, Z_NOZOMBIE, S_SHOUT,
    I_NORMAL, HT_LAND, FL_NONE, 10, DEFAULT_ENERGY,
    MONUSE_STARTING_EQUIPMENT, MONEAT_NOTHING, SIZE_LITTLE
},

{
    // Roxanne obviously can't use items, but we want to equip her with
    // a spellbook, so MONUSE_STARTING_EQUIPMENT is necessary.
    MONS_ROXANNE, '8', BLUE, "Roxanne",
    M_ARTIFICIAL | M_UNIQUE | M_SPELLCASTER | M_ACTUAL_SPELLS | M_STATIONARY
        | M_SPEAKS,
    mrd(MR_RES_POISON | MR_RES_FIRE | MR_RES_COLD | MR_RES_ELEC, 2),
    0, 10, MONS_STATUE, MONS_STATUE, MH_NONLIVING, MAG_IMMUNE,
    { AT_NO_ATK, AT_NO_ATK, AT_NO_ATK, AT_NO_ATK },
    { 14, 0, 0, 180 },
    20, 0, MST_ROXANNE, CE_NOCORPSE, Z_NOZOMBIE, S_SILENT,
    I_HIGH, HT_LAND, FL_NONE, 10, DEFAULT_ENERGY,
    MONUSE_STARTING_EQUIPMENT, MONEAT_NOTHING, SIZE_LARGE
},

// human uniques
{
    MONS_TERENCE, '@', LIGHTCYAN, "Terence",
    M_UNIQUE | M_WARM_BLOOD | M_SPEAKS,
    MR_NO_FLAGS,
    550, 10, MONS_HUMAN, MONS_HUMAN, MH_NATURAL, -3,
    { {AT_HIT, AF_PLAIN, 5}, AT_NO_ATK, AT_NO_ATK, AT_NO_ATK },
    { 2, 0, 0, 20 },
    0, 10, MST_NO_SPELLS, CE_CONTAMINATED, Z_NOZOMBIE, S_SHOUT,
    I_NORMAL, HT_LAND, FL_NONE, 10, DEFAULT_ENERGY,
    MONUSE_WEAPONS_ARMOUR, MONEAT_NOTHING, SIZE_MEDIUM
},

{
    MONS_JESSICA, '@', LIGHTGREY, "Jessica",
    M_UNIQUE | M_SPELLCASTER | M_ACTUAL_SPELLS | M_WARM_BLOOD | M_SPEAKS,
    MR_NO_FLAGS,
    550, 125, MONS_HUMAN, MONS_HUMAN, MH_NATURAL, -3,
    { {AT_HIT, AF_PLAIN, 5}, AT_NO_ATK, AT_NO_ATK, AT_NO_ATK },
    { 1, 0, 0, 10 },
    0, 10, MST_JESSICA, CE_CONTAMINATED, Z_NOZOMBIE, S_SHOUT,
    I_NORMAL, HT_LAND, FL_NONE, 10, DEFAULT_ENERGY,
    MONUSE_WEAPONS_ARMOUR, MONEAT_NOTHING, SIZE_MEDIUM
},

{
    MONS_SIGMUND, '@', YELLOW, "Sigmund",
    M_UNIQUE | M_SPELLCASTER | M_ACTUAL_SPELLS | M_WARM_BLOOD | M_SPEAKS,
    MR_NO_FLAGS,
    550, 20, MONS_HUMAN, MONS_HUMAN, MH_NATURAL, -3,
    { {AT_HIT, AF_PLAIN, 5}, AT_NO_ATK, AT_NO_ATK, AT_NO_ATK },
    { 3, 0, 0, 30 },
    0, 11, MST_ORC_WIZARD_II, CE_CONTAMINATED, Z_NOZOMBIE, S_SHOUT,
    I_NORMAL, HT_LAND, FL_NONE, 10, DEFAULT_ENERGY,
    MONUSE_WEAPONS_ARMOUR, MONEAT_NOTHING, SIZE_MEDIUM
},

{
    MONS_EDMUND, '@', RED, "Edmund",
    M_UNIQUE | M_FIGHTER | M_WARM_BLOOD | M_SPEAKS,
    MR_NO_FLAGS,
    550, 15, MONS_HUMAN, MONS_HUMAN, MH_NATURAL, -4,
    { {AT_HIT, AF_PLAIN, 6}, AT_NO_ATK, AT_NO_ATK, AT_NO_ATK },
    { 4, 0, 0, 44 },
    0, 10, MST_NO_SPELLS, CE_CONTAMINATED, Z_NOZOMBIE, S_SHOUT,
    I_NORMAL, HT_LAND, FL_NONE, 10, DEFAULT_ENERGY,
    MONUSE_WEAPONS_ARMOUR, MONEAT_NOTHING, SIZE_MEDIUM
},

{
    MONS_PSYCHE, '@', LIGHTMAGENTA, "Psyche",
    M_UNIQUE | M_SPELLCASTER | M_ACTUAL_SPELLS | M_WARM_BLOOD | M_SPEAKS,
    MR_NO_FLAGS,
    550, 20, MONS_HUMAN, MONS_HUMAN, MH_NATURAL, -4,
    { {AT_HIT, AF_PLAIN, 7}, AT_NO_ATK, AT_NO_ATK, AT_NO_ATK },
    { 5, 0, 0, 39 },
    0, 12, MST_ORC_WIZARD_III, CE_CONTAMINATED, Z_NOZOMBIE, S_SHOUT,
    I_NORMAL, HT_LAND, FL_NONE, 13, DEFAULT_ENERGY,
    MONUSE_WEAPONS_ARMOUR, MONEAT_NOTHING, SIZE_MEDIUM
},

{
    MONS_DONALD, '@', BLUE, "Donald",
    M_UNIQUE | M_FIGHTER | M_WARM_BLOOD | M_SPEAKS,
    MR_NO_FLAGS,
    550, 20, MONS_HUMAN, MONS_HUMAN, MH_NATURAL, -5,
    { {AT_HIT, AF_PLAIN, 26}, AT_NO_ATK, AT_NO_ATK, AT_NO_ATK },
    { 14, 0, 0, 84 },
    3, 10, MST_NO_SPELLS, CE_CONTAMINATED, Z_NOZOMBIE, S_SHOUT,
    I_NORMAL, HT_AMPHIBIOUS, FL_NONE, 10, DEFAULT_ENERGY,
    MONUSE_WEAPONS_ARMOUR, MONEAT_NOTHING, SIZE_MEDIUM
},

{
    MONS_JOSEPH, '@', CYAN, "Joseph",
    M_UNIQUE | M_FIGHTER | M_WARM_BLOOD | M_SPEAKS,
    MR_NO_FLAGS,
    550, 15, MONS_HUMAN, MONS_HUMAN, MH_NATURAL, -5,
    { {AT_HIT, AF_PLAIN, 9}, AT_NO_ATK, AT_NO_ATK, AT_NO_ATK },
    { 7, 0, 0, 66 },
    0, 10, MST_NO_SPELLS, CE_CONTAMINATED, Z_NOZOMBIE, S_SHOUT,
    I_NORMAL, HT_LAND, FL_NONE, 10, DEFAULT_ENERGY,
    MONUSE_WEAPONS_ARMOUR, MONEAT_NOTHING, SIZE_MEDIUM
},

{
    MONS_ERICA, '@', MAGENTA, "Erica",
    M_UNIQUE | M_SPELLCASTER | M_ACTUAL_SPELLS | M_WARM_BLOOD | M_SPEAKS,
    MR_NO_FLAGS,
    550, 20, MONS_HUMAN, MONS_HUMAN, MH_NATURAL, -5,
    { {AT_HIT, AF_PLAIN, 10}, AT_NO_ATK, AT_NO_ATK, AT_NO_ATK },
    { 9, 0, 0, 64 },
    0, 11, MST_WIZARD_II, CE_CONTAMINATED, Z_NOZOMBIE, S_SHOUT,
    I_NORMAL, HT_LAND, FL_NONE, 10, DEFAULT_ENERGY,
    MONUSE_WEAPONS_ARMOUR, MONEAT_NOTHING, SIZE_MEDIUM
},

{
    MONS_JOSEPHINE, '@', WHITE, "Josephine",
    M_UNIQUE | M_SPELLCASTER | M_ACTUAL_SPELLS | M_WARM_BLOOD | M_SPEAKS,
    MR_NO_FLAGS,
    550, 20, MONS_HUMAN, MONS_HUMAN, MH_NATURAL, -5,
    { {AT_HIT, AF_PLAIN, 11}, AT_NO_ATK, AT_NO_ATK, AT_NO_ATK },
    { 9, 0, 0, 69 },
    0, 10, MST_NECROMANCER_I, CE_CONTAMINATED, Z_NOZOMBIE, S_SHOUT,
    I_HIGH, HT_LAND, FL_NONE, 10, DEFAULT_ENERGY,
    MONUSE_WEAPONS_ARMOUR, MONEAT_NOTHING, SIZE_MEDIUM
},

{
    MONS_HAROLD, '@', LIGHTGREEN, "Harold",
    M_UNIQUE | M_FIGHTER | M_SPELLCASTER | M_ACTUAL_SPELLS | M_WARM_BLOOD
        | M_SPEAKS,
    MR_NO_FLAGS,
    550, 20, MONS_HUMAN, MONS_HUMAN, MH_NATURAL, -5,
    { {AT_HIT, AF_PLAIN, 12}, AT_NO_ATK, AT_NO_ATK, AT_NO_ATK },
    { 9, 0, 0, 76 },
    0, 8, MST_HAROLD, CE_CONTAMINATED, Z_NOZOMBIE, S_SHOUT,
    I_NORMAL, HT_LAND, FL_NONE, 10, DEFAULT_ENERGY,
    MONUSE_WEAPONS_ARMOUR, MONEAT_NOTHING, SIZE_MEDIUM
},

{
    MONS_JOZEF, '@', LIGHTMAGENTA, "Jozef",
    M_UNIQUE | M_FIGHTER | M_SPELLCASTER | M_ACTUAL_SPELLS | M_WARM_BLOOD
        | M_SPEAKS,
    MR_NO_FLAGS,
    550, 15, MONS_HUMAN, MONS_HUMAN, MH_NATURAL, -5,
    { {AT_HIT, AF_PLAIN, 18}, AT_NO_ATK, AT_NO_ATK, AT_NO_ATK },
    { 11, 0, 0, 90 },
    0, 9, MST_GUARDIAN_SERPENT, CE_CONTAMINATED, Z_NOZOMBIE, S_SHOUT,
    I_NORMAL, HT_LAND, FL_NONE, 10, DEFAULT_ENERGY,
    MONUSE_WEAPONS_ARMOUR, MONEAT_NOTHING, SIZE_MEDIUM
},

{
    MONS_MAUD, '@', RED, "Maud",
    M_UNIQUE | M_FIGHTER | M_WARM_BLOOD | M_SPEAKS,
    MR_NO_FLAGS,
    550, 15, MONS_HUMAN, MONS_HUMAN, MH_NATURAL, -5,
    { {AT_HIT, AF_PLAIN, 24}, AT_NO_ATK, AT_NO_ATK, AT_NO_ATK },
    { 13, 0, 0, 118 },
    0, 10, MST_NO_SPELLS, CE_CONTAMINATED, Z_NOZOMBIE, S_SHOUT,
    I_NORMAL, HT_LAND, FL_NONE, 10, DEFAULT_ENERGY,
    MONUSE_WEAPONS_ARMOUR, MONEAT_NOTHING, SIZE_MEDIUM
},

{
    MONS_LOUISE, '@', BLUE, "Louise",
    M_UNIQUE | M_SPELLCASTER | M_ACTUAL_SPELLS | M_WARM_BLOOD | M_SPEAKS,
    MR_NO_FLAGS,
    550, 15, MONS_HUMAN, MONS_HUMAN, MH_NATURAL, -5,
    { {AT_HIT, AF_PLAIN, 17}, AT_NO_ATK, AT_NO_ATK, AT_NO_ATK },
    { 13, 0, 0, 106 },
    0, 10, MST_WIZARD_IV, CE_CONTAMINATED, Z_NOZOMBIE, S_SHOUT,
    I_NORMAL, HT_LAND, FL_NONE, 10, DEFAULT_ENERGY,
    MONUSE_WEAPONS_ARMOUR, MONEAT_NOTHING, SIZE_MEDIUM
},

{
    MONS_FRANCES, '@', YELLOW, "Frances",
    M_UNIQUE | M_SPELLCASTER | M_ACTUAL_SPELLS | M_WARM_BLOOD | M_SEE_INVIS
        | M_SPEAKS,
    MR_NO_FLAGS,
    550, 15, MONS_HUMAN, MONS_HUMAN, MH_NATURAL, -5,
    { {AT_HIT, AF_PLAIN, 29}, AT_NO_ATK, AT_NO_ATK, AT_NO_ATK },
    { 14, 0, 0, 121 },
    0, 10, MST_ORC_HIGH_PRIEST, CE_CONTAMINATED, Z_NOZOMBIE, S_SHOUT,
    I_NORMAL, HT_LAND, FL_NONE, 10, DEFAULT_ENERGY,
    MONUSE_WEAPONS_ARMOUR, MONEAT_NOTHING, SIZE_MEDIUM
},

{
    MONS_RUPERT, '@', LIGHTRED, "Rupert",
    M_UNIQUE | M_SPELLCASTER | M_SPELL_NO_SILENT | M_WARM_BLOOD | M_SEE_INVIS
        | M_SPEAKS,
    MR_NO_FLAGS,
    550, 12, MONS_HUMAN, MONS_HUMAN, MH_NATURAL, -5,
    { {AT_HIT, AF_PLAIN, 21}, AT_NO_ATK, AT_NO_ATK, AT_NO_ATK },
    { 16, 0, 0, 123 },
    0, 10, MST_RUPERT, CE_CONTAMINATED, Z_NOZOMBIE, S_SHOUT,
    I_NORMAL, HT_LAND, FL_NONE, 10, DEFAULT_ENERGY,
    MONUSE_WEAPONS_ARMOUR, MONEAT_NOTHING, SIZE_MEDIUM
},

{
    MONS_KIRKE, '@', LIGHTGREEN, "Kirke",
    M_UNIQUE | M_SPELLCASTER | M_ACTUAL_SPELLS | M_WARM_BLOOD | M_SEE_INVIS
        | M_SPEAKS | M_DEFLECT_MISSILES,
    MR_NO_FLAGS,
    550, 15, MONS_HUMAN, MONS_HUMAN, MH_NATURAL, -5,
    { {AT_HIT, AF_PLAIN, 18}, AT_NO_ATK, AT_NO_ATK, AT_NO_ATK },
    { 16, 0, 0, 110 },
    0, 10, MST_KIRKE, CE_CONTAMINATED, Z_NOZOMBIE, S_SHOUT,
    I_HIGH, HT_LAND, FL_NONE, 10, DEFAULT_ENERGY,
    MONUSE_WEAPONS_ARMOUR, MONEAT_NOTHING, SIZE_MEDIUM
},

{
    MONS_NORRIS, '@', LIGHTRED, "Norris",
    M_UNIQUE | M_FIGHTER | M_SPELLCASTER | M_ACTUAL_SPELLS | M_WARM_BLOOD
        | M_SEE_INVIS | M_SPEAKS,
    MR_NO_FLAGS,
    550, 10, MONS_HUMAN, MONS_HUMAN, MH_NATURAL, -5,
    { {AT_HIT, AF_PLAIN, 36}, AT_NO_ATK, AT_NO_ATK, AT_NO_ATK },
    { 20, 0, 0, 214 },
    1, 9, MST_NORRIS, CE_CONTAMINATED, Z_NOZOMBIE, S_SHOUT,
    I_NORMAL, HT_LAND, FL_NONE, 10, DEFAULT_ENERGY,
    MONUSE_WEAPONS_ARMOUR, MONEAT_NOTHING, SIZE_MEDIUM
},

{
    MONS_FREDERICK, '@', GREEN, "Frederick",
    M_UNIQUE | M_SPELLCASTER | M_ACTUAL_SPELLS | M_WARM_BLOOD  | M_SEE_INVIS
        | M_SPEAKS,
    MR_NO_FLAGS,
    550, 12, MONS_HUMAN, MONS_HUMAN, MH_NATURAL, -5,
    { {AT_HIT, AF_PLAIN, 27}, AT_NO_ATK, AT_NO_ATK, AT_NO_ATK },
    { 21, 0, 0, 159 },
    0, 10, MST_FREDERICK, CE_CONTAMINATED, Z_NOZOMBIE, S_SHOUT,
    I_NORMAL, HT_LAND, FL_NONE, 10, DEFAULT_ENERGY,
    MONUSE_WEAPONS_ARMOUR, MONEAT_NOTHING, SIZE_MEDIUM
},

{
    MONS_MARGERY, '@', LIGHTRED, "Margery",
    M_UNIQUE | M_SPELLCASTER | M_ACTUAL_SPELLS | M_WARM_BLOOD | M_SEE_INVIS
        | M_SPEAKS,
    MR_NO_FLAGS,
    550, 15, MONS_HUMAN, MONS_HUMAN, MH_NATURAL, -5,
    { {AT_HIT, AF_PLAIN, 30}, AT_NO_ATK, AT_NO_ATK, AT_NO_ATK },
    { 22, 0, 0, 164 },
    0, 10, MST_EFREET, CE_CONTAMINATED, Z_NOZOMBIE, S_SHOUT,
    I_HIGH, HT_LAND, FL_NONE, 10, DEFAULT_ENERGY,
    MONUSE_WEAPONS_ARMOUR, MONEAT_NOTHING, SIZE_MEDIUM
},

{
    MONS_EUSTACHIO, '@', GREEN, "Eustachio",
    M_UNIQUE | M_SPELLCASTER | M_ACTUAL_SPELLS | M_WARM_BLOOD | M_SPEAKS,
    MR_NO_FLAGS,
    550, 20, MONS_HUMAN, MONS_HUMAN, MH_NATURAL, -5,
    { {AT_HIT, AF_PLAIN, 6}, AT_NO_ATK, AT_NO_ATK, AT_NO_ATK },
    { 4, 0, 0, 40 },
    0, 13, MST_EUSTACHIO, CE_CONTAMINATED, Z_NOZOMBIE, S_SHOUT,
    I_NORMAL, HT_LAND, FL_NONE, 10, DEFAULT_ENERGY,
    MONUSE_WEAPONS_ARMOUR, MONEAT_NOTHING, SIZE_MEDIUM
},

{
    MONS_MAURICE, '@', GREEN, "Maurice",
    M_UNIQUE | M_SPELLCASTER | M_ACTUAL_SPELLS | M_WARM_BLOOD | M_SPEAKS,
    MR_NO_FLAGS,
    550, 24, MONS_HUMAN, MONS_HUMAN, MH_NATURAL, -4,
    { {AT_HIT, AF_STEAL, 9}, AT_NO_ATK, AT_NO_ATK, AT_NO_ATK },
    { 5, 0, 0, 60 },
    1, 13, MST_MAURICE, CE_CONTAMINATED, Z_NOZOMBIE, S_SHOUT,
    I_NORMAL, HT_LAND, FL_NONE, 10, DEFAULT_ENERGY,
    MONUSE_WEAPONS_ARMOUR, MONEAT_NOTHING, SIZE_MEDIUM
},

{
    MONS_NIKOLA, '@', LIGHTCYAN, "Nikola",
    M_UNIQUE | M_SPELLCASTER | M_ACTUAL_SPELLS | M_WARM_BLOOD | M_SEE_INVIS
        | M_SPEAKS,
    MR_NO_FLAGS, // Xom would hate MR_RES_ELEC here.
    550, 10, MONS_HUMAN, MONS_HUMAN, MH_NATURAL, -5,
    { {AT_HIT, AF_PLAIN, 20}, AT_NO_ATK, AT_NO_ATK, AT_NO_ATK },
    { 18, 0, 0, 190 },
    1, 9, MST_NIKOLA, CE_CONTAMINATED, Z_NOZOMBIE, S_SHOUT,
    I_HIGH, HT_LAND, FL_NONE, 10, DEFAULT_ENERGY,
    MONUSE_WEAPONS_ARMOUR, MONEAT_NOTHING, SIZE_MEDIUM
},

// unique major demons ('&')
{
    MONS_MNOLEG, '&', LIGHTGREEN, "Mnoleg",
    M_UNIQUE | M_FIGHTER | M_SEE_INVIS | M_SPELLCASTER | M_SPEAKS,
    mrd(MR_RES_ELEC, 2) | MR_RES_POISON | MR_RES_FIRE,
    0, 15, MONS_PANDEMONIUM_LORD, MONS_PANDEMONIUM_LORD, MH_DEMONIC, MAG_IMMUNE,
    { {AT_HIT, AF_MUTATE, 35}, {AT_HIT, AF_BLINK, 23}, AT_NO_ATK, AT_NO_ATK },
    { 17, 0, 0, 350 },
    10, 25, MST_MNOLEG, CE_NOCORPSE, Z_NOZOMBIE, S_BUZZ,
    I_HIGH, HT_LAND, FL_NONE, 13, DEFAULT_ENERGY,
    MONUSE_OPEN_DOORS, MONEAT_NOTHING, SIZE_LARGE
},

{
    MONS_LOM_LOBON, '&', LIGHTBLUE, "Lom Lobon",
    M_UNIQUE | M_FIGHTER | M_SEE_INVIS | M_SPELLCASTER | M_SPEAKS,
    MR_RES_POISON | MR_RES_FIRE | mrd(MR_RES_COLD | MR_RES_ELEC, 3),
    0, 15, MONS_PANDEMONIUM_LORD, MONS_PANDEMONIUM_LORD, MH_DEMONIC, MAG_IMMUNE,
    { {AT_HIT, AF_ANTIMAGIC, 40}, AT_NO_ATK, AT_NO_ATK, AT_NO_ATK },
    { 19, 0, 0, 360 },
    10, 20, MST_LOM_LOBON, CE_NOCORPSE, Z_NOZOMBIE, S_SCREAM,
    I_HIGH, HT_LAND, FL_LEVITATE, 10, DEFAULT_ENERGY,
    MONUSE_OPEN_DOORS, MONEAT_NOTHING, SIZE_LARGE
},

{
    MONS_CEREBOV, '&', RED, "Cerebov",
    M_UNIQUE | M_FIGHTER | M_SPELLCASTER | M_SEE_INVIS | M_SPEAKS,
    MR_RES_POISON | MR_RES_HELLFIRE,
    0, 15, MONS_PANDEMONIUM_LORD, MONS_PANDEMONIUM_LORD, MH_DEMONIC, -6,
    { {AT_HIT, AF_PLAIN, 60}, AT_NO_ATK, AT_NO_ATK, AT_NO_ATK },
    { 21, 0, 0, 650 },
    30, 8, MST_CEREBOV, CE_NOCORPSE, Z_NOZOMBIE, S_SHOUT,
    I_NORMAL, HT_LAND, FL_NONE, 10, DEFAULT_ENERGY,
    MONUSE_WEAPONS_ARMOUR, MONEAT_NOTHING, SIZE_GIANT
},

{
    MONS_GLOORX_VLOQ, '&', LIGHTGREY, "Gloorx Vloq",
    M_UNIQUE | M_FIGHTER | M_SEE_INVIS | M_SPELLCASTER | M_SPEAKS,
    MR_RES_POISON | MR_RES_COLD | mrd(MR_RES_ELEC, 2),
    0, 15, MONS_PANDEMONIUM_LORD, MONS_PANDEMONIUM_LORD, MH_DEMONIC, -14,
    { {AT_HIT, AF_PLAIN, 45}, AT_NO_ATK, AT_NO_ATK, AT_NO_ATK },
    { 16, 0, 0, 350 },
    10, 10, MST_GLOORX_VLOQ, CE_NOCORPSE, Z_NOZOMBIE, S_MOAN,
    I_HIGH, HT_LAND, FL_LEVITATE, 20, DEFAULT_ENERGY,
    MONUSE_OPEN_DOORS, MONEAT_NOTHING, SIZE_LARGE
},

{
    MONS_GERYON, '&', GREEN, "Geryon",
    M_UNIQUE | M_FIGHTER | M_SPELLCASTER | M_SEE_INVIS | M_SPEAKS
        | M_SPELL_NO_SILENT | M_FAKE_SPELLS,
    MR_NO_FLAGS,
    0, 15, MONS_HELL_LORD, MONS_HELL_LORD, MH_DEMONIC, -6,
    { {AT_TAIL_SLAP, AF_REACH, 35}, AT_NO_ATK, AT_NO_ATK, AT_NO_ATK },
    { 15, 0, 0, 300 },
    15, 6, MST_GERYON, CE_NOCORPSE, Z_NOZOMBIE, S_ROAR,
    I_NORMAL, HT_LAND, FL_NONE, 10, DEFAULT_ENERGY,
    MONUSE_STARTING_EQUIPMENT, MONEAT_NOTHING, SIZE_GIANT
},

{
    MONS_DISPATER, '&', MAGENTA, "Dispater",
    M_UNIQUE | M_FIGHTER | M_SPELLCASTER | M_SEE_INVIS | M_SPEAKS,
    mrd(MR_RES_ELEC, 3) | MR_RES_POISON | MR_RES_HELLFIRE | MR_RES_COLD,
    0, 15, MONS_HELL_LORD, MONS_HELL_LORD, MH_DEMONIC, -10,
    { {AT_HIT, AF_PLAIN, 50}, AT_NO_ATK, AT_NO_ATK, AT_NO_ATK },
    { 16, 0, 0, 450 },
    40, 3, MST_DISPATER, CE_NOCORPSE, Z_NOZOMBIE, S_SHOUT,
    I_HIGH, HT_LAND, FL_NONE, 10, DEFAULT_ENERGY,
    MONUSE_WEAPONS_ARMOUR, MONEAT_NOTHING, SIZE_LARGE
},

{
    MONS_ASMODEUS, '&', LIGHTMAGENTA, "Asmodeus",
    M_UNIQUE | M_FIGHTER | M_SPELLCASTER | M_SEE_INVIS | M_SPEAKS,
    MR_RES_ELEC | MR_RES_POISON | MR_RES_HELLFIRE,
    0, 25, MONS_HELL_LORD, MONS_HELL_LORD, MH_DEMONIC, -12,
    { {AT_HIT, AF_PLAIN, 50}, AT_NO_ATK, AT_NO_ATK, AT_NO_ATK },
    { 17, 0, 0, 450 },
    30, 7, MST_ASMODEUS, CE_NOCORPSE, Z_NOZOMBIE, S_SHOUT,
    I_HIGH, HT_LAND, FL_FLY, 10, DEFAULT_ENERGY,
    MONUSE_WEAPONS_ARMOUR, MONEAT_NOTHING, SIZE_LARGE
},

{
    MONS_ERESHKIGAL, '&', WHITE, "Ereshkigal",
    M_UNIQUE | M_SPELLCASTER | M_SEE_INVIS | M_SPEAKS,
    mrd(MR_RES_ELEC, 2) | MR_RES_POISON | MR_RES_COLD,
    0, 15, MONS_HELL_LORD, MONS_HELL_LORD, MH_DEMONIC, -10,
    { {AT_HIT, AF_PLAIN, 40}, AT_NO_ATK, AT_NO_ATK, AT_NO_ATK },
    { 18, 0, 0, 250 },
    10, 30, MST_ERESHKIGAL, CE_NOCORPSE, Z_NOZOMBIE, S_SHOUT,
    I_HIGH, HT_LAND, FL_NONE, 14, DEFAULT_ENERGY,
    MONUSE_WEAPONS_ARMOUR, MONEAT_NOTHING, SIZE_LARGE
},

// Impossible to hit, impossible to damage, immune to everything,
// unkillable, just sits there doing nothing but casting Shadow Creatures
// over and over.
{
    MONS_TEST_SPAWNER, 'X', WHITE, "test spawner",
    M_SPELLCASTER | M_STATIONARY | M_INSUBSTANTIAL | M_NO_POLY_TO,
    mrd(MR_RES_ELEC | MR_RES_POISON | MR_RES_FIRE | MR_RES_HELLFIRE
        | MR_RES_COLD | MR_RES_ACID | MR_RES_STICKY_FLAME | MR_RES_STEAM, 127),
    0, 15, MONS_TEST_SPAWNER, MONS_TEST_SPAWNER, MH_NONLIVING, MAG_IMMUNE,
    { AT_NO_ATK, AT_NO_ATK, AT_NO_ATK, AT_NO_ATK },
    { 1000, 1000, 0, 0 },
    127, 127, MST_TEST_SPAWNER, CE_NOCORPSE, Z_NOZOMBIE, S_SILENT,
    I_PLANT, HT_AMPHIBIOUS, FL_NONE, 14, SWIM_ENERGY(6),
    MONUSE_NOTHING, MONEAT_NOTHING, SIZE_LARGE
},

// an unspecified monster
{
    MONS_SENSED, '{', LIGHTRED, "sensed monster",
    M_NO_POLY_TO,
    MR_NO_FLAGS,
    0, 0, MONS_SENSED, MONS_SENSED, MH_NONLIVING, 0,
    { AT_NO_ATK, AT_NO_ATK, AT_NO_ATK, AT_NO_ATK },
    { 1, 1, 0, 0 },
    0, 0, MST_NO_SPELLS, CE_NOCORPSE, Z_NOZOMBIE, S_SILENT,
    I_NORMAL, HT_LAND, FL_NONE, 10, DEFAULT_ENERGY,
    MONUSE_NOTHING, MONEAT_NOTHING, SIZE_MEDIUM
},

{
    MONS_SENSED_FRIENDLY, '{', GREEN, "friendly sensed monster",
    M_NO_POLY_TO,
    MR_NO_FLAGS,
    0, 0, MONS_SENSED, MONS_SENSED, MH_NONLIVING, 0,
    { AT_NO_ATK, AT_NO_ATK, AT_NO_ATK, AT_NO_ATK },
    { 1, 1, 0, 0 },
    0, 0, MST_NO_SPELLS, CE_NOCORPSE, Z_NOZOMBIE, S_SILENT,
    I_NORMAL, HT_LAND, FL_NONE, 10, DEFAULT_ENERGY,
    MONUSE_NOTHING, MONEAT_NOTHING, SIZE_MEDIUM
},

{
    MONS_SENSED_TRIVIAL, '{', LIGHTGRAY, "trivial sensed monster",
    M_NO_POLY_TO,
    MR_NO_FLAGS,
    0, 0, MONS_SENSED, MONS_SENSED, MH_NONLIVING, 0,
    { AT_NO_ATK, AT_NO_ATK, AT_NO_ATK, AT_NO_ATK },
    { 1, 1, 0, 0 },
    0, 0, MST_NO_SPELLS, CE_NOCORPSE, Z_NOZOMBIE, S_SILENT,
    I_NORMAL, HT_LAND, FL_NONE, 10, DEFAULT_ENERGY,
    MONUSE_NOTHING, MONEAT_NOTHING, SIZE_MEDIUM
},

{
    MONS_SENSED_EASY, '{', BROWN, "easy sensed monster",
    M_NO_POLY_TO,
    MR_NO_FLAGS,
    0, 0, MONS_SENSED, MONS_SENSED, MH_NONLIVING, 0,
    { AT_NO_ATK, AT_NO_ATK, AT_NO_ATK, AT_NO_ATK },
    { 1, 1, 0, 0 },
    0, 0, MST_NO_SPELLS, CE_NOCORPSE, Z_NOZOMBIE, S_SILENT,
    I_NORMAL, HT_LAND, FL_NONE, 10, DEFAULT_ENERGY,
    MONUSE_NOTHING, MONEAT_NOTHING, SIZE_MEDIUM
},

{
    MONS_SENSED_TOUGH, '{', RED, "tough sensed monster",
    M_NO_POLY_TO,
    MR_NO_FLAGS,
    0, 0, MONS_SENSED, MONS_SENSED, MH_NONLIVING, 0,
    { AT_NO_ATK, AT_NO_ATK, AT_NO_ATK, AT_NO_ATK },
    { 1, 1, 0, 0 },
    0, 0, MST_NO_SPELLS, CE_NOCORPSE, Z_NOZOMBIE, S_SILENT,
    I_NORMAL, HT_LAND, FL_NONE, 10, DEFAULT_ENERGY,
    MONUSE_NOTHING, MONEAT_NOTHING, SIZE_MEDIUM
},

{
    MONS_SENSED_NASTY, '{', LIGHTRED, "nasty sensed monster",
    M_NO_POLY_TO,
    MR_NO_FLAGS,
    0, 0, MONS_SENSED, MONS_SENSED, MH_NONLIVING, 0,
    { AT_NO_ATK, AT_NO_ATK, AT_NO_ATK, AT_NO_ATK },
    { 1, 1, 0, 0 },
    0, 0, MST_NO_SPELLS, CE_NOCORPSE, Z_NOZOMBIE, S_SILENT,
    I_NORMAL, HT_LAND, FL_NONE, 10, DEFAULT_ENERGY,
    MONUSE_NOTHING, MONEAT_NOTHING, SIZE_MEDIUM
},

/*
  For simplicity, here again the explanation:
    - row 1: monster id, display character, display colour, name
    - row 2: monster flags
    - row 3: monster resistance flags
    - row 4: mass, experience modifier, genus, species, holiness, resist magic
    - row 5: damage for each of four attacks
    - row 6: hit dice, described by four parameters
    - row 7: AC, evasion, sec(spell), corpse_thingy, zombie size, shouts
    - row 8: intel, habitat, flight class, speed, energy_usage
    - row 9: gmon_use class, gmon_eat class, body size
*/
#endif

};<|MERGE_RESOLUTION|>--- conflicted
+++ resolved
@@ -4237,15 +4237,9 @@
     MONS_OCTOPODE, 'x', LIGHTCYAN, "octopode",
     M_NO_SKELETON | M_COLD_BLOOD | M_SPEAKS,
     MR_NO_FLAGS,
-<<<<<<< HEAD
     700, 10, MONS_OCTOPODE, MONS_OCTOPODE, MH_NATURAL, -1,
-    { {AT_TENTACLE_SLAP, AF_PLAIN, 15}, {AT_BITE, AF_PLAIN, 10}, AT_NO_ATK,
-       AT_NO_ATK },
-=======
-    700, 10, MONS_KRAKEN, MONS_OCTOPODE, MH_NATURAL, -1,
     { {AT_TENTACLE_SLAP, AF_PLAIN, 15}, {AT_BITE, AF_PLAIN, 10},
       {AT_CONSTRICT, AF_CRUSH, 30}, AT_NO_ATK },
->>>>>>> 570a689e
     { 6, 4, 6, 0 },
     0, 5, MST_NO_SPELLS, CE_CLEAN, Z_SMALL, S_SHOUT,
     I_NORMAL, HT_AMPHIBIOUS, FL_NONE, 10, DEFAULT_ENERGY,

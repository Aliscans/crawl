/**
 * @file
 * @brief Misc monster related functions.
**/

#include "AppHdr.h"

#include "mon-util.h"

#include <algorithm>
#include <cmath>
#include <sstream>

#include "act-iter.h"
#include "areas.h"
#include "artefact.h"
#include "attitude-change.h"
#include "beam.h"
#include "cloud.h"
#include "colour.h"
#include "coordit.h"
#include "database.h"
#include "delay.h"
#include "dgn-overview.h"
#include "directn.h"
#include "dungeon.h"
#include "english.h"
#include "env.h"
#include "errors.h"
#include "fight.h"
#include "food.h"
#include "fprop.h"
#include "ghost.h"
#include "godabil.h"
#include "goditem.h"
#include "godpassive.h"
#include "itemname.h"
#include "itemprop.h"
#include "items.h"
#include "libutil.h"
#include "mapdef.h" // MON_NO_STAIR_KEY
#include "mapmark.h"
#include "message.h"
#include "mgen_data.h"
#include "misc.h"
#include "mon-abil.h"
#include "mon-behv.h"
#include "mon-book.h"
#include "mon-death.h"
#include "mon-place.h"
#include "mon-poly.h"
#include "mon-tentacle.h"
#include "mutant-beast.h"
#include "notes.h"
#include "options.h"
#include "random.h"
#include "religion.h"
#include "showsymb.h"
#include "species.h"
#include "spl-summoning.h"
#include "spl-util.h"
#include "state.h"
#include "stringutil.h"
#include "terrain.h"
#include "tiledef-player.h"
#include "tilepick.h"
#include "tileview.h"
#include "timed_effects.h"
#include "traps.h"
#include "unicode.h"
#include "unwind.h"
#include "view.h"

static FixedVector < int, NUM_MONSTERS > mon_entry;

struct mon_display
{
    char32_t glyph;
    colour_t colour;

    mon_display(unsigned gly = 0, unsigned col = 0)
       : glyph(gly), colour(col) { }
};

static mon_display monster_symbols[NUM_MONSTERS];

static bool initialised_randmons = false;
static vector<monster_type> monsters_by_habitat[NUM_HABITATS];
static vector<monster_type> species_by_habitat[NUM_HABITATS];

#include "mon-spell.h"
#include "mon-data.h"

#define MONDATASIZE ARRAYSZ(mondata)

static int _mons_exp_mod(monster_type mclass);

// Macro that saves some typing, nothing more.
#define smc get_monster_data(mc)
// ASSERT(smc) was getting really old
#define ASSERT_smc()                                                    \
    do {                                                                \
        if (!get_monster_data(mc))                                      \
            die("bogus mc (no monster data): %s (%d)",                  \
                mons_type_name(mc, DESC_PLAIN).c_str(), mc);            \
    } while (false)

/* ******************** BEGIN PUBLIC FUNCTIONS ******************** */

static habitat_type _grid2habitat(dungeon_feature_type grid)
{
    if (feat_is_watery(grid))
        return HT_WATER;

    switch (grid)
    {
    case DNGN_LAVA:
        return HT_LAVA;
    case DNGN_FLOOR:
    default:
        return HT_LAND;
    }
}

dungeon_feature_type habitat2grid(habitat_type ht)
{
    switch (ht)
    {
    case HT_WATER:
        return DNGN_DEEP_WATER;
    case HT_LAVA:
        return DNGN_LAVA;
    case HT_LAND:
    case HT_AMPHIBIOUS:
    case HT_AMPHIBIOUS_LAVA:
    default:
        return DNGN_FLOOR;
    }
}

static void _initialise_randmons()
{
    for (int i = 0; i < NUM_HABITATS; ++i)
    {
        set<monster_type> tmp_species;
        const dungeon_feature_type grid = habitat2grid(habitat_type(i));

        for (monster_type mt = MONS_0; mt < NUM_MONSTERS; ++mt)
        {
            if (invalid_monster_type(mt))
                continue;

            if (monster_habitable_grid(mt, grid))
                monsters_by_habitat[i].push_back(mt);

            const monster_type species = mons_species(mt);
            if (monster_habitable_grid(species, grid))
                tmp_species.insert(species);

        }

        for (auto type : tmp_species)
            species_by_habitat[i].push_back(type);
    }
    initialised_randmons = true;
}

monster_type random_monster_at_grid(const coord_def& p, bool species)
{
    if (!initialised_randmons)
        _initialise_randmons();

    const habitat_type ht = _grid2habitat(grd(p));
    const vector<monster_type> &valid_mons = species ? species_by_habitat[ht]
                                                     : monsters_by_habitat[ht];

    ASSERT(!valid_mons.empty());
    return valid_mons.empty() ? MONS_PROGRAM_BUG
                              : valid_mons[ random2(valid_mons.size()) ];
}

typedef map<string, monster_type> mon_name_map;
static mon_name_map Mon_Name_Cache;

void init_mon_name_cache()
{
    if (!Mon_Name_Cache.empty())
        return;

    for (const monsterentry &me : mondata)
    {
        string name = me.name;
        lowercase(name);

        const int          mtype = me.mc;
        const monster_type mon   = monster_type(mtype);

        // Deal sensibly with duplicate entries; refuse or allow the
        // insert, depending on which should take precedence. Some
        // uniques of multiple forms can get away with this, though.
        if (Mon_Name_Cache.count(name))
        {
            if (mon == MONS_PLAYER_SHADOW
                || mon == MONS_BAI_SUZHEN_DRAGON
                || mon != MONS_SERPENT_OF_HELL
                   && mons_species(mon) == MONS_SERPENT_OF_HELL)
            {
                // Keep previous entry.
                continue;
            }
            else
                die("Un-handled duplicate monster name: %s", name.c_str());
        }

        Mon_Name_Cache[name] = mon;
    }
}

static const char *_mon_entry_name(size_t idx)
{
    return mondata[idx].name;
}

monster_type get_monster_by_name(string name, bool substring)
{
    if (name.empty())
        return MONS_PROGRAM_BUG;

    lowercase(name);

    if (!substring)
    {
        if (monster_type *mc = map_find(Mon_Name_Cache, name))
            return *mc;
        return MONS_PROGRAM_BUG;
    }

    size_t idx = find_earliest_match(name, (size_t) 0, ARRAYSZ(mondata),
                                     always_true<size_t>, _mon_entry_name);
    return idx == ARRAYSZ(mondata) ? MONS_PROGRAM_BUG
                                   : (monster_type) mondata[idx].mc;
}

void init_monsters()
{
    // First, fill static array with dummy values. {dlb}
    mon_entry.init(-1);

    // Next, fill static array with location of entry in mondata[]. {dlb}:
    for (unsigned int i = 0; i < MONDATASIZE; ++i)
        mon_entry[mondata[i].mc] = i;

    // Finally, monsters yet with dummy entries point to TTTSNB(tm). {dlb}:
    for (int &entry : mon_entry)
        if (entry == -1)
            entry = mon_entry[MONS_PROGRAM_BUG];

    init_monster_symbols();
}

void init_monster_symbols()
{
    map<unsigned, monster_type> base_mons;
    for (monster_type mc = MONS_0; mc < NUM_MONSTERS; ++mc)
    {
        mon_display &md = monster_symbols[mc];
        if (const monsterentry *me = get_monster_data(mc))
        {
            md.glyph  = me->basechar;
            md.colour = me->colour;
            auto it = base_mons.find(md.glyph);
            if (it == base_mons.end() || it->first == MONS_PROGRAM_BUG)
                base_mons[md.glyph] = mc;
        }
    }

    // Let those follow the feature settings, unless specifically overridden.
    monster_symbols[MONS_ANIMATED_TREE].glyph = get_feat_symbol(DNGN_TREE);
    for (monster_type mc = MONS_0; mc < NUM_MONSTERS; ++mc)
        if (mons_genus(mc) == MONS_STATUE)
            monster_symbols[mc].glyph = get_feat_symbol(DNGN_GRANITE_STATUE);

    // Validate all glyphs, even those which didn't come from an override.
    for (monster_type i = MONS_PROGRAM_BUG; i < NUM_MONSTERS; ++i)
        if (wcwidth(monster_symbols[i].glyph) != 1)
            monster_symbols[i].glyph = mons_base_char(i);
}

void set_resist(resists_t &all, mon_resist_flags res, int lev)
{
    if (res > MR_LAST_MULTI)
    {
        ASSERT_RANGE(lev, 0, 2);
        if (lev)
            all |= res;
        else
            all &= ~res;
        return;
    }

    ASSERT_RANGE(lev, -3, 5);
    all = (all & ~(res * 7)) | (res * (lev & 7));
}

int get_mons_class_ac(monster_type mc)
{
    const monsterentry *me = get_monster_data(mc);
    return me ? me->AC : get_monster_data(MONS_PROGRAM_BUG)->AC;
}

int get_mons_class_ev(monster_type mc)
{
    const monsterentry *me = get_monster_data(mc);
    return me ? me->ev : get_monster_data(MONS_PROGRAM_BUG)->ev;
}

static resists_t _apply_holiness_resists(resists_t resists, mon_holy_type mh)
{
    // Undead and non-living beings get full poison resistance.
    if (mh & (MH_UNDEAD | MH_NONLIVING))
        resists = (resists & ~(MR_RES_POISON * 7)) | (MR_RES_POISON * 3);

    // Everything but natural creatures have full rNeg. Set here for the
    // benefit of the monster_info constructor. If you change this, also
    // change monster::res_negative_energy.
    if (!(mh & MH_NATURAL))
        resists = (resists & ~(MR_RES_NEG * 7)) | (MR_RES_NEG * 3);

    return resists;
}

/**
 * What special resistances does the given mutant beast facet provide?
 *
 * @param facet     The beast_facet in question, e.g. BF_FIRE.
 * @return          A bitfield of resists corresponding to the given facet;
 *                  e.g. MR_RES_FIRE for BF_FIRE.
 */
static resists_t _beast_facet_resists(beast_facet facet)
{
    static const map<beast_facet, resists_t> resists = {
        { BF_STING, MR_RES_POISON },
        { BF_FIRE,  MR_RES_FIRE },
        { BF_SHOCK, MR_RES_ELEC },
        { BF_OX,    MR_RES_COLD },
    };

    return lookup(resists, facet, 0);
}

resists_t get_mons_class_resists(monster_type mc)
{
    const monsterentry *me = get_monster_data(mc);
    const resists_t resists = me ? me->resists
                                 : get_monster_data(MONS_PROGRAM_BUG)->resists;
    // Don't apply fake holiness resists.
    if (mons_is_sensed(mc))
        return resists;

    // Assumes that, when a monster's holiness differs from other monsters
    // of the same type, that only adds resistances, never removes them.
    // Currently the only such case is MF_FAKE_UNDEAD.
    return _apply_holiness_resists(resists, mons_class_holiness(mc));
}

resists_t get_mons_resists(const monster& m)
{
    const monster& mon = get_tentacle_head(m);

    resists_t resists = get_mons_class_resists(mon.type);

    if (mons_is_ghost_demon(mon.type))
        resists |= mon.ghost->resists;

    if (mons_genus(mon.type) == MONS_DRACONIAN
            && mon.type != MONS_DRACONIAN
        || mon.type == MONS_TIAMAT
        || mons_genus(mon.type) == MONS_DEMONSPAWN
            && mon.type != MONS_DEMONSPAWN)
    {
        monster_type subspecies = draco_or_demonspawn_subspecies(mon);
        if (subspecies != mon.type)
            resists |= get_mons_class_resists(subspecies);
    }

    if (mon.props.exists(MUTANT_BEAST_FACETS))
        for (auto facet : mon.props[MUTANT_BEAST_FACETS].get_vector())
            resists |= _beast_facet_resists((beast_facet)facet.get_int());

    // This is set from here in case they're undead due to the
    // MF_FAKE_UNDEAD flag. See the comment in get_mons_class_resists.
    return _apply_holiness_resists(resists, mon.holiness());
}

int get_mons_resist(const monster& mon, mon_resist_flags res)
{
    return get_resist(get_mons_resists(mon), res);
}

// Returns true if the monster successfully resists this attempt to poison it.
const bool monster_resists_this_poison(const monster& mons, bool force)
{
    const int res = mons.res_poison();
    if (res >= 3)
        return true;
    if (!force && res >= 1 && x_chance_in_y(2, 3))
        return true;
    return false;
}

monster* monster_at(const coord_def &pos)
{
    if (!in_bounds(pos))
        return nullptr;

    const int mindex = mgrd(pos);
    if (mindex == NON_MONSTER)
        return nullptr;

    ASSERT(mindex <= MAX_MONSTERS);
    return &menv[mindex];
}

/// Are any of the bits set?
bool mons_class_flag(monster_type mc, monclass_flags_t bits)
{
    const monsterentry * const me = get_monster_data(mc);
    return me && (me->bitfields & bits);
}

int monster::wearing(equipment_type slot, int sub_type, bool calc_unid) const
{
    int ret = 0;
    const item_def *item = 0;

    switch (slot)
    {
    case EQ_WEAPON:
    case EQ_STAFF:
        {
            const mon_inv_type end = mons_wields_two_weapons(*this)
                                     ? MSLOT_ALT_WEAPON : MSLOT_WEAPON;

            for (int i = MSLOT_WEAPON; i <= end; i = i + 1)
            {
                item = mslot_item((mon_inv_type) i);
                if (item && item->base_type == (slot == EQ_WEAPON ? OBJ_WEAPONS
                                                                  : OBJ_STAVES)
                    && item->sub_type == sub_type
                    // Weapon subtypes are always known, staves not.
                    && (slot == EQ_WEAPON || calc_unid
                        || item_type_known(*item)))
                {
                    ret++;
                }
            }
        }
        break;

    case EQ_ALL_ARMOUR:
    case EQ_CLOAK:
    case EQ_HELMET:
    case EQ_GLOVES:
    case EQ_BOOTS:
    case EQ_SHIELD:
        item = mslot_item(MSLOT_SHIELD);
        if (item && item->is_type(OBJ_ARMOUR, sub_type))
            ret++;
        // Don't check MSLOT_ARMOUR for EQ_SHIELD
        if (slot == EQ_SHIELD)
            break;
        // intentional fall-through
    case EQ_BODY_ARMOUR:
        item = mslot_item(MSLOT_ARMOUR);
        if (item && item->is_type(OBJ_ARMOUR, sub_type))
            ret++;
        break;

    case EQ_AMULET:
    case EQ_AMULET_PLUS:
    case EQ_RINGS:
    case EQ_RINGS_PLUS:
        item = mslot_item(MSLOT_JEWELLERY);
        if (item && item->is_type(OBJ_JEWELLERY, sub_type)
            && (calc_unid || item_type_known(*item)))
        {
            if (slot == EQ_RINGS_PLUS || slot == EQ_AMULET_PLUS)
                ret += item->plus;
            else
                ret++;
        }
        break;
    default:
        die("invalid slot %d for monster::wearing()", slot);
    }
    return ret;
}

int monster::wearing_ego(equipment_type slot, int special, bool calc_unid) const
{
    int ret = 0;
    const item_def *item = 0;

    switch (slot)
    {
    case EQ_WEAPON:
        {
            const mon_inv_type end = mons_wields_two_weapons(*this)
                                     ? MSLOT_ALT_WEAPON : MSLOT_WEAPON;

            for (int i = MSLOT_WEAPON; i <= end; i++)
            {
                item = mslot_item((mon_inv_type) i);
                if (item && item->base_type == OBJ_WEAPONS
                    && get_weapon_brand(*item) == special
                    && (calc_unid || item_type_known(*item)))
                {
                    ret++;
                }
            }
        }
        break;

    case EQ_ALL_ARMOUR:
    case EQ_CLOAK:
    case EQ_HELMET:
    case EQ_GLOVES:
    case EQ_BOOTS:
    case EQ_SHIELD:
        item = mslot_item(MSLOT_SHIELD);
        if (item && item->base_type == OBJ_ARMOUR
            && get_armour_ego_type(*item) == special
            && (calc_unid || item_type_known(*item)))
        {
            ret++;
        }
        // Don't check MSLOT_ARMOUR for EQ_SHIELD
        if (slot == EQ_SHIELD)
            break;
        // intentional fall-through
    case EQ_BODY_ARMOUR:
        item = mslot_item(MSLOT_ARMOUR);
        if (item && item->base_type == OBJ_ARMOUR
            && get_armour_ego_type(*item) == special
            && (calc_unid || item_type_known(*item)))
        {
            ret++;
        }
        break;

    case EQ_AMULET:
    case EQ_STAFF:
    case EQ_RINGS:
    case EQ_RINGS_PLUS:
        // No egos.
        break;

    default:
        die("invalid slot %d for monster::wearing_ego()", slot);
    }
    return ret;
}

int monster::scan_artefacts(artefact_prop_type ra_prop, bool calc_unid,
                            vector<item_def> *matches) const
{
    UNUSED(matches); //TODO: implement this when it will be required somewhere
    int ret = 0;

    // TODO: do we really want to prevent randarts from working for zombies?
    if (mons_itemuse(*this) >= MONUSE_STARTING_EQUIPMENT)
    {
        const int weap      = inv[MSLOT_WEAPON];
        const int second    = inv[MSLOT_ALT_WEAPON]; // Two-headed ogres, etc.
        const int armour    = inv[MSLOT_ARMOUR];
        const int shld      = inv[MSLOT_SHIELD];
        const int jewellery = inv[MSLOT_JEWELLERY];

        if (weap != NON_ITEM && mitm[weap].base_type == OBJ_WEAPONS
            && is_artefact(mitm[weap]))
        {
            ret += artefact_property(mitm[weap], ra_prop);
        }

        if (second != NON_ITEM && mitm[second].base_type == OBJ_WEAPONS
            && is_artefact(mitm[second]) && mons_wields_two_weapons(*this))
        {
            ret += artefact_property(mitm[second], ra_prop);
        }

        if (armour != NON_ITEM && mitm[armour].base_type == OBJ_ARMOUR
            && is_artefact(mitm[armour]))
        {
            ret += artefact_property(mitm[armour], ra_prop);
        }

        if (shld != NON_ITEM && mitm[shld].base_type == OBJ_ARMOUR
            && is_artefact(mitm[shld]))
        {
            ret += artefact_property(mitm[shld], ra_prop);
        }

        if (jewellery != NON_ITEM && mitm[jewellery].base_type == OBJ_JEWELLERY
            && is_artefact(mitm[jewellery]))
        {
            ret += artefact_property(mitm[jewellery], ra_prop);
        }
    }

    return ret;
}

mon_holy_type holiness_by_name(string name)
{
    lowercase(name);
    for (const auto bit : mon_holy_type::range())
    {
        if (name == holiness_name(mon_holy_type::exponent(bit)))
            return mon_holy_type::exponent(bit);
    }
    return MH_NONE;
}

const char * holiness_name(mon_holy_type_flags which_holiness)
{
    switch (which_holiness)
    {
    case MH_HOLY:
        return "holy";
    case MH_NATURAL:
        return "natural";
    case MH_UNDEAD:
        return "undead";
    case MH_DEMONIC:
        return "demonic";
    case MH_NONLIVING:
        return "nonliving";
    case MH_PLANT:
        return "plant";
    case MH_EVIL:
        return "evil";
    default:
        return "bug";
    }
}

string holiness_description(mon_holy_type holiness)
{
    string description = "";
    for (const auto bit : mon_holy_type::range())
    {
        if (holiness & bit)
        {
            if (!description.empty())
                description += ",";
            description += holiness_name(bit);
        }
    }
    return description;
}

mon_holy_type mons_class_holiness(monster_type mc)
{
    ASSERT_smc();
    return smc->holiness;
}

bool mons_class_is_stationary(monster_type mc)
{
    return mons_class_flag(mc, M_STATIONARY);
}

/**
 * Can killing this class of monster ever reward xp?
 *
 * This answers whether any agent could receive XP for killing a monster of
 * this class. Monsters that fail this have M_NO_EXP_GAIN set.
 * @param mc       The monster type
 * @param indirect If true this will count monsters that are parts of a parent
 *                 monster as xp rewarding even if the parts themselves don't
 *                 reward xp (e.g. tentacles).
 * @returns True if killing a monster of this class could reward xp, false
 * otherwise.
 */
bool mons_class_gives_xp(monster_type mc, bool indirect)
{
    return !mons_class_flag(mc, M_NO_EXP_GAIN)
        || (indirect && mons_is_tentacle_or_tentacle_segment(mc));
}

/**
 * Can killing this monster reward xp to the given actor?
 *
 * This answers whether the player or a monster could ever receive XP for
 * killing the monster, assuming an appropriate kill_type.
 * @param mon      The monster.
 * @param agent    The actor who would be responsible for the kill.
 * @returns True if killing the monster will reward the agent with xp, false
 * otherwise.
 */
bool mons_gives_xp(const monster& victim, const actor& agent)
{
    const bool mon_killed_friend
        = agent.is_monster() && mons_aligned(&victim, &agent);
    return !victim.is_summoned()                   // no summons
        && !victim.has_ench(ENCH_ABJ)              // not-really-summons
        && !victim.has_ench(ENCH_FAKE_ABJURATION)  // no animated remains
        && mons_class_gives_xp(victim.type)        // class must reward xp
        && !testbits(victim.flags, MF_WAS_NEUTRAL) // no neutral monsters
        && !testbits(victim.flags, MF_NO_REWARD)   // no reward for no_reward
        && !mon_killed_friend;
}

bool mons_class_is_threatening(monster_type mo)
{
    return !mons_class_flag(mo, M_NO_THREAT);
}

bool mons_is_threatening(const monster& mons)
{
    return mons_class_is_threatening(mons.type) || mons_is_active_ballisto(mons);
}

/**
 * Is this an active ballistomycete?
 *
 * @param mon             The monster
 * @returns True if the monster is an active ballistomycete, false otherwise.
 */
bool mons_is_active_ballisto(const monster& mon)
{
    return mon.type == MONS_BALLISTOMYCETE && mon.ballisto_activity;
}

/**
 * Is this monster class firewood?
 *
 * Firewood monsters are harmless stationary monsters than don't give xp. These
 * are worthless obstacles: not to be attacked by default, but may be cut down
 * to get to target even if coaligned.
 * @param mc The monster type
 * @returns True if the monster class is firewood, false otherwise.
 */
bool mons_class_is_firewood(monster_type mc)
{
    return mons_class_is_stationary(mc)
           && mons_class_flag(mc, M_NO_THREAT)
           && !mons_is_tentacle_or_tentacle_segment(mc);
}

/**
 * Is this monster firewood?
 *
 * Firewood monsters are stationary monsters than don't give xp.
 * @param mon             The monster
 * @returns True if the monster is firewood, false otherwise.
 */
bool mons_is_firewood(const monster& mon)
{
    return mons_class_is_firewood(mon.type);
}

// "body" in a purely grammatical sense.
bool mons_has_body(const monster& mon)
{
    if (mon.type == MONS_FLYING_SKULL
        || mon.type == MONS_CURSE_SKULL
        || mon.type == MONS_CURSE_TOE
        || mons_class_is_animated_weapon(mon.type))
    {
        return false;
    }

    switch (mons_base_char(mon.type))
    {
    case 'P':
    case 'v':
    case 'G':
    case '*':
    case '%':
    case 'J':
        return false;
    }

    return true;
}

bool mons_has_flesh(const monster& mon)
{
    if (mon.is_skeletal() || mon.is_insubstantial())
        return false;

    // Dictionary says:
    // 1. (12) flesh -- (the soft tissue of the body of a vertebrate:
    //    mainly muscle tissue and fat)
    // 3. pulp, flesh -- (a soft moist part of a fruit)
    // yet I exclude sense 3 anyway but include arthropods and molluscs.
    return !(mon.holiness() & (MH_PLANT | MH_NONLIVING))
           && mons_genus(mon.type) != MONS_FLOATING_EYE
           && mons_genus(mon.type) != MONS_GLOWING_ORANGE_BRAIN
           && mons_genus(mon.type) != MONS_JELLY
           && mon.type != MONS_DEATH_COB; // plant!
}

// Difference in speed between monster and the player for Cheibriados'
// purposes. This is the speed difference disregarding the player's
// slow status.
int cheibriados_monster_player_speed_delta(const monster& mon)
{
    // Ignore the Slow effect.
    unwind_var<int> ignore_slow(you.duration[DUR_SLOW], 0);
    const int pspeed = 1000 / (player_movement_speed() * player_speed());
    dprf("Your delay: %d, your speed: %d, mon speed: %d",
        player_movement_speed(), pspeed, mon.speed);
    return mon.speed - pspeed;
}

bool cheibriados_thinks_mons_is_fast(const monster& mon)
{
    return cheibriados_monster_player_speed_delta(mon) > 0;
}

// Dithmenos also hates fire users, flaming weapons, and generally fiery beings.
bool mons_is_fiery(const monster& mon)
{
    if (mons_genus(mon.type) == MONS_DRACONIAN
        && draco_or_demonspawn_subspecies(mon) == MONS_RED_DRACONIAN)
    {
        return true;
    }
    if (mons_genus(mon.type) == MONS_DANCING_WEAPON
        && mon.weapon() && mon.weapon()->brand == SPWPN_FLAMING)
    {
        return true;
    }
    return mon.has_attack_flavour(AF_FIRE)
           || mon.has_attack_flavour(AF_PURE_FIRE)
           || mon.has_attack_flavour(AF_STICKY_FLAME)
           || mon.has_spell_of_type(SPTYP_FIRE);
}

bool mons_is_projectile(monster_type mc)
{
    return mons_class_flag(mc, M_PROJECTILE);
}

bool mons_is_projectile(const monster& mon)
{
    return mons_is_projectile(mon.type);
}

static bool _mons_class_is_clingy(monster_type type)
{
    return mons_genus(type) == MONS_SPIDER || type == MONS_LEOPARD_GECKO
        || type == MONS_GIANT_COCKROACH || type == MONS_DEMONIC_CRAWLER
        || type == MONS_DART_SLUG;
}

bool mons_can_cling_to_walls(const monster& mon)
{
    return _mons_class_is_clingy(mon.type);
}

// Conjuration or Hexes. Summoning and Necromancy make the monster a creature
// at least in some degree, golems have a chem granting them that.
bool mons_is_object(monster_type mc)
{
    return mons_is_conjured(mc)
           || mc == MONS_TWISTER
           // unloading seeds helps the species
           || mc == MONS_BALLISTOMYCETE_SPORE
           || mc == MONS_LURKING_HORROR
           || mc == MONS_DANCING_WEAPON
           || mc == MONS_LIGHTNING_SPIRE;
}

bool mons_has_blood(monster_type mc)
{
    return mons_class_flag(mc, M_COLD_BLOOD)
           || mons_class_flag(mc, M_WARM_BLOOD);
}

bool mons_is_sensed(monster_type mc)
{
    return mc == MONS_SENSED
           || mc == MONS_SENSED_FRIENDLY
           || mc == MONS_SENSED_TRIVIAL
           || mc == MONS_SENSED_EASY
           || mc == MONS_SENSED_TOUGH
           || mc == MONS_SENSED_NASTY;
}

bool mons_allows_beogh(const monster& mon)
{
    if (!species_is_orcish(you.species) || you_worship(GOD_BEOGH))
        return false; // no one else gives a damn

    return mons_genus(mon.type) == MONS_ORC
           && mon.is_priest() && mon.god == GOD_BEOGH;
}

bool mons_allows_beogh_now(const monster& mon)
{
    // Do the expensive LOS check last.
    return mons_allows_beogh(mon)
               && !mon.is_summoned() && !mon.friendly()
               && !silenced(mon.pos()) && !mon.has_ench(ENCH_MUTE)
               && !mons_is_confused(mon) && mons_is_seeking(mon)
               && mon.foe == MHITYOU && !mons_is_immotile(mon)
               && you.visible_to(&mon) && you.can_see(mon);
}

// Returns true for monsters that obviously (to the player) feel
// "thematically at home" in a branch. Currently used for native
// monsters recognising traps and patrolling branch entrances.
bool mons_is_native_in_branch(const monster& mons,
                              const branch_type branch)
{
    switch (branch)
    {
    case BRANCH_ELF:
        return mons_genus(mons.type) == MONS_ELF;

    case BRANCH_ORC:
        return mons_genus(mons.type) == MONS_ORC;

    case BRANCH_SHOALS:
        return mons_species(mons.type) == MONS_CYCLOPS
               || mons_species(mons.type) == MONS_MERFOLK
               || mons.type == MONS_HARPY;

    case BRANCH_SLIME:
        return mons_is_slime(mons);

    case BRANCH_SNAKE:
        return mons_genus(mons.type) == MONS_NAGA
               || mons_genus(mons.type) == MONS_SALAMANDER
               || mons_genus(mons.type) == MONS_SNAKE;

    case BRANCH_ZOT:
        return mons_genus(mons.type) == MONS_DRACONIAN
               || mons.type == MONS_ORB_GUARDIAN
               || mons.type == MONS_ORB_OF_FIRE
               || mons.type == MONS_DEATH_COB
               || mons.type == MONS_KILLER_KLOWN;

    case BRANCH_VAULTS:
        return mons_genus(mons.type) == MONS_HUMAN;

    case BRANCH_CRYPT:
        return mons.holiness() == MH_UNDEAD;

    case BRANCH_TOMB:
        return mons_genus(mons.type) == MONS_MUMMY
              || mons.type == MONS_USHABTI
              || mons.type == MONS_DEATH_SCARAB;

    case BRANCH_SPIDER:
        return mons_genus(mons.type) == MONS_SPIDER;

    case BRANCH_ABYSS:
        return mons_is_abyssal_only(mons.type)
               || mons.type == MONS_ABOMINATION_LARGE
               || mons.type == MONS_ABOMINATION_SMALL
               || mons.type == MONS_TENTACLED_MONSTROSITY
               || mons.type == MONS_TENTACLED_STARSPAWN
               || mons.type == MONS_THRASHING_HORROR
               || mons.type == MONS_UNSEEN_HORROR
               || mons.type == MONS_WORLDBINDER;

    default:
        return false;
    }
}

bool mons_is_abyssal_only(monster_type mc)
{
    switch (mc)
    {
    case MONS_ANCIENT_ZYME:
    case MONS_ELDRITCH_TENTACLE:
    case MONS_ELDRITCH_TENTACLE_SEGMENT:
    case MONS_LURKING_HORROR:
    case MONS_WRETCHED_STAR:
        return true;
    default:
        return false;
    }
}

// Monsters considered as "slime" for Jiyva.
bool mons_class_is_slime(monster_type mc)
{
    return mons_genus(mc) == MONS_JELLY
           || mons_genus(mc) == MONS_FLOATING_EYE
           || mons_genus(mc) == MONS_GLOWING_ORANGE_BRAIN;
}

bool mons_is_slime(const monster& mon)
{
    return mons_class_is_slime(mon.type);
}

bool herd_monster(const monster& mon)
{
    return mons_class_flag(mon.type, M_HERD);
}

// Plant or fungus or really anything with
// permanent plant holiness
bool mons_class_is_plant(monster_type mc)
{
    return bool(mons_class_holiness(mc) & MH_PLANT);
}

bool mons_is_plant(const monster& mon)
{
    return mons_class_is_plant(mon.type);
}

bool mons_eats_items(const monster& mon)
{
    return mons_is_slime(mon) && have_passive(passive_t::jelly_eating);
}

bool invalid_monster(const monster* mon)
{
    return !mon || invalid_monster_type(mon->type);
}

bool invalid_monster_type(monster_type mt)
{
    return mt < 0 || mt >= NUM_MONSTERS
           || mon_entry[mt] == mon_entry[MONS_PROGRAM_BUG];
}

bool invalid_monster_index(int i)
{
    return i < 0 || i >= MAX_MONSTERS;
}

bool mons_is_statue(monster_type mc)
{
    return mc == MONS_ORANGE_STATUE
           || mc == MONS_OBSIDIAN_STATUE
           || mc == MONS_ICE_STATUE
           || mc == MONS_ROXANNE;
}

/**
 * The mimic [(cackles|chortles...) and ]vanishes in[ a puff of smoke]!
 *
 * @param pos       The mimic's location.
 * @param name      The mimic's name.
 */
static void _mimic_vanish(const coord_def& pos, const string& name)
{
    const bool can_place_smoke = !cloud_at(pos);
    if (can_place_smoke)
        place_cloud(CLOUD_BLACK_SMOKE, pos, 2 + random2(2), nullptr);
    if (!you.see_cell(pos))
        return;

    const char* const smoke_str = can_place_smoke ? " in a puff of smoke" : "";

    const bool can_cackle = !silenced(pos) && !silenced(you.pos());
    const string db_cackle = getSpeakString("_laughs_");
    const string cackle = db_cackle != "" ? db_cackle : "cackles";
    const string cackle_str = can_cackle ? cackle + " and " : "";

    mprf("The %s mimic %svanishes%s!",
         name.c_str(), cackle_str.c_str(), smoke_str);
    interrupt_activity(AI_MIMIC);
}

/**
 * Clean up a "feature" that a mimic was pretending to be.
 *
 * @param pos   The location of the 'feature'.
 */
static void _destroy_mimic_feature(const coord_def &pos)
{
#if TAG_MAJOR_VERSION == 34
    const dungeon_feature_type feat = grd(pos);
#endif

    unnotice_feature(level_pos(level_id::current(), pos));
    grd(pos) = DNGN_FLOOR;
    env.level_map_mask(pos) &= ~MMT_MIMIC;
    set_terrain_changed(pos);
    remove_markers_and_listeners_at(pos);

#if TAG_MAJOR_VERSION == 34
    if (feat_is_door(feat))
        env.level_map_mask(pos) |= MMT_WAS_DOOR_MIMIC;
#endif
}

void discover_mimic(const coord_def& pos)
{
    item_def* item = item_mimic_at(pos);
    const bool feature_mimic = !item && feature_mimic_at(pos);
    // Is there really a mimic here?
    if (!item && !feature_mimic)
        return;

    const dungeon_feature_type feat = grd(pos);

    // If the feature has been destroyed, don't create a floor mimic.
    if (feature_mimic && !feat_is_mimicable(feat, false))
    {
        env.level_map_mask(pos) &= ~MMT_MIMIC;
        return;
    }

    const string name = feature_mimic ? "the " + string(feat_type_name(feat))
                                      : item->name(DESC_THE, false, false,
                                                             false, true);
    const bool plural = feature_mimic ? false : item->quantity > 1;

#ifdef USE_TILE
    tileidx_t tile = tileidx_feature(pos);
    apply_variations(env.tile_flv(pos), &tile, pos);
#endif

    if (you.see_cell(pos))
        mprf("%s %s a mimic!", name.c_str(), plural ? "are" : "is");

    const string shortname = feature_mimic ? feat_type_name(feat)
                                           : item->name(DESC_BASENAME);
    if (item)
        destroy_item(item->index(), true);
    else
        _destroy_mimic_feature(pos);
    _mimic_vanish(pos, shortname);

    // Just in case there's another one.
    if (mimic_at(pos))
        discover_mimic(pos);
}

void discover_shifter(monster& shifter)
{
    shifter.flags |= MF_KNOWN_SHIFTER;
}

bool mons_is_demon(monster_type mc)
{
    return mons_class_holiness(mc) & MH_DEMONIC
             && (mons_demon_tier(mc) != 0 && mc != MONS_ANTAEUS
                 || mons_species(mc) == MONS_RAKSHASA);
}

int mons_demon_tier(monster_type mc)
{
    switch (mons_base_char(mc))
    {
    case 'C':
        if (mc != MONS_ANTAEUS)
            return 0;
        // intentional fall-through for Antaeus
    case '&':
        return -1;
    case '1':
        return 1;
    case '2':
        return 2;
    case '3':
        return 3;
    case '4':
        return 4;
    case '5':
        return 5;
    default:
        return 0;
    }
}

// Beware; returns false for Tiamat!
bool mons_is_draconian(monster_type mc)
{
    return mc >= MONS_FIRST_DRACONIAN && mc <= MONS_LAST_DRACONIAN;
}

bool mons_is_base_draconian(monster_type mc)
{
    return mc >= MONS_FIRST_DRACONIAN && mc <= MONS_LAST_BASE_DRACONIAN;
}

bool mons_is_demonspawn(monster_type mc)
{
    return
#if TAG_MAJOR_VERSION == 34
        mc == MONS_DEMONSPAWN ||
#endif
        mc >= MONS_FIRST_DEMONSPAWN && mc <= MONS_LAST_DEMONSPAWN;
}

// Conjured (as opposed to summoned) monsters are actually here, even
// though they're typically volatile (like, made of real fire). As such,
// they should be immune to Abjuration or Recall. Also, they count as
// things rather than beings.
bool mons_is_conjured(monster_type mc)
{
    return mons_is_projectile(mc)
           || mons_is_avatar(mc)
           || mons_class_flag(mc, M_CONJURED);
}

size_type mons_class_body_size(monster_type mc)
{
    // Should pass base_type to get the right size for zombies, skeletons &c.
    // For normal monsters, base_type is set to type in the constructor.
    const monsterentry *e = get_monster_data(mc);
    return e ? e->size : SIZE_MEDIUM;
}

int max_corpse_chunks(monster_type mc)
{
    switch (mons_class_body_size(mc))
    {
    case SIZE_TINY:
        return 1;
    case SIZE_LITTLE:
        return 2;
    case SIZE_SMALL:
        return 3;
    case SIZE_MEDIUM:
        return 4;
    case SIZE_LARGE:
        return 9;
    case SIZE_BIG:
        return 10;
    case SIZE_GIANT:
        return 12;
    default:
        return 0;
    }
}

corpse_effect_type mons_corpse_effect(monster_type mc)
{
    ASSERT_smc();
    return smc->corpse_thingy;
}

int derived_undead_avg_hp(monster_type mtype, int hd, int scale)
{
    static const map<monster_type, int> hp_per_hd_by_type = {
        { MONS_ZOMBIE,          85 },
        { MONS_SKELETON,        70 },
        { MONS_SPECTRAL_THING,  60 },
        // Simulacra aren't tough, but you can create piles of them. - bwr
        { MONS_SIMULACRUM,      30 },
    };

    const int* hp_per_hd = map_find(hp_per_hd_by_type, mtype);
    ASSERT(hp_per_hd);
    return *hp_per_hd * hd * scale / 10;
}

monster_type mons_genus(monster_type mc)
{
    if (mc == RANDOM_DRACONIAN || mc == RANDOM_BASE_DRACONIAN
        || mc == RANDOM_NONBASE_DRACONIAN
        || (mc == MONS_PLAYER_ILLUSION && species_is_draconian(you.species)))
    {
        return MONS_DRACONIAN;
    }

    if (mc == RANDOM_DEMONSPAWN || mc == RANDOM_BASE_DEMONSPAWN
        || mc == RANDOM_NONBASE_DEMONSPAWN)
    {
        return MONS_DEMONSPAWN;
    }

    if (mc == MONS_NO_MONSTER)
        return MONS_NO_MONSTER;

    ASSERT_smc();
    return smc->genus;
}

monster_type mons_species(monster_type mc)
{
    const monsterentry *me = get_monster_data(mc);
    return me ? me->species : MONS_PROGRAM_BUG;
}

monster_type draco_or_demonspawn_subspecies(monster_type type,
                                            monster_type base)
{
    const monster_type species = mons_species(type);

    if ((species == MONS_DRACONIAN || species == MONS_DEMONSPAWN)
        && type != species)
    {
        return base;
    }

    return species;
}

monster_type draco_or_demonspawn_subspecies(const monster& mon)
{
    ASSERT(mons_genus(mon.type) == MONS_DRACONIAN
           || mons_genus(mon.type) == MONS_DEMONSPAWN);

    if (mon.type == MONS_PLAYER_ILLUSION
        && mons_genus(mon.type) == MONS_DRACONIAN)
    {
        return player_species_to_mons_species(mon.ghost->species);
    }

    return draco_or_demonspawn_subspecies(mon.type, mon.base_monster);
}

monster_type mons_detected_base(monster_type mc)
{
    return mons_genus(mc);
}

/** Does a monster of this type behold opponents like a siren?
 */
bool mons_is_siren_beholder(monster_type mc)
{
    return mc == MONS_MERFOLK_SIREN || mc == MONS_MERFOLK_AVATAR;
}

/** Does this monster behold opponents like a siren?
 *  Ignores any disabilities, checking only the monster's type.
 */
bool mons_is_siren_beholder(const monster& mons)
{
    return mons_is_siren_beholder(mons.type);
}

int get_shout_noise_level(const shout_type shout)
{
    switch (shout)
    {
    case S_SILENT:
        return 0;
    case S_HISS:
    case S_VERY_SOFT:
        return 4;
    case S_SOFT:
        return 6;
    case S_LOUD:
        return 10;
    case S_LOUD_ROAR:
    case S_VERY_LOUD:
        return 12;

    default:
        return 8;
    }
}

// Only beasts and chaos spawns use S_RANDOM for noise type.
// Pandemonium lords can also get here, but this is mostly used for the
// "says" verb used for insults.
static bool _shout_fits_monster(monster_type mc, int shout)
{
    if (shout == NUM_SHOUTS || shout >= NUM_LOUDNESS || shout == S_SILENT)
        return false;

    // Chaos spawns can do anything but demon taunts, since they're
    // not coherent enough to actually say words.
    if (mc == MONS_CHAOS_SPAWN)
        return shout != S_DEMON_TAUNT;

    // For Pandemonium lords, almost everything is fair game. It's only
    // used for the shouting verb ("say", "bellow", "roar", etc.) anyway.
    if (mc != MONS_HELL_BEAST && mc != MONS_MUTANT_BEAST)
        return true;

    switch (shout)
    {
    // Bees, cherubs and two-headed ogres never fit.
    case S_SHOUT2:
    case S_BUZZ:
    case S_CHERUB:
    // The beast cannot speak.
    case S_DEMON_TAUNT:
        return false;
    default:
        return true;
    }
}

// If demon_shout is true, we're trying to find a random verb and
// loudness for a Pandemonium lord trying to shout.
shout_type mons_shouts(monster_type mc, bool demon_shout)
{
    ASSERT_smc();
    shout_type u = smc->shouts;

    // Pandemonium lords use this to get the noises.
    if (u == S_RANDOM || demon_shout && u == S_DEMON_TAUNT)
    {
        const int max_shout = (u == S_RANDOM ? NUM_SHOUTS : NUM_LOUDNESS);
        do
        {
            u = static_cast<shout_type>(random2(max_shout));
        }
        while (!_shout_fits_monster(mc, u));
    }

    return u;
}

/// Is the given monster type ever capable of shouting?
bool mons_can_shout(monster_type mc)
{
    // don't use mons_shouts() to avoid S_RANDOM randomization.
    ASSERT_smc();
    return smc->shouts != S_SILENT;
}

bool mons_is_ghost_demon(monster_type mc)
{
    return mons_class_flag(mc, M_GHOST_DEMON)
#if TAG_MAJOR_VERSION == 34
           || mc == MONS_CHIMERA;
#endif
           ;
}

bool mons_is_pghost(monster_type mc)
{
    return mc == MONS_PLAYER_GHOST || mc == MONS_PLAYER_ILLUSION;
}

/**
 * What mutant beast tier does the given XL (base HD) correspond to?
 *
 * If the given value is between tiers, choose the higher possibility.
 *
 * @param xl    The XL (HD) of the mutant beast in question.
 * @return      The corresponding mutant beast tier (e.g. BT_MATURE).
 */
int mutant_beast_tier(int xl)
{
    for (int bt = BT_FIRST; bt < NUM_BEAST_TIERS; ++bt)
        if (xl <= beast_tiers[bt])
            return bt;
    return BT_NONE; // buggy
}

/**
 * Is the provided monster_type a demonspawn job type? (Not just any
 * demonspawn, but specifically one with a job! Or the job itself, depending
 * how you think about it.)
 *
 * @param mc    The monster type in question.
 * @return      Whether that monster type is a demonspawn job.
 **/
bool mons_is_demonspawn_job(monster_type mc)
{
    return mc >= MONS_FIRST_NONBASE_DEMONSPAWN
           && mc <= MONS_LAST_NONBASE_DEMONSPAWN;
}

/**
 * Is the provided monster_type a draconian job type? (Not just any draconian,
 * but specifically one with a job! Or the job itself, depending how you think
 * about it.)
 *
 * @param mc    The monster type in question.
 * @return      Whether that monster type is a draconian job.
 **/
bool mons_is_draconian_job(monster_type mc)
{
    return mc >= MONS_FIRST_NONBASE_DRACONIAN
           && mc <= MONS_LAST_NONBASE_DRACONIAN;
}

/**
 * Is the provided monster_type a job? (E.g. black sun, draconian knight)
 *
 * @param mc    The monster type in question.
 * @return      Whether that monster type is a job.
 **/
bool mons_is_job(monster_type mc)
{
    return mons_is_draconian_job(mc) || mons_is_demonspawn_job(mc);
}

bool mons_is_unique(monster_type mc)
{
    return mons_class_flag(mc, M_UNIQUE);
}

bool mons_is_or_was_unique(const monster& mon)
{
    return mons_is_unique(mon.type)
           || mon.props.exists(ORIGINAL_TYPE_KEY)
              && mons_is_unique((monster_type) mon.props[ORIGINAL_TYPE_KEY].get_int());
}

/**
 * Is the given type one of Hepliaklqana's granted ancestors?
 *
 * @param mc    The type of monster in question.
 * @return      Whether that monster is a player ancestor.
 */
bool mons_is_hepliaklqana_ancestor(monster_type mc)
{
    return mons_class_flag(mc, M_ANCESTOR);
}

/**
 * Can this type of monster be blinded?
 *
 * Certain monsters, e.g. those with a powerful sense of smell, echolocation,
 * or no eyes, are completely immune to blinding.
 *
 * Note that 'dazzling' (from dazzling spray) has additional restrictions above
 * this.
 *
 * @param mc    The class of monster in question.
 * @return      Whether monsters of this type can get ENCH_BLIND.
 */
bool mons_can_be_blinded(monster_type mc)
{
    return !mons_class_flag(mc, M_UNBLINDABLE);
}


/**
 * Can this kind of monster be dazzled?
 *
 * The undead, nonliving, vegetative, or unblindable cannot be dazzled.
 *
 * @param mc    The class of monster in question.
 * @return      Whether monsters of this type can get ENCH_BLIND from Dazzling
 *              Spray.
 */
bool mons_can_be_dazzled(monster_type mc)
{
    // This was implemented by checking type so that we could use it in
    // monster descriptions (which only have mon_info structs); not sure if
    // that's useful

    const mon_holy_type holiness = mons_class_holiness(mc);
    return !(holiness & (MH_UNDEAD | MH_NONLIVING | MH_PLANT))
        && mons_can_be_blinded(mc);
}

char32_t mons_char(monster_type mc)
{
    if (Options.mon_glyph_overrides.count(mc)
        && Options.mon_glyph_overrides[mc].ch)
    {
        return Options.mon_glyph_overrides[mc].ch;
    }
    else
        return monster_symbols[mc].glyph;
}

char mons_base_char(monster_type mc)
{
    const monsterentry *me = get_monster_data(mc);
    return me ? me->basechar : 0;
}

mon_itemuse_type mons_class_itemuse(monster_type mc)
{
    ASSERT_smc();
    return smc->gmon_use;
}

mon_itemuse_type mons_itemuse(const monster& mon)
{
    if (mons_enslaved_soul(mon))
        return mons_class_itemuse(mons_zombie_base(mon));

    return mons_class_itemuse(mon.type);
}

int mons_class_colour(monster_type mc)
{
    ASSERT_smc();
    // Player monster is a dummy monster used only for display purposes, so
    // it's ok to override it here.
    if (mc == MONS_PLAYER
        && Options.mon_glyph_overrides.count(MONS_PLAYER)
        && Options.mon_glyph_overrides[MONS_PLAYER].col)
    {
        return Options.mon_glyph_overrides[MONS_PLAYER].col;
    }
    else
        return monster_symbols[mc].colour;
}

bool mons_class_can_regenerate(monster_type mc)
{
    return !mons_class_flag(mc, M_NO_REGEN);
}

bool mons_can_regenerate(const monster& m)
{
    const monster& mon = get_tentacle_head(m);

    if (testbits(mon.flags, MF_NO_REGEN))
        return false;

    return mons_class_can_regenerate(mon.type);
}

bool mons_class_fast_regen(monster_type mc)
{
    return mons_class_flag(mc, M_FAST_REGEN);
}

/**
 * Do monsters of the given type ever leave a hide?
 *
 * @param mc      The class of monster in question.
 * @return        Whether the monster has a chance of dropping a hide when
 *                butchered.
 */
bool mons_class_leaves_hide(monster_type mc)
{
    return hide_for_monster(mc) != NUM_ARMOURS;
}

int mons_zombie_size(monster_type mc)
{
    mc = mons_species(mc);
    if (!mons_class_can_be_zombified(mc))
        return Z_NOZOMBIE;

    ASSERT_smc();
    return smc->size > SIZE_MEDIUM ? Z_BIG : Z_SMALL;
}

monster_type mons_zombie_base(const monster& mon)
{
    return mons_species(mon.base_monster);
}

bool mons_class_is_zombified(monster_type mc)
{
#if TAG_MAJOR_VERSION == 34
    switch (mc)
    {
        case MONS_ZOMBIE_SMALL:     case MONS_ZOMBIE_LARGE:
        case MONS_SKELETON_SMALL:   case MONS_SKELETON_LARGE:
        case MONS_SIMULACRUM_SMALL: case MONS_SIMULACRUM_LARGE:
            return true;
        default:
            break;
    }
#endif

    return mc == MONS_ZOMBIE
        || mc == MONS_SKELETON
        || mc == MONS_SIMULACRUM
        || mc == MONS_SPECTRAL_THING;
}

bool mons_class_is_hybrid(monster_type mc)
{
    return mons_class_flag(mc, M_HYBRID);
}

bool mons_class_is_animated_weapon(monster_type type)
{
    return type == MONS_DANCING_WEAPON || type == MONS_SPECTRAL_WEAPON;
}

bool mons_is_zombified(const monster& mon)
{
    return mons_class_is_zombified(mon.type);
}

monster_type mons_base_type(const monster& mon)
{
    if (mons_class_is_zombified(mon.type))
        return mons_species(mon.base_monster);
    return mon.type;
}

bool mons_class_can_leave_corpse(monster_type mc)
{
    return mons_corpse_effect(mc) != CE_NOCORPSE;
}

bool mons_class_can_be_zombified(monster_type mc)
{
    monster_type ms = mons_species(mc);
    return !invalid_monster_type(ms)
           && mons_class_can_leave_corpse(ms);
}

bool mons_can_be_zombified(const monster& mon)
{
    return mons_class_can_be_zombified(mon.type)
           && !mon.is_summoned()
           && !mons_enslaved_body_and_soul(mon);
}

bool mons_class_can_use_stairs(monster_type mc)
{
    return (!mons_class_is_zombified(mc) || mc == MONS_SPECTRAL_THING)
           && !mons_is_tentacle_or_tentacle_segment(mc)
           && mc != MONS_SILENT_SPECTRE
           && mc != MONS_PLAYER_GHOST
           && mc != MONS_GERYON
           && mc != MONS_ROYAL_JELLY;
}

bool mons_can_use_stairs(const monster& mon, dungeon_feature_type stair)
{
    if (!mons_class_can_use_stairs(mon.type))
        return false;

    // Summons can't use stairs.
    if (mon.has_ench(ENCH_ABJ) || mon.has_ench(ENCH_FAKE_ABJURATION))
        return false;

<<<<<<< HEAD
    if (mon->props.exists(MON_NO_STAIR_KEY)
        && mon->props[MON_NO_STAIR_KEY].get_bool())
    {
        return false;
    }

    if (mon->has_ench(ENCH_FRIENDLY_BRIBED)
=======
    if (mon.has_ench(ENCH_FRIENDLY_BRIBED)
>>>>>>> c9b4002d
        && (feat_is_branch_entrance(stair) || feat_is_branch_exit(stair)
            || stair == DNGN_ENTER_HELL || stair == DNGN_EXIT_HELL))
    {
        return false;
    }

    // Everything else is fine
    return true;
}

bool mons_enslaved_body_and_soul(const monster& mon)
{
    return mon.has_ench(ENCH_SOUL_RIPE);
}

bool mons_enslaved_soul(const monster& mon)
{
    return testbits(mon.flags, MF_ENSLAVED_SOUL);
}

void name_zombie(monster& mon, monster_type mc, const string &mon_name)
{
    mon.mname = mon_name;

    // Special case for Blork the orc: shorten his name to "Blork" to
    // avoid mentions of "Blork the orc the orc zombie".
    if (mc == MONS_BLORK_THE_ORC)
        mon.mname = "Blork";
    // Also for the Lernaean hydra: treat Lernaean as an adjective to
    // avoid mentions of "the Lernaean hydra the X-headed hydra zombie".
    else if (mc == MONS_LERNAEAN_HYDRA)
    {
        mon.mname = "Lernaean";
        mon.flags |= MF_NAME_ADJECTIVE;
    }
    // Also for the Enchantress: treat Enchantress as an adjective to
    // avoid mentions of "the Enchantress the spriggan zombie".
    else if (mc == MONS_THE_ENCHANTRESS)
    {
        mon.mname = "Enchantress";
        mon.flags |= MF_NAME_ADJECTIVE;
    }
    else if (mons_species(mc) == MONS_SERPENT_OF_HELL)
        mon.mname = "";

    if (starts_with(mon.mname, "shaped "))
        mon.flags |= MF_NAME_SUFFIX;

    // It's unlikely there's a desc for "Duvessa the elf skeleton", but
    // we still want to allow it if overridden.
    if (!mon.props.exists("dbname"))
        mon.props["dbname"] = mons_class_name(mon.type);
}

void name_zombie(monster& mon, const monster& orig)
{
    if (!mons_is_unique(orig.type) && orig.mname.empty())
        return;

    string name;

    if (!orig.mname.empty())
        name = orig.mname;
    else
        name = mons_type_name(orig.type, DESC_PLAIN);

    name_zombie(mon, orig.type, name);
    mon.flags |= orig.flags & (MF_NAME_SUFFIX
                                 | MF_NAME_ADJECTIVE
                                 | MF_NAME_DESCRIPTOR);
}

// Derived undead deal 80% of the damage of the base form.
static int _downscale_zombie_damage(int damage)
{
    return max(1, 4 * damage / 5);
}

static mon_attack_def _downscale_zombie_attack(const monster& mons,
                                               mon_attack_def attk,
                                               bool random)
{
    switch (attk.type)
    {
    case AT_STING: case AT_SPORE:
    case AT_TOUCH: case AT_ENGULF:
        attk.type = AT_HIT;
        break;
    default:
        break;
    }

    if (mons.type == MONS_SIMULACRUM)
        attk.flavour = AF_COLD;
    else if (mons.type == MONS_SPECTRAL_THING && (!random || coinflip()))
        attk.flavour = AF_DRAIN_XP;
    else if (attk.flavour != AF_REACH && attk.flavour != AF_CRUSH)
        attk.flavour = AF_PLAIN;

    attk.damage = _downscale_zombie_damage(attk.damage);

    return attk;
}

/**
 * What attack does the given mutant beast facet provide?
 *
 * @param facet     The facet in question; e.g. BF_STING.
 * @param tier      The tier of the mutant beast; e.g.
 * @return          The attack corresponding to the given facet; e.g. BT_LARVAL
 *                  { AT_STING, AF_REACH_STING, 10 }. Scales with HD.
 *                  For facets that don't provide an attack, is { }.
 */
static mon_attack_def _mutant_beast_facet_attack(int facet, int tier)
{
    const int dam = tier * 5;
    switch (facet)
    {
        case BF_STING:
            return { AT_STING, AF_REACH_STING, dam };
        case BF_OX:
            return { AT_TRAMPLE, AF_TRAMPLE, dam };
        case BF_WEIRD:
            return { AT_CONSTRICT, AF_CRUSH, dam };
        default:
            return { };
    }
}

/**
 * Get the attack type, attack flavour and damage for the given attack of a
 * mutant beast.
 *
 * @param mon           The monster in question.
 * @param attk_number   Which attack number to get.
 * @return              A mon_attack_def for the specified attack.
 */
static mon_attack_def _mutant_beast_attack(const monster &mon, int attk_number)
{
    const int tier = mutant_beast_tier(mon.get_experience_level());
    if (attk_number == 0)
        return { AT_HIT, AF_PLAIN, tier * 7 + 5 };

    if (!mon.props.exists(MUTANT_BEAST_FACETS))
        return { };

    int cur_attk = 1;
    for (auto facet : mon.props[MUTANT_BEAST_FACETS].get_vector())
    {
        const mon_attack_def atk = _mutant_beast_facet_attack(facet.get_int(),
                                                              tier);
        if (atk.type == AT_NONE)
            continue;

        if (cur_attk == attk_number)
            return atk;

        ++cur_attk;
    }

    return { };
}

/**
 * Get the attack type, attack flavour and damage for the given attack of an
 * ancestor granted by Hepliaklqana_ancestor_attack.
 *
 * @param mon           The monster in question.
 * @param attk_number   Which attack number to get.
 * @return              A mon_attack_def for the specified attack.
 */
static mon_attack_def _hepliaklqana_ancestor_attack(const monster &mon,
                                                     int attk_number)
{
    if (attk_number != 0)
        return { };

    const int HD = mon.get_experience_level();
    const int dam = HD + 3; // 4 at 1 HD, 21 at 18 HD (max)
    // battlemages do double base melee damage (+25-50% including their weapon)
    const int dam_mult = mon.type == MONS_ANCESTOR_BATTLEMAGE ? 2 : 1;

    return { AT_HIT, AF_PLAIN, dam * dam_mult };
}

/** Get the attack type, attack flavour and damage for a monster attack.
 *
 * @param mon The monster to look at.
 * @param attk_number Which attack number to get.
 * @param base_flavour If true, attack flavours that are randomised on every attack
 *                     will have their base flavour returned instead of one of the
 *                     random flavours.
 * @return  A mon_attack_def for the specified attack.
 */
mon_attack_def mons_attack_spec(const monster& m, int attk_number,
                                bool base_flavour)
{
    monster_type mc = m.type;

    const monster& mon = get_tentacle_head(m);

    const bool zombified = mons_is_zombified(mon);

    if (mon.has_hydra_multi_attack())
        attk_number -= mon.heads() - 1;

    if (attk_number < 0 || attk_number >= MAX_NUM_ATTACKS)
        attk_number = 0;

    if (mons_is_ghost_demon(mc))
    {
        if (attk_number == 0)
        {
            return { mon.ghost->att_type, mon.ghost->att_flav,
                     mon.ghost->damage };
        }

        return { AT_NONE, AF_PLAIN, 0 };
    }
    else if (mc == MONS_MUTANT_BEAST)
        return _mutant_beast_attack(mon, attk_number);
    else if (mons_is_hepliaklqana_ancestor(mc))
        return _hepliaklqana_ancestor_attack(mon, attk_number);
    else if (mons_is_demonspawn(mc) && attk_number != 0)
        mc = draco_or_demonspawn_subspecies(mon);

    if (zombified && mc != MONS_KRAKEN_TENTACLE)
        mc = mons_zombie_base(mon);

    ASSERT_smc();
    mon_attack_def attk = smc->attack[attk_number];

    if (mons_is_demonspawn(mon.type) && attk_number == 0)
    {
        const monsterentry* mbase =
            get_monster_data (draco_or_demonspawn_subspecies(mon));
        ASSERT(mbase);
        attk.flavour = mbase->attack[0].flavour;
        return attk;
    }

    // Nonbase draconians inherit aux attacks from their base type.
    // Implicit assumption: base draconian types only get one aux
    // attack, and it's in their second attack slot.
    // If that changes this code will need to be changed.
    if (mons_species(mon.type) == MONS_DRACONIAN
        && mon.type != MONS_DRACONIAN
        && attk.type == AT_NONE
        && attk_number > 0
        && smc->attack[attk_number - 1].type != AT_NONE)
    {
        const monsterentry* mbase =
            get_monster_data (draco_or_demonspawn_subspecies(mon));
        ASSERT(mbase);
        return mbase->attack[1];
    }

    if (mon.type == MONS_PLAYER_SHADOW && attk_number == 0)
    {
        if (!you.weapon())
            attk.damage = max(1, you.skill_rdiv(SK_UNARMED_COMBAT, 10, 20));
    }

    if (attk.type == AT_RANDOM)
        attk.type = random_choose(AT_HIT, AT_GORE);

    if (attk.type == AT_CHERUB)
        attk.type = random_choose(AT_HIT, AT_BITE, AT_PECK, AT_GORE);

    if (!base_flavour)
    {
        if (attk.flavour == AF_KLOWN)
        {
            attack_flavour flavours[] =
                {AF_POISON_STRONG, AF_PAIN, AF_DRAIN_SPEED, AF_FIRE,
                 AF_COLD, AF_ELEC, AF_ANTIMAGIC, AF_ACID};

            attk.flavour = RANDOM_ELEMENT(flavours);
        }

        if (attk.flavour == AF_DRAIN_STAT)
        {
            attack_flavour flavours[] =
                {AF_DRAIN_STR, AF_DRAIN_INT, AF_DRAIN_DEX};

            attk.flavour = RANDOM_ELEMENT(flavours);
        }
    }

    // Slime creature attacks are multiplied by the number merged.
    if (mon.type == MONS_SLIME_CREATURE && mon.blob_size > 1)
        attk.damage *= mon.blob_size;

    return zombified ? _downscale_zombie_attack(mon, attk, !base_flavour) : attk;
}

static int _mons_damage(monster_type mc, int rt)
{
    if (rt < 0 || rt > 3)
        rt = 0;
    ASSERT_smc();
    return smc->attack[rt].damage;
}

/**
 * A short description of the given monster attack type.
 *
 * @param attack    The attack to be described; e.g. AT_HIT, AT_SPORE.
 * @return          A short description; e.g. "hit", "release spores at".
 */
string mon_attack_name(attack_type attack)
{
    static const char *attack_types[] =
    {
        "hit",         // including weapon attacks
        "bite",
        "sting",

        // spore
        "release spores at",

        "touch",
        "engulf",
        "claw",
        "peck",
        "headbutt",
        "punch",
        "kick",
        "tentacle-slap",
        "tail-slap",
        "gore",
        "constrict",
        "trample",
        "trunk-slap",
#if TAG_MAJOR_VERSION == 34
        "snap closed at",
        "splash",
#endif
        "pounce on",
#if TAG_MAJOR_VERSION == 34
        "sting",
#endif
        "hit", // AT_CHERUB
#if TAG_MAJOR_VERSION == 34
        "hit", // AT_SHOOT
#endif
        "hit", // AT_WEAP_ONLY,
        "hit", // AT_RANDOM
    };
    COMPILE_CHECK(ARRAYSZ(attack_types) == NUM_ATTACK_TYPES - AT_FIRST_ATTACK);

    const int verb_index = attack - AT_FIRST_ATTACK;
    dprf("verb index: %d", verb_index);
    ASSERT(verb_index < (int)ARRAYSZ(attack_types));
    return attack_types[verb_index];
}

/**
 * Does this monster attack flavour trigger even if the base attack does no
 * damage?
 *
 * @param flavour   The attack flavour in question; e.g. AF_COLD.
 * @return          Whether the flavour attack triggers on a successful hit
 *                  regardless of damage done.
 */
bool flavour_triggers_damageless(attack_flavour flavour)
{
    return flavour == AF_CRUSH
        || flavour == AF_ENGULF
        || flavour == AF_PURE_FIRE
        || flavour == AF_SHADOWSTAB
        || flavour == AF_DROWN
        || flavour == AF_CORRODE
        || flavour == AF_HUNGER;
}

/**
 * How much special damage does the given attack flavour do for an attack from
 * a monster of the given hit dice?
 *
 * Various effects (e.g. acid) currently go through more complex codepaths. :(
 *
 * @param flavour       The attack flavour in question; e.g. AF_FIRE.
 * @param HD            The HD to calculate damage for.
 * @param random        Whether to roll damage, or (if false) just return
 *                      the top of the range.
 * @return              The damage that the given attack flavour does, before
 *                      resists and other effects are applied.
 */
int flavour_damage(attack_flavour flavour, int HD, bool random)
{
    switch (flavour)
    {
        case AF_FIRE:
            if (random)
                return HD + random2(HD);
            return HD * 2;
        case AF_COLD:
            if (random)
                return HD + random2(HD*2);
            return HD * 3;
        case AF_ELEC:
            if (random)
                return HD + random2(HD/2);
            return HD * 3 / 2;
        case AF_PURE_FIRE:
            if (random)
                return HD * 3 / 2 + random2(HD);
            return HD * 5 / 2;
        default:
            return 0;
    }
}

bool mons_immune_magic(const monster& mon)
{
    return get_monster_data(mon.type)->resist_magic == MAG_IMMUNE;
}

bool mons_skeleton(monster_type mc)
{
    return !mons_class_flag(mc, M_NO_SKELETON);
}

bool mons_zombifiable(monster_type mc)
{
    return !mons_class_flag(mc, M_NO_ZOMBIE) && mons_zombie_size(mc);
}

bool mons_flattens_trees(const monster& mon)
{
    return mons_base_type(mon) == MONS_LERNAEAN_HYDRA;
}

bool mons_class_res_wind(monster_type mc)
{
    return get_resist(get_mons_class_resists(mc), MR_RES_WIND);
}

/**
 * Given an average max HP value for a given monster type, what should a given
 * monster have?
 *
 * @param avg_hp    The mean hp.
 * @param scale     A scale that the input avg_hp are multiplied by.
 * @return          A max HP value; no more than +-33% from the given average,
 *                  and within about +-10% of the average 95% of the time.
 *                  This value is not multiplied by the scale - it's an actual
 *                  hp value, regardless of the scale on the input.
 *                  If avg_hp is nonzero, always returns at least 1.
 */
int hit_points(int avg_hp, int scale)
{
    if (!avg_hp)
        return 0;

    const int min_perc = 33;
    const int hp_variance = div_rand_round(avg_hp * min_perc, 100);
    const int min_hp = avg_hp - hp_variance;
    const int hp = min_hp + random2avg(hp_variance * 2, 8);
    return max(1, div_rand_round(hp, scale));
}

// This function returns the standard number of hit dice for a type of
// monster, not a particular monster's current hit dice. - bwr
int mons_class_hit_dice(monster_type mc)
{
    const monsterentry *me = get_monster_data(mc);
    return me ? me->HD : 0;
}

/**
 * What base MR does a monster of the given type have?
 *
 * @param type    The monster type in question.
 * @param base    The base type of the monster. (For e.g. draconians.)
 * @return        The MR of a normal monster of that type.
 */
int mons_class_res_magic(monster_type type, monster_type base)
{
    const monster_type base_type =
        base != MONS_NO_MONSTER &&
        (mons_is_draconian(type) || mons_is_demonspawn(type))
            ? draco_or_demonspawn_subspecies(type, base)
            : type;

    const int type_mr = (get_monster_data(base_type))->resist_magic;

    // Negative values get multiplied with monster hit dice.
    if (type_mr >= 0)
        return type_mr;
    return mons_class_hit_dice(base_type) * -type_mr * 4 / 3;
}

/**
 * Can a monster of the given type see invisible creatures?
 *
 * @param type    The monster type in question.
 * @param base    The base type of the monster. (For e.g. draconians.)
 * @return        Whether a normal monster of that type can see invisible
 *                things.
 */
bool mons_class_sees_invis(monster_type type, monster_type base)
{
    if (mons_class_flag(type, M_SEE_INVIS))
        return true;

    if (base != MONS_NO_MONSTER && mons_is_demonspawn(type) // XXX: add dracs here? latent bug otherwise
        && mons_class_flag(draco_or_demonspawn_subspecies(type, base),
                           M_SEE_INVIS))
    {
        return true;
    }

    return false;
}

/**
 * What's the average hp for a given type of monster?
 *
 * @param mc        The type of monster in question.
 * @return          The average hp for that monster; rounds down.
 */
int mons_avg_hp(monster_type mc)
{
    const monsterentry* me = get_monster_data(mc);

    if (!me)
        return 0;

    // Hack for nonbase demonspawn: pretend it's a basic demonspawn with
    // a job.
    if (mons_is_demonspawn(mc)
        && mc != MONS_DEMONSPAWN
        && mons_species(mc) == MONS_DEMONSPAWN)
    {
        const monsterentry* mbase = get_monster_data(MONS_DEMONSPAWN);
        return (mbase->avg_hp_10x + me->avg_hp_10x) / 10;
    }

    return me->avg_hp_10x / 10;
}

/**
 * What's the maximum hp for a given type of monster?
 *
 * @param mc        The type of monster in question.
 * @param mbase     The type of the base monster, if applicable (for classed
 *                  monsters).
 * @return          The maximum hp for that monster; rounds down.
 */
int mons_max_hp(monster_type mc, monster_type mbase_type)
{
    const monsterentry* me = get_monster_data(mc);

    if (!me)
        return 0;

    // TODO: merge the 133% with their use in hit_points()

    // Hack for nonbase demonspawn: pretend it's a basic demonspawn with
    // a job.
    if (mons_is_demonspawn(mc)
        && mc != MONS_DEMONSPAWN
        && mons_species(mc) == MONS_DEMONSPAWN)
    {
        const monsterentry* mbase =
            get_monster_data(mbase_type != MONS_NO_MONSTER ? mbase_type
                                                           : MONS_DEMONSPAWN);
        return (mbase->avg_hp_10x + me->avg_hp_10x) * 133 / 1000;
    }

    return me->avg_hp_10x * 133 / 1000;
}

int exper_value(const monster& mon, bool real)
{
    int x_val = 0;

    // These four are the original arguments.
    const monster_type mc = mon.type;
    int hd                = mon.get_experience_level();
    int maxhp             = mon.max_hit_points;

    // pghosts and pillusions have no reasonable base values, and you can look
    // up the exact value anyway. Especially for pillusions.
    if (real || mon.type == MONS_PLAYER_GHOST || mon.type == MONS_PLAYER_ILLUSION)
    {
        // A berserking monster is much harder, but the xp value shouldn't
        // depend on whether it was berserk at the moment of death.
        if (mon.has_ench(ENCH_BERSERK))
            maxhp = (maxhp * 2 + 1) / 3;
    }
    else
    {
        const monsterentry *m = get_monster_data(mons_base_type(mon));
        ASSERT(m);

        // Use real hd, zombies would use the basic species and lose
        // information known to the player ("orc warrior zombie"). Monsters
        // levelling up is visible (although it may happen off-screen), so
        // this is hardly ever a leak. Only Pan lords are unknown in the
        // general.
        if (m->mc == MONS_PANDEMONIUM_LORD)
            hd = m->HD;
        maxhp = mons_max_hp(mc);
    }

    // Hacks to make merged slime creatures not worth so much exp. We
    // will calculate the experience we would get for 1 blob, and then
    // just multiply it so that exp is linear with blobs merged. -cao
    if (mon.type == MONS_SLIME_CREATURE && mon.blob_size > 1)
        maxhp /= mon.blob_size;

    // These are some values we care about.
    const int speed       = mons_base_speed(mon);
    const int modifier    = _mons_exp_mod(mc);
    const int item_usage  = mons_itemuse(mon);

    // XXX: Shapeshifters can qualify here, even though they can't cast.
    const bool spellcaster = mon.has_spells();

    // Early out for no XP monsters.
    if (!mons_class_gives_xp(mc))
        return 0;

    x_val = (16 + maxhp) * hd * hd / 10;

    // Let's calculate a simple difficulty modifier. - bwr
    int diff = 0;

    // Let's look for big spells.
    if (spellcaster)
    {
        for (const mon_spell_slot &slot : mon.spells)
        {
            switch (slot.spell)
            {
            case SPELL_PARALYSE:
            case SPELL_SMITING:
            case SPELL_SUMMON_EYEBALLS:
            case SPELL_CALL_DOWN_DAMNATION:
            case SPELL_HURL_DAMNATION:
            case SPELL_SYMBOL_OF_TORMENT:
            case SPELL_GLACIATE:
            case SPELL_FIRE_STORM:
            case SPELL_SHATTER:
            case SPELL_CHAIN_LIGHTNING:
            case SPELL_TORNADO:
            case SPELL_LEGENDARY_DESTRUCTION:
            case SPELL_SUMMON_ILLUSION:
            case SPELL_SPELLFORGED_SERVITOR:
                diff += 25;
                break;

            case SPELL_SUMMON_GREATER_DEMON:
            case SPELL_HASTE:
            case SPELL_BLINK_RANGE:
            case SPELL_PETRIFY:
                diff += 20;
                break;

            case SPELL_LIGHTNING_BOLT:
            case SPELL_STICKY_FLAME_RANGE:
            case SPELL_DISINTEGRATE:
            case SPELL_BANISHMENT:
            case SPELL_LEHUDIBS_CRYSTAL_SPEAR:
            case SPELL_IRON_SHOT:
            case SPELL_IOOD:
            case SPELL_FIREBALL:
            case SPELL_AGONY:
            case SPELL_LRD:
            case SPELL_DIG:
            case SPELL_CHAIN_OF_CHAOS:
            case SPELL_FAKE_MARA_SUMMON:
                diff += 10;
                break;

            case SPELL_HAUNT:
            case SPELL_SUMMON_DRAGON:
            case SPELL_SUMMON_HORRIBLE_THINGS:
            case SPELL_PLANEREND:
            case SPELL_SUMMON_EMPEROR_SCORPIONS:
                diff += 7;
                break;

            default:
                break;
            }
        }
    }

    // Let's look at regeneration.
    if (mons_class_fast_regen(mc))
        diff += 15;

    // Monsters at normal or fast speed with big melee damage.
    if (speed >= 10)
    {
        int max_melee = 0;
        for (int i = 0; i < 4; ++i)
            max_melee += _mons_damage(mc, i);

        if (max_melee > 30)
            diff += (max_melee / ((speed == 10) ? 2 : 1));
    }

    // Monsters who can use equipment (even if only the equipment
    // they are given) can be considerably enhanced because of
    // the way weapons work for monsters. - bwr
    if (item_usage >= MONUSE_STARTING_EQUIPMENT)
        diff += 30;

    // Set a reasonable range on the difficulty modifier...
    // Currently 70% - 200%. - bwr
    if (diff > 100)
        diff = 100;
    else if (diff < -30)
        diff = -30;

    // Apply difficulty.
    x_val *= (100 + diff);
    x_val /= 100;

    // Basic speed modification.
    if (speed > 0)
    {
        x_val *= speed;
        x_val /= 10;
    }

    // Slow monsters without spells and items often have big HD which
    // cause the experience value to be overly large... this tries
    // to reduce the inappropriate amount of XP that results. - bwr
    if (speed < 10 && !spellcaster && item_usage < MONUSE_STARTING_EQUIPMENT)
        x_val /= 2;

    // Apply the modifier in the monster's definition.
    if (modifier > 0)
    {
        x_val *= modifier;
        x_val /= 10;
    }

    // Scale starcursed mass exp by what percentage of the whole it represents
    if (mon.type == MONS_STARCURSED_MASS)
        x_val = (x_val * mon.blob_size) / 12;

    // Further reduce xp from zombies
    if (mons_is_zombified(mon))
        x_val /= 2;

    // Reductions for big values. - bwr
    if (x_val > 100)
        x_val = 100 + ((x_val - 100) * 3) / 4;
    if (x_val > 750)
        x_val = 750 + (x_val - 750) / 3;

    // Slime creature exp hack part 2: Scale exp back up by the number
    // of blobs merged. -cao
    // Has to be after the stepdown to prevent issues with 4-5 merged slime
    // creatures. -pf
    if (mon.type == MONS_SLIME_CREATURE && mon.blob_size > 1)
        x_val *= mon.blob_size;

    // Guarantee the value is within limits.
    if (x_val <= 0)
        x_val = 1;

    return x_val;
}

static monster_type _random_mons_between(monster_type min, monster_type max)
{
    monster_type mc = MONS_PROGRAM_BUG;

    do // skip removed monsters
    {
        mc = static_cast<monster_type>(random_range(min, max));
    }
    while (mons_is_removed(mc));

    return mc;
}

monster_type random_draconian_monster_species()
{
    return _random_mons_between(MONS_FIRST_BASE_DRACONIAN,
                                MONS_LAST_SPAWNED_DRACONIAN);
}

monster_type random_draconian_job()
{
    return _random_mons_between(MONS_FIRST_NONBASE_DRACONIAN,
                                MONS_LAST_NONBASE_DRACONIAN);
}

monster_type random_demonspawn_monster_species()
{
    return _random_mons_between(MONS_FIRST_BASE_DEMONSPAWN,
                                MONS_LAST_BASE_DEMONSPAWN);
}

monster_type random_demonspawn_job()
{
    return _random_mons_between(MONS_FIRST_NONBASE_DEMONSPAWN,
                                MONS_LAST_NONBASE_DEMONSPAWN);
}

// Note: For consistent behavior in player_will_anger_monster(), all
// spellbooks a given monster can get here should produce the same
// return values in the following:
//
//     is_evil_spell()
//
//     (is_unclean_spell() || is_chaotic_spell())
//
// FIXME: This is not true for one set of spellbooks; MST_WIZARD_IV
// contains the unholy and chaotic Banishment spell, but the other
// MST_WIZARD-type spellbooks contain no unholy, evil, unclean or
// chaotic spells.
//
// If a monster has only one spellbook, it is specified in mon-data.h.
// If it has multiple books, mon-data.h sets the book to MST_NO_SPELLS,
// and the books are accounted for here.
static vector<mon_spellbook_type> _mons_spellbook_list(monster_type mon_type)
{
    switch (mon_type)
    {
    case MONS_HELL_KNIGHT:
        return { MST_HELL_KNIGHT_I, MST_HELL_KNIGHT_II };

    case MONS_NECROMANCER:
        return { MST_NECROMANCER_I, MST_NECROMANCER_II };

    case MONS_ORC_WIZARD:
        return { MST_ORC_WIZARD_I, MST_ORC_WIZARD_II, MST_ORC_WIZARD_III };

    case MONS_WIZARD:
    case MONS_EROLCHA:
        return { MST_WIZARD_I, MST_WIZARD_II, MST_WIZARD_III };

    case MONS_OGRE_MAGE:
        return { MST_OGRE_MAGE_I, MST_OGRE_MAGE_II, MST_OGRE_MAGE_III };

    case MONS_ANCIENT_CHAMPION:
        return { MST_ANCIENT_CHAMPION_I, MST_ANCIENT_CHAMPION_II };

    case MONS_TENGU_CONJURER:
        return { MST_TENGU_CONJURER_I, MST_TENGU_CONJURER_II,
                 MST_TENGU_CONJURER_III, MST_TENGU_CONJURER_IV };

    case MONS_TENGU_REAVER:
        return { MST_TENGU_REAVER_I, MST_TENGU_REAVER_II,
                 MST_TENGU_REAVER_III };

    case MONS_DEEP_ELF_MAGE:
        return { MST_DEEP_ELF_MAGE_I, MST_DEEP_ELF_MAGE_II,
                 MST_DEEP_ELF_MAGE_III, MST_DEEP_ELF_MAGE_IV,
                 MST_DEEP_ELF_MAGE_V, MST_DEEP_ELF_MAGE_VI };

    case MONS_FAUN:
        return { MST_FAUN_I, MST_FAUN_II };

    case MONS_GREATER_MUMMY:
        return { MST_GREATER_MUMMY_I, MST_GREATER_MUMMY_II,
                 MST_GREATER_MUMMY_III, MST_GREATER_MUMMY_IV };

    case MONS_DEEP_ELF_KNIGHT:
        return { MST_DEEP_ELF_KNIGHT_I, MST_DEEP_ELF_KNIGHT_II };

    case MONS_LICH:
    case MONS_ANCIENT_LICH:
        return { MST_LICH_I, MST_LICH_II, MST_LICH_III,
                 MST_LICH_IV, MST_LICH_V, };

    default:
        return { static_cast<mon_spellbook_type>(
                     get_monster_data(mon_type)->sec) };
    }
}

vector<mon_spellbook_type> get_spellbooks(const monster_info &mon)
{
    // special case for vault monsters: if they have a custom book,
    // treat it as MST_GHOST
    if (mon.props.exists(CUSTOM_SPELLS_KEY))
        return { MST_GHOST };
    else
        return _mons_spellbook_list(mon.type);
}

// Get a list of unique spells from a monster's preset spellbooks
// or in the case of ghosts their actual spells.
// If flags is non-zero, it returns only spells that match those flags.
unique_books get_unique_spells(const monster_info &mi,
                               mon_spell_slot_flags flags)
{
    // No entry for MST_GHOST
    COMPILE_CHECK(ARRAYSZ(mspell_list) == NUM_MSTYPES - 1);

    const vector<mon_spellbook_type> books = get_spellbooks(mi);
    const size_t num_books = books.size();

    unique_books result;
    for (size_t i = 0; i < num_books; ++i)
    {
        const mon_spellbook_type book = books[i];
        // TODO: should we build an index to speed this reverse lookup?
        unsigned int msidx;
        for (msidx = 0; msidx < ARRAYSZ(mspell_list); ++msidx)
            if (mspell_list[msidx].type == book)
                break;

        vector<mon_spell_slot> slots;

        // Only prepend the first time; might be misleading if a draconian
        // ever gets multiple sets of natural abilities.
        if (mons_genus(mi.type) == MONS_DRACONIAN && i == 0)
        {
            const mon_spell_slot breath =
                drac_breath(mi.draco_or_demonspawn_subspecies());
            if (breath.flags & flags && breath.spell != SPELL_NO_SPELL)
                slots.push_back(breath);
            // No other spells; quit right away.
            if (book == MST_NO_SPELLS)
            {
                if (slots.size())
                    result.push_back(slots);
                return result;
            }
        }

        if (book != MST_GHOST)
            ASSERT(msidx < ARRAYSZ(mspell_list));
        for (const mon_spell_slot &slot : (book == MST_GHOST
                                           ? mi.spells
                                           : mspell_list[msidx].spells))
        {
            if (flags != MON_SPELL_NO_FLAGS && !(slot.flags & flags))
                continue;

            if (none_of(slots.begin(), slots.end(),
                [&](const mon_spell_slot& oldslot)
                {
                    return oldslot.spell == slot.spell;
                }))
            {
                slots.push_back(slot);
            }
        }

        if (slots.size() == 0)
            continue;

        result.push_back(slots);
    }

    return result;
}

mon_spell_slot drac_breath(monster_type drac_type)
{
    spell_type sp;
    switch (drac_type)
    {
    case MONS_BLACK_DRACONIAN:   sp = SPELL_LIGHTNING_BOLT; break;
    case MONS_YELLOW_DRACONIAN:  sp = SPELL_ACID_SPLASH; break;
    case MONS_GREEN_DRACONIAN:   sp = SPELL_POISONOUS_CLOUD; break;
    case MONS_PURPLE_DRACONIAN:  sp = SPELL_QUICKSILVER_BOLT; break;
    case MONS_RED_DRACONIAN:     sp = SPELL_SEARING_BREATH; break;
    case MONS_WHITE_DRACONIAN:   sp = SPELL_CHILLING_BREATH; break;
    case MONS_DRACONIAN:
    case MONS_GREY_DRACONIAN:    sp = SPELL_NO_SPELL; break;
    case MONS_PALE_DRACONIAN:    sp = SPELL_STEAM_BALL; break;

    default:
        die("Invalid draconian subrace: %d", drac_type);
    }

    mon_spell_slot slot;
    slot.spell = sp;
    slot.freq = 62;
    slot.flags = MON_SPELL_NATURAL | MON_SPELL_BREATH;
    return slot;
}

void mons_load_spells(monster& mon)
{
    vector<mon_spellbook_type> books = _mons_spellbook_list(mon.type);
    const mon_spellbook_type book = books[random2(books.size())];

    if (book == MST_GHOST)
        return mon.load_ghost_spells();

    mon.spells.clear();
    if (mons_genus(mon.type) == MONS_DRACONIAN)
    {
        mon_spell_slot breath = drac_breath(draco_or_demonspawn_subspecies(mon));
        if (breath.spell != SPELL_NO_SPELL)
            mon.spells.push_back(breath);
    }

    if (book == MST_NO_SPELLS)
        return;

    dprf(DIAG_MONPLACE, "%s: loading spellbook #%d",
         mon.name(DESC_PLAIN, true).c_str(), static_cast<int>(book));

    for (const mon_spellbook &spbook : mspell_list)
        if (spbook.type == book)
        {
            mon.spells = spbook.spells;
            break;
        }
}

// Never hand out DARKGREY as a monster colour, even if it is randomly
// chosen.
colour_t random_monster_colour()
{
    colour_t col = DARKGREY;
    while (col == DARKGREY)
        col = random_colour();

    return col;
}

bool init_abomination(monster& mon, int hd)
{
    if (mon.type == MONS_CRAWLING_CORPSE
        || mon.type == MONS_MACABRE_MASS)
    {
        mon.set_hit_dice(mon.hit_points = mon.max_hit_points = hd);
        return true;
    }
    else if (mon.type != MONS_ABOMINATION_LARGE
             && mon.type != MONS_ABOMINATION_SMALL)
    {
        return false;
    }

    const int max_hd = mon.type == MONS_ABOMINATION_LARGE ? 30 : 15;

    mon.set_hit_dice(min(max_hd, hd));

    const monsterentry *m = get_monster_data(mon.type);
    const int hp = hit_points(div_rand_round(hd * m->avg_hp_10x, m->HD));

    mon.max_hit_points = hp;
    mon.hit_points     = hp;

    return true;
}

// Generate a shiny, new and unscarred monster.
void define_monster(monster& mons)
{
    monster_type mcls         = mons.type;
    ASSERT(!mons_class_is_zombified(mcls)); // should have called define_zombie

    monster_type monbase      = mons.base_monster;
    const monsterentry *m     = get_monster_data(mcls);
    int col                   = mons_class_colour(mcls);
    int hd                    = mons_class_hit_dice(mcls);
    int hp = 0;

    mons.mname.clear();

    // misc
    mons.god = GOD_NO_GOD;

    switch (mcls)
    {
    case MONS_ABOMINATION_SMALL:
        hd = 4 + random2(4);
        mons.props[MON_SPEED_KEY] = 7 + random2avg(9, 2);
        init_abomination(mons, hd);
        break;

    case MONS_ABOMINATION_LARGE:
        hd = 8 + random2(4);
        mons.props[MON_SPEED_KEY] = 6 + random2avg(7, 2);
        init_abomination(mons, hd);
        break;

    case MONS_SLIME_CREATURE:
        // Slime creatures start off as only single un-merged blobs.
        mons.blob_size = 1;
        break;

    case MONS_HYDRA:
        // Hydras start off with 4 to 8 heads.
        mons.num_heads = random_range(4, 8);
        break;

    case MONS_LERNAEAN_HYDRA:
        // The Lernaean hydra starts off with 27 heads.
        mons.num_heads = 27;
        break;

    case MONS_TIAMAT:
        // Initialise to a random draconian type.
        draconian_change_colour(&mons);
        monbase = mons.base_monster;
        col = mons.colour;
        break;

    case MONS_STARCURSED_MASS:
        mons.blob_size = 12;
        break;

    // Randomize starting speed burst clock
    case MONS_SIXFIRHY:
    case MONS_JIANGSHI:
        mons.move_spurt = random2(360);
        break;

    case MONS_SHAMBLING_MANGROVE:
        mons.mangrove_pests = x_chance_in_y(3, 5) ? random_range(2, 3) : 0;
        break;

    case MONS_SERPENT_OF_HELL:
    case MONS_SERPENT_OF_HELL_COCYTUS:
    case MONS_SERPENT_OF_HELL_DIS:
    case MONS_SERPENT_OF_HELL_TARTARUS:
        mons.num_heads = 3;
        break;

    default:
        break;
    }

    if (mons_is_draconian_job(mcls))
    {
        // Professional draconians still have a base draconian type.
        // White draconians will never be draconian scorchers, but
        // apart from that, anything goes.
        do
        {
            monbase = random_draconian_monster_species();
        }
        while (drac_colour_incompatible(mcls, monbase));
    }

    if (mons_is_demonspawn_job(mcls))
    {
        // Some base demonspawn have more or less HP, AC, EV than their
        // brethren; those should be based on the base monster,
        // with modifiers taken from the job.

        monbase = (mons.base_monster == MONS_NO_MONSTER
                   || mons.base_monster == MONS_PROGRAM_BUG) // zombie gen
                  ? random_demonspawn_monster_species()
                  : mons.base_monster;

        const monsterentry* mbase = get_monster_data(monbase);
        hp = hit_points(mbase->avg_hp_10x + m->avg_hp_10x);
    }

    if (col == COLOUR_UNDEF) // but never give out darkgrey to monsters
        col = random_monster_colour();

    // Some calculations.
    if (hp == 0)
        hp = hit_points(m->avg_hp_10x);
    const int hp_max = hp;

    // So let it be written, so let it be done.
    mons.set_hit_dice(hd);
    mons.hit_points      = hp;
    mons.max_hit_points  = hp_max;
    mons.speed_increment = 70;

    if (mons.base_monster == MONS_NO_MONSTER
        || mons.base_monster == MONS_PROGRAM_BUG) // latter is zombie gen
    {
        mons.base_monster = monbase;
    }

    mons.flags      = MF_NO_FLAGS;
    mons.experience = 0;
    mons.colour     = col;

    mons.bind_melee_flags();

    mons_load_spells(mons);
    mons.bind_spell_flags();

    // Reset monster enchantments.
    mons.enchantments.clear();
    mons.ench_cache.reset();
    mons.ench_countdown = 0;

    switch (mcls)
    {
    case MONS_PANDEMONIUM_LORD:
    {
        ghost_demon ghost;
        ghost.init_pandemonium_lord();
        mons.set_ghost(ghost);
        mons.ghost_demon_init();
        mons.bind_melee_flags();
        mons.bind_spell_flags();
        break;
    }

    case MONS_PLAYER_GHOST:
    case MONS_PLAYER_ILLUSION:
    {
        ghost_demon ghost;
        ghost.init_player_ghost(mcls == MONS_PLAYER_GHOST);
        mons.set_ghost(ghost);
        mons.ghost_init(!mons.props.exists("fake"));
        mons.bind_melee_flags();
        mons.bind_spell_flags();
        break;
    }

    case MONS_UGLY_THING:
    case MONS_VERY_UGLY_THING:
    {
        ghost_demon ghost;
        ghost.init_ugly_thing(mcls == MONS_VERY_UGLY_THING);
        mons.set_ghost(ghost);
        mons.uglything_init();
        break;
    }

    // Load with dummy values so certain monster properties can be queried
    // before placement without crashing (proper setup is done later here)
    case MONS_DANCING_WEAPON:
    case MONS_SPECTRAL_WEAPON:
    {
        ghost_demon ghost;
        mons.set_ghost(ghost);
        break;
    }

    default:
        break;
    }

    mons.calc_speed();

    // When all is said and done, this monster had better have some hit
    // points, or it will be dead on arrival
    ASSERT(mons.hit_points > 0);
    ASSERT(mons.max_hit_points > 0);
}

static const char *ugly_colour_names[] =
{
    "red", "brown", "green", "cyan", "purple", "white"
};

string ugly_thing_colour_name(colour_t colour)
{
    int colour_offset = ugly_thing_colour_offset(colour);

    if (colour_offset == -1)
        return "buggy";

    return ugly_colour_names[colour_offset];
}

static const colour_t ugly_colour_values[] =
{
    RED, BROWN, GREEN, CYAN, MAGENTA, LIGHTGREY
};

colour_t ugly_thing_random_colour()
{
    return RANDOM_ELEMENT(ugly_colour_values);
}

int str_to_ugly_thing_colour(const string &s)
{
    COMPILE_CHECK(ARRAYSZ(ugly_colour_values) == ARRAYSZ(ugly_colour_names));
    for (int i = 0, size = ARRAYSZ(ugly_colour_values); i < size; ++i)
        if (s == ugly_colour_names[i])
            return ugly_colour_values[i];
    return BLACK;
}

int ugly_thing_colour_offset(colour_t colour)
{
    for (unsigned i = 0; i < ARRAYSZ(ugly_colour_values); ++i)
    {
        if (make_low_colour(colour) == ugly_colour_values[i])
            return i;
    }

    return -1;
}

void ugly_thing_apply_uniform_band_colour(mgen_data &mg,
    const monster_type *band_monsters, size_t num_monsters_in_band)
{
    // Verify that the whole band is ugly.
    for (size_t i = 0; i < num_monsters_in_band; i++)
    {
        if (!(band_monsters[i] == MONS_UGLY_THING
            || band_monsters[i] == MONS_VERY_UGLY_THING))
        {
            return;
        }
    }

    // Apply a uniform colour to a fully-ugly band.
    if (ugly_thing_colour_offset(mg.colour) == -1)
        mg.colour = ugly_thing_random_colour();
}

static const char *drac_colour_names[] =
{
    "black", "", "yellow", "green", "purple", "red", "white", "grey", "pale"
};

string draconian_colour_name(monster_type mon_type)
{
    COMPILE_CHECK(ARRAYSZ(drac_colour_names) ==
                  MONS_LAST_BASE_DRACONIAN - MONS_DRACONIAN);

    if (!mons_is_base_draconian(mon_type) || mon_type == MONS_DRACONIAN)
        return "buggy";

    return drac_colour_names[mon_type - MONS_FIRST_BASE_DRACONIAN];
}

monster_type draconian_colour_by_name(const string &name)
{
    COMPILE_CHECK(ARRAYSZ(drac_colour_names)
                  == (MONS_LAST_BASE_DRACONIAN - MONS_DRACONIAN));

    for (unsigned i = 0; i < ARRAYSZ(drac_colour_names); ++i)
    {
        if (name == drac_colour_names[i])
            return static_cast<monster_type>(i + MONS_FIRST_BASE_DRACONIAN);
    }

    return MONS_PROGRAM_BUG;
}

// TODO: Remove "putrid" when TAG_MAJOR_VERSION > 34
static const char *demonspawn_base_names[] =
{
    "monstrous", "gelid", "infernal", "putrid", "torturous",
};

string demonspawn_base_name(monster_type mon_type)
{
    COMPILE_CHECK(ARRAYSZ(demonspawn_base_names) ==
                  MONS_LAST_BASE_DEMONSPAWN - MONS_FIRST_BASE_DEMONSPAWN + 1);

    if (mon_type < MONS_FIRST_BASE_DEMONSPAWN
        || mon_type > MONS_LAST_BASE_DEMONSPAWN)
    {
        return "buggy";
    }

    return demonspawn_base_names[mon_type - MONS_FIRST_BASE_DEMONSPAWN];
}

monster_type demonspawn_base_by_name(const string &name)
{
    COMPILE_CHECK(ARRAYSZ(demonspawn_base_names) ==
                  MONS_LAST_BASE_DEMONSPAWN - MONS_FIRST_BASE_DEMONSPAWN + 1);

    for (unsigned i = 0; i < ARRAYSZ(demonspawn_base_names); ++i)
    {
        if (name == demonspawn_base_names[i])
            return static_cast<monster_type>(i + MONS_FIRST_BASE_DEMONSPAWN);
    }

    return MONS_PROGRAM_BUG;
}

string mons_type_name(monster_type mc, description_level_type desc)
{
    string result;

    if (!mons_is_unique(mc))
    {
        switch (desc)
        {
        case DESC_THE:       result = "the "; break;
        case DESC_A:         result = "a ";   break;
        case DESC_PLAIN: default:             break;
        }
    }

    switch (mc)
    {
    case RANDOM_MONSTER:
        result += "random monster";
        return result;
    case RANDOM_DRACONIAN:
        result += "random draconian";
        return result;
    case RANDOM_BASE_DRACONIAN:
        result += "random base draconian";
        return result;
    case RANDOM_NONBASE_DRACONIAN:
        result += "random nonbase draconian";
        return result;
    case RANDOM_DEMONSPAWN:
        result += "random demonspawn";
        return result;
    case RANDOM_BASE_DEMONSPAWN:
        result += "random base demonspawn";
        return result;
    case RANDOM_NONBASE_DEMONSPAWN:
        result += "random nonbase demonspawn";
        return result;
    case WANDERING_MONSTER:
        result += "wandering monster";
        return result;
    default: ;
    }

    const monsterentry *me = get_monster_data(mc);
    if (me == nullptr)
    {
        result += make_stringf("invalid monster_type %d", mc);
        return result;
    }

    result += me->name;

    // Vowel fix: Change 'a orc' to 'an orc'..
    if (result.length() >= 3
        && (result[0] == 'a' || result[0] == 'A')
        && result[1] == ' '
        && is_vowel(result[2])
        // XXX: Hack
        && !starts_with(&result[2], "one-"))
    {
        result.insert(1, "n");
    }

    return result;
}

static string _get_proper_monster_name(const monster& mon)
{
    const monsterentry *me = mon.find_monsterentry();
    if (!me)
        return "";

    string name = getRandNameString(me->name, " name");
    if (!name.empty())
        return name;

    return getRandNameString(get_monster_data(mons_genus(mon.type))->name,
                             " name");
}

// Names a previously unnamed monster.
bool give_monster_proper_name(monster& mon, bool orcs_only)
{
    // Already has a unique name.
    if (mon.is_named())
        return false;

    // Since this is called from the various divine blessing routines,
    // don't bless non-orcs, and normally don't bless plain orcs, either.
    if (orcs_only)
    {
        if (mons_genus(mon.type) != MONS_ORC
            || mon.type == MONS_ORC && !one_chance_in(8))
        {
            return false;
        }
    }

    mon.mname = _get_proper_monster_name(mon);
    if (!mon.props.exists("dbname"))
        mon.props["dbname"] = mons_class_name(mon.type);

    if (mon.friendly())
        take_note(Note(NOTE_NAMED_ALLY, 0, 0, mon.mname));

    return mon.is_named();
}

// See mons_init for initialization of mon_entry array.
monsterentry *get_monster_data(monster_type mc)
{
    if (mc >= 0 && mc < NUM_MONSTERS)
        return &mondata[mon_entry[mc]];
    else
        return nullptr;
}

static int _mons_exp_mod(monster_type mc)
{
    ASSERT_smc();
    return smc->exp_mod;
}

int mons_class_base_speed(monster_type mc)
{
    ASSERT_smc();
    return smc->speed;
}

mon_energy_usage mons_class_energy(monster_type mc)
{
    ASSERT_smc();
    return smc->energy_usage;
}

mon_energy_usage mons_energy(const monster& mon)
{
    mon_energy_usage meu = mons_class_energy(mons_base_type(mon));
    if (mon.ghost.get())
        meu.move = meu.swim = mon.ghost->move_energy;
    return meu;
}

int mons_class_zombie_base_speed(monster_type zombie_base_mc)
{
    return max(3, mons_class_base_speed(zombie_base_mc) - 2);
}

/**
 * What's this monster's base speed, before temporary effects are applied?
 *
 * @param mon       The monster in question.
 * @param known     Whether to include only information the player knows about,
 *                  i.e. not the speed of certain monsters with varying speeds
 *                  (abominations, hell beasts)
 * @return          The speed of the monster.
 */
int mons_base_speed(const monster& mon, bool known)
{
    if (mon.ghost.get())
        return mon.ghost->speed;

    if (mon.props.exists(MON_SPEED_KEY)
        && (!known || mon.type == MONS_MUTANT_BEAST))
    {
        return mon.props[MON_SPEED_KEY];
    }

    if (mon.type == MONS_SPECTRAL_THING)
        return mons_class_base_speed(mons_zombie_base(mon));

    return mons_is_zombified(mon) ? mons_class_zombie_base_speed(mons_zombie_base(mon))
                                  : mons_class_base_speed(mon.type);
}

mon_intel_type mons_class_intel(monster_type mc)
{
    ASSERT_smc();
    return smc->intel;
}

mon_intel_type mons_intel(const monster& m)
{
    const monster& mon = get_tentacle_head(m);

    if (mons_enslaved_soul(mon))
        return mons_class_intel(mons_zombie_base(mon));

    return mons_class_intel(mon.type);
}

static habitat_type _mons_class_habitat(monster_type mc,
                                        bool real_amphibious = false)
{
    const monsterentry *me = get_monster_data(mc);
    habitat_type ht = (me ? me->habitat
                          : get_monster_data(MONS_PROGRAM_BUG)->habitat);
    if (!real_amphibious)
    {
        // XXX: No class equivalent of monster::body_size(PSIZE_BODY)!
        size_type st = (me ? me->size
                           : get_monster_data(MONS_PROGRAM_BUG)->size);
        if (ht == HT_LAND && st >= SIZE_GIANT || mc == MONS_GREY_DRACONIAN)
            ht = HT_AMPHIBIOUS;
    }
    return ht;
}

habitat_type mons_habitat(const monster& mon, bool real_amphibious)
{
    return _mons_class_habitat(fixup_zombie_type(mon.type,
                                                 mons_base_type(mon)),
                               real_amphibious);
}

habitat_type mons_class_primary_habitat(monster_type mc)
{
    habitat_type ht = _mons_class_habitat(mc);
    if (ht == HT_AMPHIBIOUS || ht == HT_AMPHIBIOUS_LAVA)
        ht = HT_LAND;
    return ht;
}

habitat_type mons_primary_habitat(const monster& mon)
{
    return mons_class_primary_habitat(mons_base_type(mon));
}

habitat_type mons_class_secondary_habitat(monster_type mc)
{
    habitat_type ht = _mons_class_habitat(mc);
    if (ht == HT_AMPHIBIOUS)
        ht = HT_WATER;
    if (ht == HT_AMPHIBIOUS_LAVA)
        ht = HT_LAVA;
    return ht;
}

habitat_type mons_secondary_habitat(const monster& mon)
{
    return mons_class_secondary_habitat(mons_base_type(mon));
}

bool intelligent_ally(const monster& mon)
{
    return mon.attitude == ATT_FRIENDLY && mons_intel(mon) >= I_HUMAN;
}

int mons_power(monster_type mc)
{
    // For now, just return monster hit dice.
    ASSERT_smc();
    return mons_class_hit_dice(mc);
}

/// Are two actors 'aligned'? (Will they refuse to attack each-other?)
bool mons_aligned(const actor *m1, const actor *m2)
{
    if (!m1 || !m2)
        return true;

    if (mons_is_projectile(m1->type) || mons_is_projectile(m2->type))
        return true; // they won't directly attack each-other, anyway

    return mons_atts_aligned(m1->temp_attitude(), m2->temp_attitude());
}

bool mons_atts_aligned(mon_attitude_type fr1, mon_attitude_type fr2)
{
    if (mons_att_wont_attack(fr1) && mons_att_wont_attack(fr2))
        return true;

    return fr1 == fr2;
}

bool mons_class_wields_two_weapons(monster_type mc)
{
    return mons_class_flag(mc, M_TWO_WEAPONS);
}

bool mons_wields_two_weapons(const monster& mon)
{
    if (testbits(mon.flags, MF_TWO_WEAPONS))
        return true;

    return mons_class_wields_two_weapons(mons_base_type(mon));
}

bool mons_self_destructs(const monster& m)
{
    return m.type == MONS_BALLISTOMYCETE_SPORE
        || m.type == MONS_BALL_LIGHTNING
        || m.type == MONS_LURKING_HORROR
        || m.type == MONS_ORB_OF_DESTRUCTION
        || m.type == MONS_FULMINANT_PRISM;
}

bool mons_att_wont_attack(mon_attitude_type fr)
{
    return fr == ATT_FRIENDLY || fr == ATT_GOOD_NEUTRAL
           || fr == ATT_STRICT_NEUTRAL;
}

mon_attitude_type mons_attitude(const monster& m)
{
    return m.temp_attitude();
}

bool mons_is_confused(const monster& m, bool class_too)
{
    return (m.has_ench(ENCH_CONFUSION) || m.has_ench(ENCH_MAD))
           && (class_too || !mons_class_flag(m.type, M_CONFUSED));
}

bool mons_is_wandering(const monster& m)
{
    return m.behaviour == BEH_WANDER;
}

bool mons_is_seeking(const monster& m)
{
    return m.behaviour == BEH_SEEK;
}

bool mons_is_unbreathing(monster_type mc)
{
    const mon_holy_type holi = mons_class_holiness(mc);

    if (holi & (MH_UNDEAD | MH_NONLIVING | MH_PLANT))
        return true;

    if (mons_class_is_slime(mc))
        return true;

    return mons_class_flag(mc, M_UNBREATHING);
}

// Either running in fear, or trapped and unable to do so (but still wishing to)
bool mons_is_fleeing(const monster& m)
{
    return m.behaviour == BEH_FLEE || mons_is_cornered(m);
}

// Can be either an orderly withdrawal (from which the monster can stop at will)
// or running in fear (from which they cannot)
bool mons_is_retreating(const monster& m)
{
    return m.behaviour == BEH_RETREAT || mons_is_fleeing(m);
}

bool mons_is_cornered(const monster& m)
{
    return m.behaviour == BEH_CORNERED;
}

bool mons_is_influenced_by_sanctuary(const monster& m)
{
    return !m.wont_attack() && !m.is_stationary();
}

bool mons_is_fleeing_sanctuary(const monster& m)
{
    return mons_is_influenced_by_sanctuary(m)
           && in_bounds(env.sanctuary_pos)
           && (m.flags & MF_FLEEING_FROM_SANCTUARY);
}

bool mons_just_slept(const monster& m)
{
    return bool(m.flags & MF_JUST_SLEPT);
}

// Moving body parts, turning oklob flowers and so on counts as motile here.
// So does preparing resurrect, struggling against a net, etc.
bool mons_is_immotile(const monster& mons)
{
    return mons_is_firewood(mons)
        || mons.petrified()
        || mons.asleep()
        || mons.paralysed();
}

bool mons_is_batty(const monster& m)
{
    return mons_class_flag(m.type, M_BATTY) || m.has_facet(BF_BAT);
}

bool mons_is_removed(monster_type mc)
{
    return mc != MONS_PROGRAM_BUG && mons_species(mc) == MONS_PROGRAM_BUG;
}

bool mons_looks_stabbable(const monster& m)
{
    const stab_type st = find_stab_type(&you, m, false);
    return !m.friendly() && stab_bonus_denom(st) == 1; // top-tier stab
}

bool mons_looks_distracted(const monster& m)
{
    const stab_type st = find_stab_type(&you, m, false);
    return !m.friendly()
           && st != STAB_NO_STAB
           && !mons_looks_stabbable(m);
}

void mons_start_fleeing_from_sanctuary(monster& mons)
{
    mons.flags |= MF_FLEEING_FROM_SANCTUARY;
    mons.target = env.sanctuary_pos;
    behaviour_event(&mons, ME_SCARE, 0, env.sanctuary_pos);
}

void mons_stop_fleeing_from_sanctuary(monster& mons)
{
    const bool had_flag {mons.flags & MF_FLEEING_FROM_SANCTUARY};
    mons.flags &= (~MF_FLEEING_FROM_SANCTUARY);
    if (had_flag)
        behaviour_event(&mons, ME_EVAL, &you);
}

void mons_pacify(monster& mon, mon_attitude_type att, bool no_xp)
{
    // If the _real_ (non-charmed) attitude is already that or better,
    // don't degrade it. This can happen, for example, with a high-power
    // Crusade card on Pikel's slaves who would then go down from friendly
    // to good_neutral when you kill Pikel.
    if (mon.attitude >= att)
        return;

    // Must be done before attitude change, so that proper targets are affected
    if (mon.type == MONS_FLAYED_GHOST)
        end_flayed_effect(&mon);

    // Make the monster permanently neutral.
    mon.attitude = att;
    mon.flags |= MF_WAS_NEUTRAL;

    if (!testbits(mon.flags, MF_PACIFIED) // Don't allow repeatedly pacifying.
        && !no_xp
        && !mon.is_summoned()
        && !testbits(mon.flags, MF_NO_REWARD))
    {
        // Give the player half of the monster's XP.
        gain_exp((exper_value(mon) + 1) / 2);
    }
    mon.flags |= MF_PACIFIED;

    if (mon.type == MONS_GERYON)
    {
        simple_monster_message(mon,
            make_stringf(" discards %s horn.",
                         mon.pronoun(PRONOUN_POSSESSIVE).c_str()).c_str());
        monster_drop_things(&mon, false, item_is_horn_of_geryon);
    }

    // End constriction.
    mon.stop_constricting_all(false);
    mon.stop_being_constricted();

    // Cancel fleeing and such.
    mon.behaviour = BEH_WANDER;

    // Remove haunting, which would otherwise cause monster to continue attacking
    mon.del_ench(ENCH_HAUNTING, true, true);

    // Remove level annotation.
    mon.props["no_annotate"] = true;
    remove_unique_annotation(&mon);

    // Make the monster begin leaving the level.
    behaviour_event(&mon, ME_EVAL);

    if (mons_is_mons_class(&mon, MONS_PIKEL))
        pikel_band_neutralise();
    if (mons_is_elven_twin(&mon))
        elven_twins_pacify(&mon);
    if (mons_is_mons_class(&mon, MONS_KIRKE))
        hogs_to_humans();
    if (mon.type == MONS_VAULT_WARDEN)
        timeout_terrain_changes(0, true);

    mons_att_changed(&mon);
}

static bool _mons_should_fire_beneficial(bolt &beam)
{
    // Should monster heal other, haste other or might other be able to
    // target the player? Saying no for now. -cao
    if (beam.target == you.pos())
        return false;

    // Assuming all beneficial beams are enchantments if a foe is in
    // the path the beam will definitely hit them so we shouldn't fire
    // in that case.
    if (beam.friend_info.count == 0
        || beam.foe_info.count != 0)
    {
        return false;
    }

    // Should beneficial monster enchantment beams be allowed in a
    // sanctuary? -cao
    if (is_sanctuary(you.pos()) || is_sanctuary(beam.source))
        return false;

    return true;
}

static bool _beneficial_beam_flavour(beam_type flavour)
{
    switch (flavour)
    {
    case BEAM_HASTE:
    case BEAM_HEALING:
    case BEAM_INVISIBILITY:
    case BEAM_MIGHT:
    case BEAM_AGILITY:
    case BEAM_RESISTANCE:
        return true;

    default:
        return false;
    }
}

bool mons_should_fire(bolt &beam, bool ignore_good_idea)
{
    dprf("tracer: foes %d (pow: %d), friends %d (pow: %d), "
         "foe_ratio: %d",
         beam.foe_info.count, beam.foe_info.power,
         beam.friend_info.count, beam.friend_info.power,
         beam.foe_ratio);

    // Use different evaluation criteria if the beam is a beneficial
    // enchantment (haste other).
    if (_beneficial_beam_flavour(beam.flavour))
        return _mons_should_fire_beneficial(beam);

    if (is_sanctuary(you.pos()) || is_sanctuary(beam.source))
        return false;

    if (ignore_good_idea)
        return true;
    // After this point, safety/self-interest checks only.


    // Friendly monsters shouldn't be targeting you: this will happen
    // often because the default behaviour for charmed monsters is to
    // have you as a target. While foe_ratio will handle this, we
    // don't want a situation where a friendly dragon breathes through
    // you to hit other creatures... it should target the other
    // creatures, and coincidentally hit you.
    //
    // FIXME: this can cause problems with reflection, bounces, etc.
    // It would be better to have the monster fire logic never reach
    // this point for friendlies.
    if (monster_by_mid(beam.source_id))
    {
        monster* m = monster_by_mid(beam.source_id);
        if (m->alive() && m->friendly() && beam.target == you.pos())
            return false;
    }

    // Use of foeRatio:
    // The higher this number, the more monsters will _avoid_ collateral
    // damage to their friends.
    // Setting this to zero will in fact have all monsters ignore their
    // friends when considering collateral damage.

    // Quick check - did we in fact get any foes?
    if (beam.foe_info.count == 0)
        return false;

    // If we hit no friends, fire away.
    if (beam.friend_info.count == 0)
        return true;

    // Only fire if they do acceptably low collateral damage.
    return beam.foe_info.power >=
           div_round_up(beam.foe_ratio *
                        (beam.foe_info.power + beam.friend_info.power),
                        100);
}

/**
 * Can monsters use the given spell effectively from range? (If a monster has
 * the given spell, should it try to keep its distance from its enemies?)
 *
 * @param monspell      The spell in question.
 * @param attack_only   Whether to only count spells which directly harm
 *                      enemies (damage or stat drain). Overrides ench_too.
 * @param ench_too      Whether to count temporary debilitating effects (Slow,
 *                      etc).
 * @return              Whether the given spell should be considered 'ranged'.
 */
static bool _ms_ranged_spell(spell_type monspell, bool attack_only = false,
                             bool ench_too = true)
{
    // summoning spells are usable from ranged, but not direct attacks.
    if (spell_typematch(monspell, SPTYP_SUMMONING)
        || monspell == SPELL_CONJURE_BALL_LIGHTNING)
    {
        return !attack_only;
    }

    const unsigned int flags = get_spell_flags(monspell);

    // buffs & escape spells aren't considered 'ranged'.
    if (testbits(flags, SPFLAG_SELFENCH)
        || spell_typematch(monspell, SPTYP_CHARMS)
        || testbits(flags, SPFLAG_ESCAPE)
        || monspell == SPELL_BLINK_OTHER_CLOSE)
    {
        return false;
    }

    // conjurations are attacks.
    if (spell_typematch(monspell, SPTYP_CONJURATION))
        return true;

    // hexes that aren't conjurations or summons are enchantments.
    if (spell_typematch(monspell, SPTYP_HEXES))
        return !attack_only && ench_too;

    switch (monspell)
    {
    case SPELL_NO_SPELL:
    case SPELL_CANTRIP:
    case SPELL_BLINK_CLOSE:
        return false;

    default:
        // Everything else is probably some kind of attack, hopefully.
        return true;
    }
}

// Returns true if the monster has an ability that can affect the target
// anywhere in LOS_DEFAULT; i.e., even through glass.
bool mons_has_los_ability(monster_type mon_type)
{
    return mons_is_siren_beholder(mon_type)
           || mon_type == MONS_STARCURSED_MASS;
}

bool mons_has_ranged_spell(const monster& mon, bool attack_only,
                           bool ench_too)
{
    // Monsters may have spell-like abilities.
    if (mons_has_los_ability(mon.type))
        return true;

    for (const mon_spell_slot &slot : mon.spells)
        if (_ms_ranged_spell(slot.spell, attack_only, ench_too))
            return true;

    return false;
}

// Returns whether the monster has a spell which is theoretically capable of
// causing an incapacitation state in the target foe (ie: it can cast sleep
// and the foe is not immune to being put to sleep)
//
// Note that this only current checks for inherent obvious immunity (ie: sleep
// immunity from being undead) and not immunity that might be granted by gear
// (such as clarity or stasis)
bool mons_has_incapacitating_spell(const monster& mon, const actor& foe)
{
    for (const mon_spell_slot &slot : mon.spells)
    {
        switch (slot.spell)
        {
        case SPELL_SLEEP:
            if (foe.can_sleep())
                return true;
            break;

        case SPELL_HIBERNATION:
            if (foe.can_hibernate(false, true))
                return true;
            break;

        case SPELL_CONFUSE:
        case SPELL_MASS_CONFUSION:
        case SPELL_PARALYSE:
            return true;

        case SPELL_PETRIFY:
            if (foe.res_petrify())
                return true;
            break;

        default:
            break;
        }
    }

    return false;
}

static bool _mons_has_usable_ranged_weapon(const monster* mon)
{
    // Ugh.
    const item_def *weapon  = mon->launcher();
    const item_def *primary = mon->mslot_item(MSLOT_WEAPON);
    const item_def *missile = mon->missiles();

    // We don't have a usable ranged weapon if a different cursed weapon
    // is presently equipped.
    if (weapon != primary && primary && primary->cursed())
        return false;

    if (!missile)
        return false;

    return is_launched(mon, weapon, *missile);
}

bool mons_has_ranged_attack(const monster& mon)
{
    return mons_has_ranged_spell(mon, true)
           || _mons_has_usable_ranged_weapon(&mon);
}

bool mons_has_incapacitating_ranged_attack(const monster& mon, const actor& foe)
{
    if (!_mons_has_usable_ranged_weapon(&mon))
        return false;

    const item_def *missile = mon.missiles();

    if (missile && missile->sub_type == MI_THROWING_NET)
        return true;
    else if (missile && missile->sub_type == MI_NEEDLE)
    {
        switch (get_ammo_brand(*missile))
        {
        // Not actually incapacitating, but marked as such so that
        // assassins will prefer using it while ammo remains
        case SPMSL_CURARE:
            if (foe.res_poison() <= 0)
                return true;
            break;

        case SPMSL_SLEEP:
            if (foe.can_sleep())
                return true;
            break;

        case SPMSL_CONFUSION:
        case SPMSL_PARALYSIS:
            return true;

        default:
            break;
        }
    }

    return false;
}

static bool _mons_starts_with_ranged_weapon(monster_type mc)
{
    switch (mc)
    {
    case MONS_JOSEPH:
    case MONS_DEEP_ELF_MASTER_ARCHER:
    case MONS_CENTAUR:
    case MONS_CENTAUR_WARRIOR:
    case MONS_NESSOS:
    case MONS_YAKTAUR:
    case MONS_YAKTAUR_CAPTAIN:
    case MONS_CHERUB:
    case MONS_SONJA:
    case MONS_HAROLD:
    case MONS_POLYPHEMUS:
    case MONS_CYCLOPS:
    case MONS_STONE_GIANT:
    case MONS_CHUCK:
    case MONS_MERFOLK_JAVELINEER:
    case MONS_URUG:
    case MONS_FAUN:
    case MONS_SATYR:
    case MONS_NAGA_SHARPSHOOTER:
        return true;
    default:
        return false;
    }
}

bool mons_has_known_ranged_attack(const monster& mon)
{
    return mon.flags & MF_SEEN_RANGED
           || _mons_starts_with_ranged_weapon(mon.type)
              && !(mon.flags & MF_KNOWN_SHIFTER);
}

bool mons_can_attack(const monster& mon)
{
    const actor* foe = mon.get_foe();
    if (!foe || !mon.can_see(*foe))
        return false;

    if (mons_has_ranged_attack(mon) && mon.see_cell_no_trans(foe->pos()))
        return true;

    return adjacent(mon.pos(), foe->pos());
}

/**
 * What gender are monsters of the given class?
 *
 * Used for pronoun selection.
 *
 * @param mc        The type of monster in question
 * @return          GENDER_NEUTER, _FEMALE, or _MALE.
 */
static gender_type _mons_class_gender(monster_type mc)
{
    const bool female = mons_class_flag(mc, M_FEMALE);
    const bool male = mons_class_flag(mc, M_MALE);
    ASSERT(!(male && female));
    return male ? GENDER_MALE :
         female ? GENDER_FEMALE :
                  GENDER_NEUTER;
}

// Use of variant (upper-/lowercase is irrelevant here):
// PRONOUN_SUBJECTIVE : _She_ is tap dancing.
// PRONOUN_POSSESSIVE : _Its_ sword explodes!
// PRONOUN_REFLEXIVE  : The wizard mumbles to _herself_.
// PRONOUN_OBJECTIVE  : You miss _him_.
const char *mons_pronoun(monster_type mon_type, pronoun_type variant,
                         bool visible)
{
    const gender_type gender = !visible ? GENDER_NEUTER
                                        : _mons_class_gender(mon_type);
    return decline_pronoun(gender, variant);
}

// XXX: this is awful and should not exist
static const spell_type smitey_spells[] = {
    SPELL_SMITING,
    SPELL_AIRSTRIKE,
    SPELL_SYMBOL_OF_TORMENT,
    SPELL_CALL_DOWN_DAMNATION,
    SPELL_FIRE_STORM,
    SPELL_SHATTER,
    SPELL_TORNADO,          // dubious
    SPELL_GLACIATE,         // dubious
    SPELL_OZOCUBUS_REFRIGERATION,
    SPELL_MASS_CONFUSION,
    SPELL_ENTROPIC_WEAVE,
};

/**
 * Does the given monster have spells that can damage without requiring LOF?
 *
 * Smitey (smite, airstrike), full-LOS (torment, refrigeration)...
 *
 * @param mon   The monster in question.
 * @return      Whether the given monster has 'smitey' effects.
 */
static bool _mons_has_smite_attack(const monster* mons)
{
    return any_of(begin(smitey_spells), end(smitey_spells),
                  [=] (spell_type sp) { return mons->has_spell(sp); });
}

/**
 * Is the given monster smart and pushy enough to displace other
 * monsters?
 *
 * A shover should not cause damage to the shovee by
 * displacing it, so monsters that trail clouds of badness are
 * ineligible. The shover should also benefit from shoving, so monsters
 * that can smite/torment are ineligible.
 *
 * @param m     The monster in question.
 * @return      Whether that monster is ever allowed to 'push' other monsters.
 */
bool monster_shover(const monster& m)
{
    // Efreet and fire elementals are disqualified because they leave behind
    // clouds of flame. Curse toes are disqualified because they trail
    // clouds of miasma.
    if (mons_genus(m.type) == MONS_EFREET || m.type == MONS_FIRE_ELEMENTAL
        || m.type == MONS_CURSE_TOE)
    {
        return false;
    }

    // Monsters too stupid to use stairs (e.g. non-spectral zombified undead)
    // are also disqualified.
    // However, summons *can* push past pals & cause trouble.
    // XXX: redundant with intelligence check?
    if (!mons_can_use_stairs(m) && !m.is_summoned())
        return false;

    // Geryon really profits from *not* pushing past hell beasts.
    if (m.type == MONS_GERYON)
        return false;
    // Likewise, Robin and her mob.
    if (m.type == MONS_ROBIN)
        return false;

    // no mindless creatures pushing, aside from jellies, which just kind of ooze.
    return mons_intel(m) > I_BRAINLESS || mons_genus(m.type) == MONS_JELLY;
}

/**
 * Is the first monster considered 'senior' to the second; that is, can it
 * 'push' (swap with) the latter?
 *
 * Generally, this is true if m1 and m2 are related, and m1 is higher up the
 * totem pole than m2.
 *
 * Not guaranteed to be transitive or symmetric, though it probably should be.
 *
 * @param m1        The potentially senior monster.
 * @param m2        The potentially junior monster.
 * @param fleeing   Whether the first monster is running away; relevant for
 *                  smiters pushing melee monsters out of the way.
 * @return          Whether m1 can push m2.
 */
bool monster_senior(const monster& m1, const monster& m2, bool fleeing)
{
    // non-fleeing smiters won't push past anything.
    if (_mons_has_smite_attack(&m1) && !fleeing)
        return false;

    // Fannar's ice beasts can push past Fannar, who benefits from this.
    if (m1.type == MONS_ICE_BEAST && m2.type == MONS_FANNAR)
        return true;

    // Special-case spectral things to push past things that summon them
    // (revenants, ghost crabs).
    // XXX: unify this logic with Fannar's & Geryon's? (summon-buddies?)
    if (m1.type == MONS_SPECTRAL_THING
        && (m2.type == MONS_REVENANT || m2.type == MONS_GHOST_CRAB))
    {
        return true;
    }

    // Band leaders can displace followers regardless of type considerations.
    // -cao
    if (m2.props.exists("band_leader"))
    {
        unsigned leader_mid = m2.props["band_leader"].get_int();
        if (leader_mid == m1.mid)
            return true;
    }
    // And prevent followers to displace the leader to avoid constant swapping.
    else if (m1.props.exists("band_leader"))
    {
        unsigned leader_mid = m1.props["band_leader"].get_int();
        if (leader_mid == m2.mid)
            return false;
    }

    // If they're the same holiness, monsters smart enough to use stairs can
    // push past monsters too stupid to use stairs (so that e.g. non-zombified
    // or spectral zombified undead can push past non-spectral zombified
    // undead).
    if (m1.holiness() & m2.holiness() && mons_class_can_use_stairs(m1.type)
        && !mons_class_can_use_stairs(m2.type))
    {
        return true;
    }
    const bool related = mons_genus(m1.type) == mons_genus(m2.type)
                         || (m1.holiness() & m2.holiness() & MH_DEMONIC);

    // Let all related monsters (all demons are 'related') push past ones that
    // are weaker at all. Unrelated ones have to be quite a bit stronger, to
    // reduce excessive swapping and because HD correlates only weakly with
    // monster strength.
    return related && fleeing
           || related && m1.get_hit_dice() > m2.get_hit_dice()
           || m1.get_hit_dice() > m2.get_hit_dice() + 5;
}

bool mons_class_can_pass(monster_type mc, const dungeon_feature_type grid)
{
    if (grid == DNGN_MALIGN_GATEWAY)
    {
        return mc == MONS_ELDRITCH_TENTACLE
               || mc == MONS_ELDRITCH_TENTACLE_SEGMENT;
    }

    return !feat_is_solid(grid);
}

static bool _mons_can_open_doors(const monster* mon)
{
    return mons_itemuse(*mon) >= MONUSE_OPEN_DOORS;
}

// Some functions that check whether a monster can open/eat/pass a
// given door. These all return false if there's no closed door there.
bool mons_can_open_door(const monster& mon, const coord_def& pos)
{
    if (!_mons_can_open_doors(&mon))
        return false;

    // Creatures allied with the player can't open doors.
    // (to prevent sabotaging the player accidentally.)
    if (mon.friendly())
        return false;

    if (env.markers.property_at(pos, MAT_ANY, "door_restrict") == "veto")
        return false;

    return true;
}

bool mons_can_eat_door(const monster& mon, const coord_def& pos)
{
    if (env.markers.property_at(pos, MAT_ANY, "door_restrict") == "veto")
        return false;

    return mons_eats_items(mon)
           || mons_class_flag(mons_base_type(mon), M_EAT_DOORS);
}

bool mons_can_destroy_door(const monster& mon, const coord_def& pos)
{
    if (!mons_class_flag(mons_base_type(mon), M_CRASH_DOORS))
        return false;

    if (env.markers.property_at(pos, MAT_ANY, "door_restrict") == "veto")
        return false;

    return true;
}

static bool _mons_can_pass_door(const monster* mon, const coord_def& pos)
{
    return mon->can_pass_through_feat(DNGN_FLOOR)
           && (mons_can_open_door(*mon, pos)
               || mons_can_eat_door(*mon, pos)
               || mons_can_destroy_door(*mon, pos));
}

bool mons_can_traverse(const monster& mon, const coord_def& p,
                       bool only_in_sight, bool checktraps)
{
    // Friendly summons should avoid pathing out of the player's sight
    // (especially as attempting this may make them ignore valid, but longer
    // paths).
    if (only_in_sight && !you.see_cell_no_trans(p))
        return false;

    if ((grd(p) == DNGN_CLOSED_DOOR
        || grd(p) == DNGN_SEALED_DOOR)
            && _mons_can_pass_door(&mon, p))
    {
        return true;
    }

    if (!mon.is_habitable(p))
        return false;

    const trap_def* ptrap = trap_at(p);
    if (checktraps && ptrap)
    {
        const trap_type tt = ptrap->type;

        // Don't allow allies to pass over known (to them) Zot traps.
        if (tt == TRAP_ZOT
            && ptrap->is_known(&mon)
            && mon.friendly())
        {
            return false;
        }

        // Monsters cannot travel over teleport traps.
        if (!can_place_on_trap(mons_base_type(mon), tt))
            return false;
    }

    return true;
}

void mons_remove_from_grid(const monster& mon)
{
    const coord_def pos = mon.pos();
    if (map_bounds(pos) && mgrd(pos) == mon.mindex())
        mgrd(pos) = NON_MONSTER;
}

mon_inv_type equip_slot_to_mslot(equipment_type eq)
{
    switch (eq)
    {
    case EQ_WEAPON:      return MSLOT_WEAPON;
    case EQ_BODY_ARMOUR: return MSLOT_ARMOUR;
    case EQ_SHIELD:      return MSLOT_SHIELD;
    case EQ_RINGS:
    case EQ_AMULET:      return MSLOT_JEWELLERY;
    default: return NUM_MONSTER_SLOTS;
    }
}

mon_inv_type item_to_mslot(const item_def &item)
{
    switch (item.base_type)
    {
    case OBJ_WEAPONS:
    case OBJ_STAVES:
    case OBJ_RODS:
        return MSLOT_WEAPON;
    case OBJ_MISSILES:
        return MSLOT_MISSILE;
    case OBJ_ARMOUR:
        return equip_slot_to_mslot(get_armour_slot(item));
    case OBJ_JEWELLERY:
        return MSLOT_JEWELLERY;
    case OBJ_WANDS:
        return MSLOT_WAND;
    case OBJ_BOOKS:
    case OBJ_SCROLLS:
        return MSLOT_SCROLL;
    case OBJ_POTIONS:
        return MSLOT_POTION;
    case OBJ_MISCELLANY:
        return MSLOT_MISCELLANY;
    case OBJ_GOLD:
        return MSLOT_GOLD;
    default:
        return NUM_MONSTER_SLOTS;
    }
}

monster_type royal_jelly_ejectable_monster()
{
    return random_choose(MONS_ACID_BLOB, MONS_AZURE_JELLY, MONS_DEATH_OOZE);
}

// Replaces @foe_god@ and @god_is@ with foe's god name.
//
// Atheists get "You"/"you", and worshippers of nameless gods get "Your
// god"/"your god".
static string _replace_god_name(god_type god, bool need_verb = false,
                                bool capital = false)
{
    string result;

    if (god == GOD_NO_GOD)
        result = capital ? "You" : "you";
    else if (god == GOD_NAMELESS)
        result = capital ? "Your god" : "your god";
    else
    {
        const string godname = god_name(god, false);
        result = capital ? uppercase_first(godname) : godname;
    }

    if (need_verb)
    {
        result += ' ';
        result += conjugate_verb("be", god == GOD_NO_GOD);
    }

    return result;
}

static string _get_species_insult(const string &species, const string &type)
{
    string insult;
    string lookup;

    // Get species genus.
    if (!species.empty())
    {
        lookup  = "insult ";
        lookup += species;
        lookup += " ";
        lookup += type;

        insult  = getSpeakString(lowercase(lookup));
    }

    if (insult.empty()) // Species too specific?
    {
        lookup  = "insult general ";
        lookup += type;

        insult  = getSpeakString(lookup);
    }

    return insult;
}

// From should be of the form "prefix @tag@". Replaces all substrings
// of the form "prefix @tag@" with to, and all strings of the form
// "prefix @tag/alt@" with either to (if nonempty) or "prefix alt".
static string _replace_speech_tag(string msg, string from, const string &to)
{
    if (from.empty())
        return msg;
    msg = replace_all(msg, from, to);

    // Change the @ to a / for the next search
    from[from.size() - 1] = '/';

    // @tag/alternative@
    size_t pos = 0;
    while ((pos = msg.find(from, pos)) != string::npos)
    {
        // beginning of tag
        const size_t at_pos = msg.find('@', pos);
        // beginning of alternative
        const size_t alt_pos = pos + from.size();
        // end of tag (one-past-the-end of alternative)
        const size_t alt_end = msg.find('@', alt_pos);

        // unclosed @tag/alt, or "from" has no @: leave it alone.
        if (alt_end == string::npos || at_pos == string::npos)
            break;

        if (to.empty())
        {
            // Replace only the @...@ part.
            msg.replace(at_pos, alt_end - at_pos + 1,
                        msg.substr(alt_pos, alt_end - alt_pos));
            pos = at_pos + (alt_end - alt_pos);
        }
        else
        {
            // Replace the whole from string, up to the second @
            msg.replace(pos, alt_end - pos + 1, to);
            pos += to.size();
        }
    }
    return msg;
}

// Replaces the "@foo@" strings in monster shout and monster speak
// definitions.
string do_mon_str_replacements(const string &in_msg, const monster& mons,
                               int s_type)
{
    string msg = in_msg;

    const actor* foe = (mons.wont_attack()
                          && invalid_monster_index(mons.foe)) ?
                             &you : mons.get_foe();

    if (s_type < 0 || s_type >= NUM_LOUDNESS || s_type == NUM_SHOUTS)
        s_type = mons_shouts(mons.type);

    msg = maybe_pick_random_substring(msg);

    // FIXME: Handle player_genus in case it was not generalised to foe_genus.
    msg = replace_all(msg, "@a_player_genus@",
                      article_a(species_name(you.species, SPNAME_GENUS)));
    msg = replace_all(msg, "@player_genus@", species_name(you.species, SPNAME_GENUS));
    msg = replace_all(msg, "@player_genus_plural@", pluralise(species_name(you.species, SPNAME_GENUS)));

    string foe_genus;

    if (foe == nullptr)
        ;
    else if (foe->is_player())
    {
        foe_genus = species_name(you.species, SPNAME_GENUS);

        msg = _replace_speech_tag(msg, " @to_foe@", "");
        msg = _replace_speech_tag(msg, " @at_foe@", "");

        msg = _replace_speech_tag(msg, " @to_foe@", "");
        msg = _replace_speech_tag(msg, " @at_foe@", "");

        msg = replace_all(msg, "@player_only@", "");
        msg = replace_all(msg, " @foe,@", ",");

        msg = replace_all(msg, "@player", "@foe");
        msg = replace_all(msg, "@Player", "@Foe");

        msg = replace_all(msg, "@foe_possessive@", "your");
        msg = replace_all(msg, "@foe@", "you");
        msg = replace_all(msg, "@Foe@", "You");

        msg = replace_all(msg, "@foe_name@", you.your_name);
        msg = replace_all(msg, "@foe_species@", species_name(you.species));
        msg = replace_all(msg, "@foe_genus@", foe_genus);
        msg = replace_all(msg, "@Foe_genus@", uppercase_first(foe_genus));
        msg = replace_all(msg, "@foe_genus_plural@",
                          pluralise(foe_genus));
    }
    else
    {
        string foe_name;
        const monster* m_foe = foe->as_monster();
        if (m_foe->attitude == ATT_FRIENDLY
            && !mons_is_unique(m_foe->type)
            && !crawl_state.game_is_arena())
        {
            foe_name = foe->name(DESC_YOUR);
            const string::size_type pos = foe_name.find("'");
            if (pos != string::npos)
                foe_name = foe_name.substr(0, pos);
        }
        else
            foe_name = foe->name(DESC_THE);

        string prep = "at";
        if (s_type == S_SILENT || s_type == S_SHOUT || s_type == S_NORMAL)
            prep = "to";
        msg = replace_all(msg, "@says@ @to_foe@", "@says@ " + prep + " @foe@");

        msg = _replace_speech_tag(msg, " @to_foe@", " to @foe@");
        msg = _replace_speech_tag(msg, " @at_foe@", " at @foe@");

        msg = replace_all(msg, "@foe,@", "@foe@,");
        msg = replace_all(msg, "@foe_possessive@", "@foe@'s");
        msg = replace_all(msg, "@foe@", foe_name);
        msg = replace_all(msg, "@Foe@", uppercase_first(foe_name));

        if (m_foe->is_named())
            msg = replace_all(msg, "@foe_name@", foe->name(DESC_PLAIN, true));

        string species = mons_type_name(mons_species(m_foe->type), DESC_PLAIN);

        msg = replace_all(msg, "@foe_species@", species);

        foe_genus = mons_type_name(mons_genus(m_foe->type), DESC_PLAIN);

        msg = replace_all(msg, "@foe_genus@", foe_genus);
        msg = replace_all(msg, "@Foe_genus@", uppercase_first(foe_genus));
        msg = replace_all(msg, "@foe_genus_plural@", pluralise(foe_genus));
    }

    description_level_type nocap = DESC_THE, cap = DESC_THE;

    if (mons.is_named() && you.can_see(mons))
    {
        const string name = mons.name(DESC_THE);

        msg = replace_all(msg, "@the_something@", name);
        msg = replace_all(msg, "@The_something@", name);
        msg = replace_all(msg, "@the_monster@",   name);
        msg = replace_all(msg, "@The_monster@",   name);
    }
    else if (mons.attitude == ATT_FRIENDLY
             && !mons_is_unique(mons.type)
             && !crawl_state.game_is_arena()
             && you.can_see(mons))
    {
        nocap = DESC_PLAIN;
        cap   = DESC_PLAIN;

        msg = replace_all(msg, "@the_something@", "your @the_something@");
        msg = replace_all(msg, "@The_something@", "Your @The_something@");
        msg = replace_all(msg, "@the_monster@",   "your @the_monster@");
        msg = replace_all(msg, "@The_monster@",   "Your @the_monster@");
    }

    if (you.see_cell(mons.pos()))
    {
        dungeon_feature_type feat = grd(mons.pos());
        if (feat_is_solid(feat) || feat >= NUM_FEATURES)
            msg = replace_all(msg, "@surface@", "buggy surface");
        else if (feat == DNGN_LAVA)
            msg = replace_all(msg, "@surface@", "lava");
        else if (feat_is_water(feat))
            msg = replace_all(msg, "@surface@", "water");
        else if (feat_is_altar(feat))
            msg = replace_all(msg, "@surface@", "altar");
        else
            msg = replace_all(msg, "@surface@", "ground");

        msg = replace_all(msg, "@feature@", raw_feature_description(mons.pos()));
    }
    else
    {
        msg = replace_all(msg, "@surface@", "buggy unseen surface");
        msg = replace_all(msg, "@feature@", "buggy unseen feature");
    }

    string something = mons.name(DESC_PLAIN);
    msg = replace_all(msg, "@something@",   something);
    msg = replace_all(msg, "@a_something@", mons.name(DESC_A));
    msg = replace_all(msg, "@the_something@", mons.name(nocap));

    something[0] = toupper(something[0]);
    msg = replace_all(msg, "@Something@",   something);
    msg = replace_all(msg, "@A_something@", mons.name(DESC_A));
    msg = replace_all(msg, "@The_something@", mons.name(cap));

    // Player name.
    msg = replace_all(msg, "@player_name@", you.your_name);

    string plain = mons.name(DESC_PLAIN);
    msg = replace_all(msg, "@monster@",     plain);
    msg = replace_all(msg, "@a_monster@",   mons.name(DESC_A));
    msg = replace_all(msg, "@the_monster@", mons.name(nocap));

    plain[0] = toupper(plain[0]);
    msg = replace_all(msg, "@Monster@",     plain);
    msg = replace_all(msg, "@A_monster@",   mons.name(DESC_A));
    msg = replace_all(msg, "@The_monster@", mons.name(cap));

    msg = replace_all(msg, "@Subjective@",
                      mons.pronoun(PRONOUN_SUBJECTIVE));
    msg = replace_all(msg, "@subjective@",
                      mons.pronoun(PRONOUN_SUBJECTIVE));
    msg = replace_all(msg, "@Possessive@",
                      mons.pronoun(PRONOUN_POSSESSIVE));
    msg = replace_all(msg, "@possessive@",
                      mons.pronoun(PRONOUN_POSSESSIVE));
    msg = replace_all(msg, "@reflexive@",
                      mons.pronoun(PRONOUN_REFLEXIVE));
    msg = replace_all(msg, "@objective@",
                      mons.pronoun(PRONOUN_OBJECTIVE));

    // Body parts.
    bool   can_plural = false;
    string part_str   = mons.hand_name(false, &can_plural);

    msg = replace_all(msg, "@hand@", part_str);
    msg = replace_all(msg, "@Hand@", uppercase_first(part_str));

    if (!can_plural)
        part_str = "NO PLURAL HANDS";
    else
        part_str = mons.hand_name(true);

    msg = replace_all(msg, "@hands@", part_str);
    msg = replace_all(msg, "@Hands@", uppercase_first(part_str));

    can_plural = false;
    part_str   = mons.arm_name(false, &can_plural);

    msg = replace_all(msg, "@arm@", part_str);
    msg = replace_all(msg, "@Arm@", uppercase_first(part_str));

    if (!can_plural)
        part_str = "NO PLURAL ARMS";
    else
        part_str = mons.arm_name(true);

    msg = replace_all(msg, "@arms@", part_str);
    msg = replace_all(msg, "@Arms@", uppercase_first(part_str));

    can_plural = false;
    part_str   = mons.foot_name(false, &can_plural);

    msg = replace_all(msg, "@foot@", part_str);
    msg = replace_all(msg, "@Foot@", uppercase_first(part_str));

    if (!can_plural)
        part_str = "NO PLURAL FEET";
    else
        part_str = mons.foot_name(true);

    msg = replace_all(msg, "@feet@", part_str);
    msg = replace_all(msg, "@Feet@", uppercase_first(part_str));

    if (foe != nullptr)
    {
        const god_type god = foe->deity();

        // Replace with "you are" for atheists.
        msg = replace_all(msg, "@god_is@",
                          _replace_god_name(god, true, false));
        msg = replace_all(msg, "@God_is@", _replace_god_name(god, true, true));

        // No verb needed.
        msg = replace_all(msg, "@foe_god@",
                          _replace_god_name(god, false, false));
        msg = replace_all(msg, "@Foe_god@",
                          _replace_god_name(god, false, true));
    }

    // The monster's god, not the player's. Atheists get
    // "NO GOD"/"NO GOD"/"NO_GOD"/"NO_GOD", and worshippers of nameless
    // gods get "a god"/"its god/my God/My God".
    //
    // XXX: Crawl currently has no first-person possessive pronoun;
    // if it gets one, it should be used for the last two entries.
    if (mons.god == GOD_NO_GOD)
    {
        msg = replace_all(msg, "@a_God@", "NO GOD");
        msg = replace_all(msg, "@A_God@", "NO GOD");
        msg = replace_all(msg, "@possessive_God@", "NO GOD");
        msg = replace_all(msg, "@Possessive_God@", "NO GOD");

        msg = replace_all(msg, "@my_God@", "NO GOD");
        msg = replace_all(msg, "@My_God@", "NO GOD");
    }
    else if (mons.god == GOD_NAMELESS)
    {
        msg = replace_all(msg, "@a_God@", "a god");
        msg = replace_all(msg, "@A_God@", "A god");
        const string possessive = mons.pronoun(PRONOUN_POSSESSIVE) + " god";
        msg = replace_all(msg, "@possessive_God@", possessive);
        msg = replace_all(msg, "@Possessive_God@", uppercase_first(possessive));

        msg = replace_all(msg, "@my_God@", "my God");
        msg = replace_all(msg, "@My_God@", "My God");
    }
    else
    {
        const string godname = god_name(mons.god);
        const string godcap = uppercase_first(godname);
        msg = replace_all(msg, "@a_God@", godname);
        msg = replace_all(msg, "@A_God@", godcap);
        msg = replace_all(msg, "@possessive_God@", godname);
        msg = replace_all(msg, "@Possessive_God@", godcap);

        msg = replace_all(msg, "@my_God@", godname);
        msg = replace_all(msg, "@My_God@", godcap);
    }

    // Replace with species specific insults.
    if (msg.find("@species_insult_") != string::npos)
    {
        msg = replace_all(msg, "@species_insult_adj1@",
                               _get_species_insult(foe_genus, "adj1"));
        msg = replace_all(msg, "@species_insult_adj2@",
                               _get_species_insult(foe_genus, "adj2"));
        msg = replace_all(msg, "@species_insult_noun@",
                               _get_species_insult(foe_genus, "noun"));
    }

    static const char * sound_list[] =
    {
        "says",         // actually S_SILENT
        "shouts",
        "barks",
        "howls",
        "shouts",
        "roars",
        "screams",
        "bellows",
        "bleats",
        "trumpets",
        "screeches",
        "buzzes",
        "moans",
        "gurgles",
        "croaks",
        "growls",
        "hisses",
        "sneers",       // S_DEMON_TAUNT
        "says",         // S_CHERUB -- they just speak normally.
        "squeals",
        "roars",
        "buggily says", // NUM_SHOUTS
        "breathes",     // S_VERY_SOFT
        "whispers",     // S_SOFT
        "says",         // S_NORMAL
        "shouts",       // S_LOUD
        "screams",      // S_VERY_LOUD
    };
    COMPILE_CHECK(ARRAYSZ(sound_list) == NUM_LOUDNESS);

    if (s_type < 0 || s_type >= NUM_LOUDNESS || s_type == NUM_SHOUTS)
    {
        mprf(MSGCH_DIAGNOSTICS, "Invalid @says@ type.");
        msg = replace_all(msg, "@says@", "buggily says");
    }
    else
        msg = replace_all(msg, "@says@", sound_list[s_type]);

    msg = maybe_capitalise_substring(msg);

    return msg;
}

/**
 * Get the monster body shape of the given monster.
 * @param mon  The monster in question.
 * @return     The mon_body_shape type of this monster.
 */
mon_body_shape get_mon_shape(const monster& mon)
{
    monster_type base_type;
    if (mons_is_pghost(mon.type))
        base_type = player_species_to_mons_species(mon.ghost->species);
    else if (mons_is_zombified(mon))
        base_type = mon.base_monster;
    else
        base_type = mon.type;
    return get_mon_shape(base_type);
}

/**
 * Get the monster body shape of the given monster type.
 * @param mc  The monster type in question.
 * @return     The mon_body_shape type of this monster type.
 */
mon_body_shape get_mon_shape(const monster_type mc)
{
    if (mc == MONS_CHAOS_SPAWN)
    {
        return static_cast<mon_body_shape>(random_range(MON_SHAPE_HUMANOID,
                                                        MON_SHAPE_MISC));
    }

    ASSERT_smc();
    return smc->shape;
}

/**
 * What's the normal tile for a given monster type?
 *
 * @param mc    The monster type in question.
 * @return      The tile for that monster, or TILEP_MONS_PROGRAM_BUG for mons
 *              with variable tiles (e.g. merfolk, hydras, slime creatures).
 */
tileidx_t get_mon_base_tile(monster_type mc)
{
    ASSERT_smc();
    return smc->tile.base;
}

/**
 * How should a given monster type's tile vary?
 *
 * @param mc    The monster type in question.
 * @return      An enum describing how display of the monster should vary
 *              (by individual monster instance, or whether they're in water,
 *              etc)
 */
mon_type_tile_variation get_mon_tile_variation(monster_type mc)
{
    ASSERT_smc();
    return smc->tile.variation;
}

/**
 * What's the normal tile for corpses of a given monster type?
 *
 * @param mc    The monster type in question.
 * @return      The tile for that monster's corpse; may be varied slightly
 *              further in some special cases (ugly things, klowns).
 */
tileidx_t get_mon_base_corpse_tile(monster_type mc)
{
    ASSERT_smc();
    return smc->corpse_tile;
}


/**
 * Get a DB lookup string for the given monster body shape.
 * @param mon  The monster body shape type in question.
 * @return     A DB lookup string for the monster body shape.
 */
string get_mon_shape_str(const mon_body_shape shape)
{
    ASSERT_RANGE(shape, MON_SHAPE_HUMANOID, MON_SHAPE_MISC + 1);

    static const char *shape_names[] =
    {
        "bug", "humanoid", "winged humanoid", "tailed humanoid",
        "winged tailed humanoid", "centaur", "naga",
        "quadruped", "tailless quadruped", "winged quadruped",
        "bat", "bird", "snake", "fish",  "insect", "winged insect",
        "arachnid", "centipede", "snail", "plant", "fungus", "orb",
        "blob", "misc"
    };

    COMPILE_CHECK(ARRAYSZ(shape_names) == MON_SHAPE_MISC + 1);
    return shape_names[shape];
}

/** Is this body shape partially humanoid (i.e. does it at least have a
 *  humanoid upper body)?
 *  @param shape  The body shape in question.
 *  @returns      Whether this body shape is partially humanoid.
 */
bool mon_shape_is_humanoid(mon_body_shape shape)
{
    return shape >= MON_SHAPE_FIRST_HUMANOID
           && shape <= MON_SHAPE_LAST_HUMANOID;
}

bool player_or_mon_in_sanct(const monster& mons)
{
    return is_sanctuary(you.pos()) || is_sanctuary(mons.pos());
}

int get_dist_to_nearest_monster()
{
    int minRange = LOS_RADIUS + 1;
    for (radius_iterator ri(you.pos(), LOS_NO_TRANS, true); ri; ++ri)
    {
        const monster* mon = monster_at(*ri);
        if (mon == nullptr)
            continue;

        if (!mon->visible_to(&you))
            continue;

        // Plants/fungi don't count.
        if (!mons_is_threatening(*mon))
            continue;

        if (mon->wont_attack())
            continue;

        int dist = grid_distance(you.pos(), *ri);
        if (dist < minRange)
            minRange = dist;
    }
    return minRange;
}

bool monster_nearby()
{
    for (radius_iterator ri(you.pos(), LOS_DEFAULT); ri; ++ri)
        if (monster_at(*ri))
            return true;
    return false;
}

actor *actor_by_mid(mid_t m, bool require_valid)
{
    if (m == MID_PLAYER)
        return &you;
    return monster_by_mid(m, require_valid);
}

monster *monster_by_mid(mid_t m, bool require_valid)
{
    if (!require_valid)
    {
        if (m == MID_ANON_FRIEND)
            return &menv[ANON_FRIENDLY_MONSTER];
        if (m == MID_YOU_FAULTLESS)
            return &menv[YOU_FAULTLESS];
    }

    if (unsigned short *mc = map_find(env.mid_cache, m))
        return &menv[*mc];
    return 0;
}

void init_anon()
{
    monster &mon = menv[ANON_FRIENDLY_MONSTER];
    mon.reset();
    mon.type = MONS_PROGRAM_BUG;
    mon.mid = MID_ANON_FRIEND;
    mon.attitude = ATT_FRIENDLY;
    mon.hit_points = mon.max_hit_points = 1000;

    monster &yf = menv[YOU_FAULTLESS];
    yf.reset();
    yf.type = MONS_PROGRAM_BUG;
    yf.mid = MID_YOU_FAULTLESS;
    yf.attitude = ATT_FRIENDLY; // higher than this, actually
    yf.hit_points = mon.max_hit_points = 1000;
}

actor *find_agent(mid_t m, kill_category kc)
{
    actor *agent = actor_by_mid(m);
    if (agent)
        return agent;
    switch (kc)
    {
    case KC_YOU:
        // shouldn't happen, there ought to be a valid mid
        return &you;
    case KC_FRIENDLY:
        return &menv[ANON_FRIENDLY_MONSTER];
    case KC_OTHER:
        // currently hostile dead/gone monsters are no different from env
        return 0;
    case KC_NCATEGORIES:
    default:
        die("invalid kill category");
    }
}

const char* mons_class_name(monster_type mc)
{
    // Usually, all invalids return "program bug", but since it has value of 0,
    // it's good to tell them apart in error messages.
    if (invalid_monster_type(mc) && mc != MONS_PROGRAM_BUG)
        return "INVALID";

    return get_monster_data(mc)->name;
}

mon_threat_level_type mons_threat_level(const monster &mon, bool real)
{
    const monster& threat = get_tentacle_head(mon);
    const double factor = sqrt(exp_needed(you.experience_level) / 30.0);
    const int tension = exper_value(threat, real) / (1 + factor);

    if (tension <= 0)
    {
        // Conjurators use melee to conserve mana, MDFis switch plates...
        return MTHRT_TRIVIAL;
    }
    else if (tension <= 5)
    {
        // An easy fight but not ignorable.
        return MTHRT_EASY;
    }
    else if (tension <= 32)
    {
        // Hard but reasonable.
        return MTHRT_TOUGH;
    }
    else
    {
        // Check all wands/jewels several times, wear brown pants...
        return MTHRT_NASTY;
    }
}

bool mons_foe_is_marked(const monster& mon)
{
    if (mon.foe == MHITYOU)
        return you.duration[DUR_SENTINEL_MARK];
    else
        return false;
}

void debug_mondata()
{
    string fails;

    for (monster_type mc = MONS_0; mc < NUM_MONSTERS; ++mc)
    {
        if (invalid_monster_type(mc))
            continue;
        const char* name = mons_class_name(mc);
        if (!name)
        {
            fails += make_stringf("Monster %d has no name\n", mc);
            continue;
        }

        const monsterentry *md = get_monster_data(mc);

        int MR = md->resist_magic;
        if (MR < 0)
            MR = md->HD * -MR * 4 / 3;
        if (md->resist_magic > 200 && md->resist_magic != MAG_IMMUNE)
            fails += make_stringf("%s has MR %d > 200\n", name, MR);
        if (get_resist(md->resists, MR_RES_POISON) == 2)
            fails += make_stringf("%s has rPois++\n", name);
        if (get_resist(md->resists, MR_RES_ELEC) == 2)
            fails += make_stringf("%s has rElec++\n", name);

        // Tests below apply only to real monsters.
        if (md->bitfields & M_CANT_SPAWN)
            continue;

        if (!md->HD && md->basechar != 'Z') // derived undead...
            fails += make_stringf("%s has 0 HD: %d\n", name, md->HD);
        if (md->avg_hp_10x <= 0 && md->basechar != 'Z')
            fails += make_stringf("%s has <= 0 HP: %d", name, md->avg_hp_10x);

        if (md->basechar == ' ')
            fails += make_stringf("%s has an empty glyph\n", name);

        if (md->AC < 0 && !mons_is_job(mc))
            fails += make_stringf("%s has negative AC\n", name);
        if (md->ev < 0 && !mons_is_job(mc))
            fails += make_stringf("%s has negative EV\n", name);
        if (md->exp_mod < 0)
            fails += make_stringf("%s has negative xp mod\n", name);

        if (md->speed < 0)
            fails += make_stringf("%s has 0 speed\n", name);
        else if (md->speed == 0 && !mons_class_is_firewood(mc)
            && mc != MONS_HYPERACTIVE_BALLISTOMYCETE)
        {
            fails += make_stringf("%s has 0 speed\n", name);
        }

        const bool male = mons_class_flag(mc, M_MALE);
        const bool female = mons_class_flag(mc, M_FEMALE);
        if (male && female)
            fails += make_stringf("%s is both male and female\n", name);

        if (md->shape == MON_SHAPE_BUGGY)
            fails += make_stringf("%s has no defined shape\n", name);

        const bool has_corpse_tile = md->corpse_tile
                                     && md->corpse_tile != TILE_ERROR;
        if (md->species != mc)
        {
            if (has_corpse_tile)
            {
                fails +=
                    make_stringf("%s isn't a species but has a corpse tile\n",
                                 name);
            }
        }
        else if (md->corpse_thingy == CE_NOCORPSE)
        {
            if (has_corpse_tile)
            {
                fails += make_stringf("%s has a corpse tile & no corpse\n",
                                      name);
            }
        } else if (!has_corpse_tile)
            fails += make_stringf("%s has a corpse but no corpse tile\n", name);
    }

    dump_test_fails(fails, "mon-data");
}

/**
 * Iterate over mspell_list (mon-spell.h) and look for anything that seems
 * incorrect. Dump the output to a text file & print its location to the
 * console.
 */
void debug_monspells()
{
    string fails;

    // first, build a map from spellbooks to the first monster that uses them
    // (zero-initialised, where 0 == MONS_PROGRAM_BUG).
    monster_type mon_book_map[NUM_MSTYPES] = { };
    for (monster_type mc = MONS_0; mc < NUM_MONSTERS; ++mc)
        if (!invalid_monster_type(mc))
            for (mon_spellbook_type mon_book : _mons_spellbook_list(mc))
                if (mon_book < ARRAYSZ(mon_book_map) && !mon_book_map[mon_book])
                    mon_book_map[mon_book] = mc;

    // then, check every spellbook for errors.

    for (const mon_spellbook &spbook : mspell_list)
    {
        string book_name;
        const monster_type sample_mons = mon_book_map[spbook.type];
        if (!sample_mons)
        {
            string spells;
            if (spbook.spells.empty())
                spells = "no spells";
            else
                for (const mon_spell_slot &spslot : spbook.spells)
                    if (is_valid_spell(spslot.spell))
                        spells += make_stringf(",%s", spell_title(spslot.spell));

            fails += make_stringf("Book #%d is unused (%s)\n", spbook.type,
                                  spells.c_str());
            book_name = make_stringf("#%d", spbook.type);
        }
        else
        {
            const vector<mon_spellbook_type> mons_books
                = _mons_spellbook_list(sample_mons);
            const char * const mons_name = get_monster_data(sample_mons)->name;
            if (mons_books.size() > 1)
            {
                auto it = find(begin(mons_books), end(mons_books), spbook.type);
                ASSERT(it != end(mons_books));
                book_name = make_stringf("%s-%d", mons_name,
                                         (int) (it - begin(mons_books)));
            }
            else
                book_name = mons_name;
        }

        const char * const bknm = book_name.c_str();

        if (!spbook.spells.size())
            fails += make_stringf("Empty book %s\n", bknm);

        for (const mon_spell_slot &spslot : spbook.spells)
        {
            string spell_name;
            if (!is_valid_spell(spslot.spell))
            {
                fails += make_stringf("Book %s contains invalid spell %d\n",
                                      bknm, spslot.spell);
                spell_name = to_string(spslot.spell);
            }
            else
                spell_name = spell_title(spslot.spell);

            // TODO: export this value somewhere
            const int max_freq = 200;
            if (spslot.freq > max_freq)
            {
                fails += make_stringf("Spellbook %s has spell %s at freq %d "
                                      "(greater than max freq %d)\n",
                                      bknm, spell_name.c_str(),
                                      spslot.freq, max_freq);
            }

            mon_spell_slot_flag category = MON_SPELL_NO_FLAGS;
            for (const auto flag : mon_spell_slot_flags::range())
            {
                if (!(spslot.flags & flag))
                    continue;

                if (flag >= MON_SPELL_FIRST_CATEGORY
                    && flag <= MON_SPELL_LAST_CATEGORY)
                {
                    if (category == MON_SPELL_NO_FLAGS)
                        category = flag;
                    else
                    {
                        fails += make_stringf("Spellbook %s has spell %s in "
                                              "multiple categories (%d and %d)\n",
                                              bknm, spell_name.c_str(),
                                              category, flag);
                    }
                }

                COMPILE_CHECK(MON_SPELL_NO_SILENT > MON_SPELL_LAST_CATEGORY);
                static auto NO_SILENT_CATEGORIES =
                    MON_SPELL_SILENCE_MASK & ~MON_SPELL_NO_SILENT;
                if (flag == MON_SPELL_NO_SILENT
                    && (category & NO_SILENT_CATEGORIES))
                {
                    fails += make_stringf("Spellbook %s has spell %s marked "
                                          "MON_SPELL_NO_SILENT redundantly\n",
                                          bknm, spell_name.c_str());
                }

                COMPILE_CHECK(MON_SPELL_NOISY > MON_SPELL_LAST_CATEGORY);
                if (flag == MON_SPELL_NOISY
                    && category && !(category & MON_SPELL_INNATE_MASK))
                {
                    fails += make_stringf("Spellbook %s has spell %s marked "
                                          "MON_SPELL_NOISY redundantly\n",
                                          bknm, spell_name.c_str());
                }
            }

            if (category == MON_SPELL_NO_FLAGS)
            {
                fails += make_stringf("Spellbook %s has spell %s with no "
                                      "category\n", bknm, spell_name.c_str());
            }
        }
    }

    dump_test_fails(fails, "mon-spell");
}

// Used when clearing level data, to ensure any additional reset quirks
// are handled properly.
void reset_all_monsters()
{
    for (auto &mons : menv_real)
    {
        // The monsters here have already been saved or discarded, so this
        // is the only place when a constricting monster can legitimately
        // be reset. Thus, clear constriction manually.
        if (!invalid_monster(&mons))
        {
            delete mons.constricting;
            mons.constricting = nullptr;
            mons.clear_constricted();
        }
        mons.reset();
    }

    env.mid_cache.clear();
}

bool mons_is_recallable(const actor* caller, const monster& targ)
{
    // For player, only recall friendly monsters
    if (caller == &you)
    {
        if (!targ.friendly())
            return false;
    }
    // Monster recall requires same attitude and at least normal intelligence
    else if (mons_intel(targ) < I_HUMAN
             || (!caller && targ.friendly())
             || (caller && !mons_aligned(&targ, caller->as_monster())))
    {
        return false;
    }

    return targ.alive()
           && !mons_class_is_stationary(targ.type)
           && !mons_is_conjured(targ.type);
}

vector<monster* > get_on_level_followers()
{
    vector<monster* > mon_list;
    for (monster_iterator mi; mi; ++mi)
        if (mons_is_recallable(&you, **mi) && mi->foe == MHITYOU)
            mon_list.push_back(*mi);

    return mon_list;
}

// Return the number of monsters of the specified type.
// If friendly_only is true, only count friendly
// monsters, otherwise all of them
int count_monsters(monster_type mtyp, bool friendly_only)
{
    return count_if(begin(menv), end(menv),
                    [=] (const monster &mons) -> bool
                    {
                        return mons.alive() && mons.type == mtyp
                            && (!friendly_only || mons.friendly());
                    });
}

int count_allies()
{
    return count_if(begin(menv), end(menv),
                    [] (const monster &mons) -> bool
                    {
                        return mons.alive() && mons.friendly();
                    });
}

bool mons_stores_tracking_data(const monster& mons)
{
    return mons.type == MONS_THORN_HUNTER
           || mons.type == MONS_MERFOLK_AVATAR;
}

bool mons_is_beast(monster_type mc)
{
    if (!(mons_class_holiness(mc) & MH_NATURAL)
        || mons_class_intel(mc) != I_ANIMAL)
    {
        return false;
    }
    else if ((mons_genus(mc) == MONS_DRAGON
              && mc != MONS_SWAMP_DRAGON)
             || mons_genus(mc) == MONS_UGLY_THING
             || mc == MONS_ICE_BEAST
             || mc == MONS_SKY_BEAST
             || mc == MONS_BUTTERFLY)
    {
        return false;
    }
    else
        return true;
}

bool mons_is_avatar(monster_type mc)
{
    return mons_class_flag(mc, M_AVATAR);
}

bool mons_is_player_shadow(const monster& mon)
{
    return mon.type == MONS_PLAYER_SHADOW
           && mon.mname.empty();
}

bool mons_has_attacks(const monster& mon)
{
    const mon_attack_def attk = mons_attack_spec(mon, 0);
    if (attk.type == AT_NONE || attk.damage == 0)
        return false;

    return true;
}

// The default suitable() function for choose_random_nearby_monster().
bool choose_any_monster(const monster& mon)
{
    return !mons_is_projectile(mon.type);
}

// Find a nearby monster and return its index, including you as a
// possibility with probability weight.  suitable() should return true
// for the type of monster wanted.
// If prefer_named is true, named monsters (including uniques) are twice
// as likely to get chosen compared to non-named ones.
// If prefer_priest is true, priestly monsters (including uniques) are
// twice as likely to get chosen compared to non-priestly ones.
monster* choose_random_nearby_monster(int weight,
                                      bool (*suitable)(const monster& mon),
                                      bool prefer_named_or_priest)
{
    monster* chosen = nullptr;
    for (radius_iterator ri(you.pos(), LOS_NO_TRANS); ri; ++ri)
    {
        monster* mon = monster_at(*ri);
        if (!mon || !suitable(*mon))
            continue;

        // FIXME: if the intent is to favour monsters
        // named by $DEITY, we should set a flag on the
        // monster (something like MF_DEITY_PREFERRED) and
        // use that instead of checking the name, given
        // that other monsters can also have names.

        // True, but it's currently only used for orcs, and
        // Blork and Urug also being preferred to non-named orcs
        // is fine, I think. Once more gods name followers (and
        // prefer them) that should be changed, of course. (jpeg)
        int mon_weight = 1;

        if (prefer_named_or_priest)
            mon_weight += mon->is_named() + mon->is_priest();

        if (x_chance_in_y(mon_weight, weight += mon_weight))
            chosen = mon;
    }

    return chosen;
}

monster* choose_random_monster_on_level(int weight,
                                        bool (*suitable)(const monster& mon),
                                        bool prefer_named_or_priest)
{
    monster* chosen = nullptr;

    for (rectangle_iterator ri(1); ri; ++ri)
    {
        monster* mon = monster_at(*ri);
        if (!mon || !suitable(*mon))
            continue;

        int mon_weight = 1;

        if (prefer_named_or_priest)
            mon_weight += mon->is_named() + mon->is_priest();

        if (x_chance_in_y(mon_weight, weight += mon_weight))
            chosen = mon;
    }

    return chosen;
}

void update_monster_symbol(monster_type mtype, cglyph_t md)
{
    ASSERT(mtype != MONS_0);

    if (md.ch)
        monster_symbols[mtype].glyph = get_glyph_override(md.ch);
    if (md.col)
        monster_symbols[mtype].colour = md.col;
}

void normalize_spell_freq(monster_spells &spells, int hd)
{
    const unsigned int total_freq = (hd + 50);

    // Not using std::accumulate because slot.freq is only a uint8_t.
    unsigned int total_given_freq = 0;
    for (const auto &slot : spells)
        total_given_freq += slot.freq;

    if (total_given_freq > 0)
    {
        for (auto &slot : spells)
            slot.freq = total_freq * slot.freq / total_given_freq;
    }
    else
    {
        const size_t numspells = spells.size();
        for (auto &slot : spells)
            slot.freq = total_freq / numspells;
    }
}

/// Rounded to player-visible approximations, how hurt is this monster?
mon_dam_level_type mons_get_damage_level(const monster& mons)
{
    if (mons.hit_points <= mons.max_hit_points / 5)
        return MDAM_ALMOST_DEAD;
    else if (mons.hit_points <= mons.max_hit_points * 2 / 5)
        return MDAM_SEVERELY_DAMAGED;
    else if (mons.hit_points <= mons.max_hit_points * 3 / 5)
        return MDAM_HEAVILY_DAMAGED;
    else if (mons.hit_points <= mons.max_hit_points * 4 / 5)
        return MDAM_MODERATELY_DAMAGED;
    else if (mons.hit_points < mons.max_hit_points)
        return MDAM_LIGHTLY_DAMAGED;
    else
        return MDAM_OKAY;
}

string get_damage_level_string(mon_holy_type holi, mon_dam_level_type mdam)
{
    ostringstream ss;
    switch (mdam)
    {
    case MDAM_ALMOST_DEAD:
        ss << "almost";
        ss << (wounded_damaged(holi) ? " destroyed" : " dead");
        return ss.str();
    case MDAM_SEVERELY_DAMAGED:
        ss << "severely";
        break;
    case MDAM_HEAVILY_DAMAGED:
        ss << "heavily";
        break;
    case MDAM_MODERATELY_DAMAGED:
        ss << "moderately";
        break;
    case MDAM_LIGHTLY_DAMAGED:
        ss << "lightly";
        break;
    case MDAM_OKAY:
    default:
        ss << "not";
        break;
    }
    ss << (wounded_damaged(holi) ? " damaged" : " wounded");
    return ss.str();
}

void print_wounds(const monster& mons)
{
    if (!mons.alive() || mons.hit_points == mons.max_hit_points)
        return;

    mon_dam_level_type dam_level = mons_get_damage_level(mons);
    string desc = get_damage_level_string(mons.holiness(), dam_level);

    desc.insert(0, " is ");
    desc += ".";
    simple_monster_message(mons, desc.c_str(), MSGCH_MONSTER_DAMAGE,
                           dam_level);
}

// (true == 'damaged') [constructs, undead, etc.]
// and (false == 'wounded') [living creatures, etc.] {dlb}
bool wounded_damaged(mon_holy_type holi)
{
    // this schema needs to be abstracted into real categories {dlb}:
    return bool(holi & (MH_UNDEAD | MH_NONLIVING | MH_PLANT));
}

// Is this monster interesting enough to make notes about?
bool mons_is_notable(const monster& mons)
{
    if (crawl_state.game_is_arena())
        return false;

    // (Ex-)Unique monsters are always interesting
    if (mons_is_or_was_unique(mons))
        return true;
    // If it's never going to attack us, then not interesting
    if (mons.friendly())
        return false;
    // tentacles aren't real monsters.
    if (mons_is_tentacle_or_tentacle_segment(mons.type))
        return false;
    // Hostile ghosts and illusions are always interesting.
    if (mons.type == MONS_PLAYER_GHOST
        || mons.type == MONS_PLAYER_ILLUSION
        || mons.type == MONS_PANDEMONIUM_LORD)
    {
        return true;
    }
    // Jellies are never interesting to Jiyva.
    if (mons.type == MONS_JELLY && you_worship(GOD_JIYVA))
        return false;
    if (mons_threat_level(mons) == MTHRT_NASTY)
        return true;
    const auto &nm = Options.note_monsters;
    // Don't waste time on moname() if user isn't using this option
    if (!nm.empty())
    {
        const string iname = mons_type_name(mons.type, DESC_A);
        return any_of(begin(nm), end(nm), [&](const text_pattern &pat) -> bool
                                          { return pat.matches(iname); });
    }

    return false;
}

bool god_hates_beast_facet(god_type god, beast_facet facet)
{
    ASSERT_RANGE(facet, BF_FIRST, BF_LAST+1);

    // Only one so far.
    return god == GOD_DITHMENOS && facet == BF_FIRE;
}

/**
 * Set up fields for mutant beasts that vary by tier & facets (that is, that
 * vary between individual beasts).
 *
 * @param mons          The beast to be initialized.
 * @param HD            The beast's HD. If 0, default to mon-data's version.
 * @param beast_facets  The beast's facets (e.g. fire, bat).
 *                      If empty, chooses two distinct facets at random.
 * @param avoid_facets  A set of facets to avoid when randomly generating
 *                      beasts. Irrelevant if beast_facets is non-empty.
 */
void init_mutant_beast(monster &mons, short HD, vector<int> beast_facets,
                       set<int> avoid_facets)
{
    if (!HD)
        HD = mons.get_experience_level();

    // MUTANT_BEAST_TIER is to make it visible for mon-info
    mons.props[MUTANT_BEAST_TIER] = HD;

    if (beast_facets.empty())
    {
        vector<int> available_facets;
        for (int f = BF_FIRST; f <= BF_LAST; ++f)
            if (avoid_facets.count(f) == 0)
                available_facets.insert(available_facets.end(), f);

        ASSERT(available_facets.size() >= 2);

        shuffle_array(available_facets);
        beast_facets.push_back(available_facets[0]);
        beast_facets.push_back(available_facets[1]);

        ASSERT(beast_facets.size() == 2);
        ASSERT(beast_facets[0] != beast_facets[1]);
    }

    for (auto facet : beast_facets)
    {
        mons.props[MUTANT_BEAST_FACETS].get_vector().push_back(facet);

        switch (facet)
        {
            case BF_BAT:
                mons.props[MON_SPEED_KEY] = mons.speed * 2;
                mons.calc_speed();
                break;
            case BF_FIRE:
                mons.spells.emplace_back(SPELL_FIRE_BREATH, 60,
                                         MON_SPELL_NATURAL | MON_SPELL_BREATH);
                mons.props[CUSTOM_SPELLS_KEY] = true;
                break;
            case BF_SHOCK:
                mons.spells.emplace_back(SPELL_BLINKBOLT, 60,
                                         MON_SPELL_NATURAL);
                mons.props[CUSTOM_SPELLS_KEY] = true;
                break;
            default:
                break;
        }
    }
}

/**
 * If a monster needs to charge up to cast a spell (by 'casting' the spell
 * repeatedly), how many charges does it need until it can actually set the
 * spell off?
 *
 * @param m     The type of monster in question.
 * @return      The required number of charges.
 */
int max_mons_charge(monster_type m)
{
    switch (m)
    {
        case MONS_ORB_SPIDER:
        case MONS_FLOATING_EYE:
            return 1;
        default:
            return 0;
    }
}

// Deal out damage to nearby pain-bonded monsters based on the distance between them.
void radiate_pain_bond(const monster& mon, int damage)
{
    for (actor_near_iterator ai(mon.pos(), LOS_NO_TRANS); ai; ++ai)
    {
        if (!ai->is_monster())
            continue;

        monster* target = ai->as_monster();

        if (&mon == target) // no self-sharing
            continue;

        // Only other pain-bonded monsters are affected.
        if (!target->has_ench(ENCH_PAIN_BOND))
            continue;

        int distance = target->pos().distance_from(mon.pos());
        if (distance > 3)
            continue;

        damage = max(0, div_rand_round(damage * (4 - distance), 5));

        if (damage > 0)
        {
            behaviour_event(target, ME_ANNOY, &you, you.pos());
            target->hurt(&you, damage, BEAM_SHARED_PAIN);
        }
    }
}

// When a monster explodes violently, add some spice
void throw_monster_bits(const monster& mon)
{
    for (actor_near_iterator ai(mon.pos(), LOS_NO_TRANS); ai; ++ai)
    {
        if (!ai->is_monster())
            continue;

        monster* target = ai->as_monster();

        if (&mon == target) // can't throw chunks of something at itself.
            continue;

        int distance = target->pos().distance_from(mon.pos());
        if (!one_chance_in(distance + 4)) // generally gonna miss
            continue;

        int damage = 1 + random2(mon.get_hit_dice());

        mprf("%s is hit by a flying piece of %s!",
                target->name(DESC_THE, false).c_str(),
                mon.name(DESC_THE, false).c_str());

        // Because someone will get a kick out of this some day.
        if (mons_class_flag(mons_base_type(mon), M_ACID_SPLASH))
            target->corrode_equipment("flying bits", 1);

        behaviour_event(target, ME_ANNOY, &you, you.pos());
        target->hurt(&you, damage);
    }
}

/// Add an ancestor spell to the given list.
static void _add_ancestor_spell(monster_spells &spells, spell_type spell)
{
    spells.emplace_back(spell, 25, MON_SPELL_WIZARD);
}

/**
 * Set the correct spells for a given ancestor, corresponding to their HD and
 * type.
 *
 * @param ancestor      The ancestor in question.
 * @param notify        Whether to print messages if anything changes.
 */
void set_ancestor_spells(monster &ancestor, bool notify)
{
    ASSERT(mons_is_hepliaklqana_ancestor(ancestor.type));

    vector<spell_type> old_spells;
    for (auto spellslot : ancestor.spells)
        old_spells.emplace_back(spellslot.spell);

    ancestor.spells = {};
    const int HD = ancestor.get_experience_level();
    switch (ancestor.type)
    {
    case MONS_ANCESTOR_BATTLEMAGE:
        _add_ancestor_spell(ancestor.spells, HD >= 10 ?
                                             SPELL_BOLT_OF_MAGMA :
                                             SPELL_THROW_FROST);
        _add_ancestor_spell(ancestor.spells, HD >= 16 ?
                                             SPELL_LEHUDIBS_CRYSTAL_SPEAR :
                                             SPELL_STONE_ARROW);
        break;
    case MONS_ANCESTOR_HEXER:
        _add_ancestor_spell(ancestor.spells, HD >= 10 ? SPELL_PARALYSE
                                                      : SPELL_SLOW);
        _add_ancestor_spell(ancestor.spells, HD >= 13 ? SPELL_MASS_CONFUSION
                                                      : SPELL_CONFUSE);
        break;
    default:
        break;
    }

    if (HD >= 13)
        ancestor.spells.emplace_back(SPELL_HASTE, 25, MON_SPELL_WIZARD);

    if (ancestor.spells.size())
        ancestor.props[CUSTOM_SPELLS_KEY] = true;

    if (!notify)
        return;

    for (auto spellslot : ancestor.spells)
    {
        if (find(old_spells.begin(), old_spells.end(), spellslot.spell)
            == old_spells.end())
        {
            mprf("%s regains %s memory of %s.",
                 ancestor.name(DESC_YOUR, true).c_str(),
                 ancestor.pronoun(PRONOUN_POSSESSIVE, true).c_str(),
                 spell_title(spellslot.spell));
        }
    }
}

static bool _apply_to_monsters(monster_func f, radius_iterator&& ri)
{
    bool affected_any = false;
    for (; ri; ri++)
    {
        monster* mons = monster_at(*ri);
        if (mons)
            affected_any = f(*mons) || affected_any;
    }

    return affected_any;
}

bool apply_monsters_around_square(monster_func f, const coord_def& where,
                                  int radius)
{
    return _apply_to_monsters(f, radius_iterator(where, radius, C_SQUARE, true));
}

bool apply_visible_monsters(monster_func f, const coord_def& where, los_type los)
{
    return _apply_to_monsters(f, radius_iterator(where, los, true));
}<|MERGE_RESOLUTION|>--- conflicted
+++ resolved
@@ -1721,17 +1721,7 @@
     if (mon.has_ench(ENCH_ABJ) || mon.has_ench(ENCH_FAKE_ABJURATION))
         return false;
 
-<<<<<<< HEAD
-    if (mon->props.exists(MON_NO_STAIR_KEY)
-        && mon->props[MON_NO_STAIR_KEY].get_bool())
-    {
-        return false;
-    }
-
-    if (mon->has_ench(ENCH_FRIENDLY_BRIBED)
-=======
     if (mon.has_ench(ENCH_FRIENDLY_BRIBED)
->>>>>>> c9b4002d
         && (feat_is_branch_entrance(stair) || feat_is_branch_exit(stair)
             || stair == DNGN_ENTER_HELL || stair == DNGN_EXIT_HELL))
     {

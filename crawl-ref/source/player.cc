/**
 * @file
 * @brief Player related functions.
**/

#include "AppHdr.h"

#include "player.h"

#include <string.h>
#include <stdlib.h>
#include <stdio.h>
#include <ctype.h>
#include <math.h>

#include <sstream>
#include <algorithm>

#include "ability.h"
#include "act-iter.h"
#include "areas.h"
#include "art-enum.h"
#include "branch.h"
#include "bloodspatter.h"
#ifdef DGL_WHEREIS
 #include "chardump.h"
#endif
#include "cloud.h"
#include "clua.h"
#include "coord.h"
#include "coordit.h"
#include "delay.h"
#include "dgnevent.h"
#include "directn.h"
#include "effects.h"
#include "env.h"
#include "errors.h"
#include "exercise.h"
#include "food.h"
#include "godabil.h"
#include "godconduct.h"
#include "godpassive.h"
#include "godwrath.h"
#include "hints.h"
#include "hiscores.h"
#include "invent.h"
#include "item_use.h"
#include "itemname.h"
#include "itemprop.h"
#include "items.h"
#include "kills.h"
#include "libutil.h"
#include "macro.h"
#include "melee_attack.h"
#include "message.h"
#include "misc.h"
#include "mon-abil.h"
#include "mon-death.h"
#include "mon-place.h"
#include "mon-util.h"
#include "mutation.h"
#include "notes.h"
#include "options.h"
#include "ouch.h"
#include "output.h"
#include "player-stats.h"
#include "potion.h"
#include "prompt.h"
#include "quiver.h"
#include "random.h"
#include "religion.h"
#include "shopping.h"
#include "shout.h"
#include "skills.h"
#include "skills2.h"
#include "species.h"
#include "spl-damage.h"
#include "spl-other.h"
#include "spl-selfench.h"
#include "spl-transloc.h"
#include "spl-util.h"
#include "sprint.h"
#include "stairs.h"
#include "stash.h"
#include "state.h"
#include "status.h"
#include "stepdown.h"
#include "strings.h"
#include "terrain.h"
#include "throw.h"
#ifdef USE_TILE
 #include "tileview.h"
 #include "tiledef-feat.h"
#endif
#include "transform.h"
#include "traps.h"
#include "travel.h"
#include "view.h"
#include "viewgeom.h"
#include "xom.h"

static void _moveto_maybe_repel_stairs()
{
    const dungeon_feature_type new_grid = env.grid(you.pos());
    const command_type stair_dir = feat_stair_direction(new_grid);

    if (stair_dir == CMD_NO_CMD
        || new_grid == DNGN_ENTER_SHOP
        ||  !you.duration[DUR_REPEL_STAIRS_MOVE])
    {
        return;
    }

    int pct = you.duration[DUR_REPEL_STAIRS_CLIMB] ? 29 : 50;

    // When the effect is still strong, the chance to actually catch
    // a stair is smaller. (Assuming the duration starts out at 1000.)
    const int dur = max(0, you.duration[DUR_REPEL_STAIRS_MOVE] - 700);
    pct += dur/10;

    if (x_chance_in_y(pct, 100))
    {
        const string stair_str = feature_description_at(you.pos(), false,
                                                        DESC_THE, false);
        const string prep = feat_preposition(new_grid, true, &you);

        if (slide_feature_over(you.pos(), coord_def(-1, -1), false))
        {
            mprf("%s slides away as you move %s it!", stair_str.c_str(),
                 prep.c_str());

            if (player_in_a_dangerous_place() && one_chance_in(5))
                xom_is_stimulated(25);
        }
    }
}

bool check_moveto_cloud(const coord_def& p, const string &move_verb,
                        bool *prompted)
{
    const int cloud = env.cgrid(p);
    if (cloud != EMPTY_CLOUD && !you.confused())
    {
        const cloud_type ctype = env.cloud[ cloud ].type;
        // Don't prompt if already in a cloud of the same type.
        if (is_damaging_cloud(ctype, true)
            && (env.cgrid(you.pos()) == EMPTY_CLOUD
                || ctype != env.cloud[ env.cgrid(you.pos()) ].type)
            && (!YOU_KILL(env.cloud[ cloud ].killer)
                || !you_worship(GOD_QAZLAL)
                || player_under_penance())
            && !crawl_state.disables[DIS_CONFIRMATIONS])
        {
            // Don't prompt for steam unless we're at uncomfortably low hp.
            if (ctype == CLOUD_STEAM)
            {
                int threshold = 20;
                if (player_res_steam() < 0)
                    threshold = threshold * 3 / 2;
                threshold = threshold * you.time_taken / BASELINE_DELAY;
                // Do prompt if we'd lose icemail, though.
                if (you.hp > threshold && !you.mutation[MUT_ICEMAIL])
                    return true;
            }

            if (prompted)
                *prompted = true;
            string prompt = make_stringf("Really %s into that cloud of %s?",
                                         move_verb.c_str(),
                                         cloud_name_at_index(cloud).c_str());
            learned_something_new(HINT_CLOUD_WARNING);

            if (!yesno(prompt.c_str(), false, 'n'))
            {
                canned_msg(MSG_OK);
                return false;
            }
        }
    }
    return true;
}

bool check_moveto_trap(const coord_def& p, const string &move_verb,
                       bool *prompted)
{
    // If there's no trap, let's go.
    trap_def* trap = find_trap(p);
    if (!trap || env.grid(p) == DNGN_UNDISCOVERED_TRAP)
        return true;

    if (trap->type == TRAP_ZOT && !crawl_state.disables[DIS_CONFIRMATIONS])
    {
        string msg = (move_verb == "jump-attack"
                      ? "Do you really want to %s when you might land in "
                      "the Zot trap?"
                      : "Do you really want to %s into the Zot trap?");
        string prompt = make_stringf(msg.c_str(), move_verb.c_str());

        if (prompted)
            *prompted = true;
        if (!yes_or_no("%s", prompt.c_str()))
        {
            canned_msg(MSG_OK);
                return false;
        }
    }
    else if (!trap->is_safe() && !crawl_state.disables[DIS_CONFIRMATIONS])
    {
        string prompt;

        if (prompted)
            *prompted = true;
        if (move_verb == "jump-attack")
        {
            prompt = make_stringf("Really jump when you might land on that %s?",
                                  feature_description_at(p, false,
                                                         DESC_BASENAME,
                                                         false).c_str());
        }
        else
        {
            prompt = make_stringf("Really %s %s that %s?",
                                  move_verb.c_str(),
                                  (trap->type == TRAP_ALARM
                                   || trap->type == TRAP_PLATE) ? "onto"
                                  : "into",
                                  feature_description_at(p, false,
                                                         DESC_BASENAME,
                                                         false).c_str());
        }
        if (!yesno(prompt.c_str(), true, 'n'))
        {
            canned_msg(MSG_OK);
            return false;
        }
    }
    return true;
}

static bool _check_moveto_dangerous(const coord_def& p, const string& msg)
{
    if (you.can_swim() && feat_is_water(env.grid(p))
        || you.airborne() || !is_feat_dangerous(env.grid(p)))
    {
        return true;
    }

    if (msg != "")
        mpr(msg.c_str());
    else if (species_likes_water(you.species) && feat_is_water(env.grid(p)))
        mpr("You cannot enter water in your current form.");
    else if (species_likes_lava(you.species) && feat_is_lava(env.grid(p)))
        mpr("You cannot enter lava in your current form.");
    else
        canned_msg(MSG_UNTHINKING_ACT);
    return false;
}

bool check_moveto_terrain(const coord_def& p, const string &move_verb,
                          const string &msg, bool *prompted)
{
    if (!_check_moveto_dangerous(p, msg))
        return false
;
    if (!need_expiration_warning() && need_expiration_warning(p)
        && !crawl_state.disables[DIS_CONFIRMATIONS])
    {
        string prompt;

        if (prompted)
            *prompted = true;

        if (msg != "")
            prompt = msg + " ";

        prompt += "Are you sure you want to " + move_verb;

        if (you.ground_level())
            prompt += " into ";
        else
            prompt += " over ";

        prompt += env.grid(p) == DNGN_DEEP_WATER ? "deep water" : "lava";

        prompt += need_expiration_warning(DUR_FLIGHT, p)
            ? " while you are losing your buoyancy?"
            : " while your transformation is expiring?";

        if (!yesno(prompt.c_str(), false, 'n'))
        {
            canned_msg(MSG_OK);
            return false;
        }
    }
    return true;
}

bool check_moveto_exclusion(const coord_def& p, const string &move_verb,
                            bool *prompted)
{
    string prompt;

    if (is_excluded(p)
        && !is_stair_exclusion(p)
        && !is_excluded(you.pos())
        && !crawl_state.disables[DIS_CONFIRMATIONS])
    {
        if (prompted)
            *prompted = true;
        prompt = make_stringf("Really %s into a travel-excluded area?",
                              move_verb.c_str());

        if (!yesno(prompt.c_str(), false, 'n'))
        {
            canned_msg(MSG_OK);
            return false;
        }
    }
    return true;
}

bool check_moveto(const coord_def& p, const string &move_verb, const string &msg)
{
    return check_moveto_terrain(p, move_verb, msg)
           && check_moveto_cloud(p, move_verb)
           && check_moveto_trap(p, move_verb)
           && check_moveto_exclusion(p, move_verb);
}

// Returns true if this is a valid swap for this monster.  If true, then
// the valid location is set in loc. (Otherwise loc becomes garbage.)
bool swap_check(monster* mons, coord_def &loc, bool quiet)
{
    loc = you.pos();

    if (you.is_stationary())
        return false;

    // Don't move onto dangerous terrain.
    if (is_feat_dangerous(grd(mons->pos())))
    {
        canned_msg(MSG_UNTHINKING_ACT);
        return false;
    }

    if (mons->is_projectile())
    {
        if (!quiet)
            mpr("It's unwise to walk into this.");
        return false;
    }

    if (mons->caught())
    {
        if (!quiet)
        {
            simple_monster_message(mons,
                make_stringf(" is %s!", held_status(mons)).c_str());
        }
        return false;
    }

    if (mons->is_constricted())
    {
        if (!quiet)
            simple_monster_message(mons, " is being constricted!");
        return false;
    }

    // prompt when swapping into known zot traps
    if (!quiet && find_trap(loc) && find_trap(loc)->type == TRAP_ZOT
        && env.grid(loc) != DNGN_UNDISCOVERED_TRAP
        && !yes_or_no("Do you really want to swap %s into the Zot trap?",
                      mons->name(DESC_YOUR).c_str()))
    {
        return false;
    }

    // First try: move monster onto your position.
    bool swap = !monster_at(loc) && monster_habitable_grid(mons, grd(loc));

    if (monster_at(loc)
        && monster_at(loc)->type == MONS_TOADSTOOL
        && mons->type == MONS_WANDERING_MUSHROOM)
    {
        swap = monster_habitable_grid(mons, grd(loc));
    }

    // Choose an appropriate habitat square at random around the target.
    if (!swap)
    {
        int num_found = 0;

        for (adjacent_iterator ai(mons->pos()); ai; ++ai)
            if (!monster_at(*ai) && monster_habitable_grid(mons, grd(*ai))
                && one_chance_in(++num_found))
            {
                loc = *ai;
            }

        if (num_found)
            swap = true;
    }

    if (!swap && !quiet)
    {
        // Might not be ideal, but it's better than insta-killing
        // the monster... maybe try for a short blink instead? - bwr
        simple_monster_message(mons, " cannot make way for you.");
        // FIXME: AI_HIT_MONSTER isn't ideal.
        interrupt_activity(AI_HIT_MONSTER, mons);
    }

    return swap;
}

static void _splash()
{
    if (you.can_swim())
        noisy(4, you.pos(), "Floosh!");
    else if (!beogh_water_walk())
        noisy(8, you.pos(), "Splash!");
}

void moveto_location_effects(dungeon_feature_type old_feat,
                             bool stepped, const coord_def& old_pos)
{
    const dungeon_feature_type new_grid = env.grid(you.pos());

    // Terrain effects.
    if (is_feat_dangerous(new_grid))
        fall_into_a_pool(new_grid);

    if (you.ground_level())
    {
        if (player_likes_lava(false))
        {
            if (feat_is_lava(new_grid) && !feat_is_lava(old_feat))
            {
                if (!stepped)
                    noisy(4, you.pos(), "Gloop!");

                mprf("You %s lava.",
                     (stepped) ? "slowly immerse yourself in the" : "fall into the");

                // Extra time if you stepped in.
                if (stepped)
                    you.time_taken *= 2;
#if TAG_MAJOR_VERSION == 34
                // This gets called here because otherwise you wouldn't heat
                // until your second turn in lava.
                if (temperature() < TEMP_FIRE)
                    mpr("The lava instantly superheats you.");
                you.temperature = TEMP_MAX;
#endif
            }

            else if (!feat_is_lava(new_grid) && feat_is_lava(old_feat))
            {
                mpr("You slowly pull yourself out of the lava.");
                you.time_taken *= 2;
            }
        }

        if (you.species == SP_MERFOLK)
        {
            if (feat_is_water(new_grid) // We're entering water
                // We're not transformed, or with a form compatible with tail
                && (you.form == TRAN_NONE
                    || you.form == TRAN_APPENDAGE
                    || you.form == TRAN_BLADE_HANDS))
            {
                merfolk_start_swimming(stepped);
            }
            else if (!feat_is_water(new_grid) && !is_feat_dangerous(new_grid))
                merfolk_stop_swimming();
        }

        if (feat_is_water(new_grid) && !stepped)
            _splash();

        if (feat_is_water(new_grid) && !you.can_swim() && !beogh_water_walk())
        {
            if (stepped)
            {
                you.time_taken *= 13 + random2(8);
                you.time_taken /= 10;
            }

            if (!feat_is_water(old_feat))
            {
                mprf("You %s the %s water.",
                     stepped ? "enter" : "fall into",
                     new_grid == DNGN_SHALLOW_WATER ? "shallow" : "deep");
            }

            if (new_grid == DNGN_DEEP_WATER && old_feat != DNGN_DEEP_WATER)
                mpr("You sink to the bottom.");

            if (!feat_is_water(old_feat))
            {
                mpr("Moving in this stuff is going to be slow.");
                if (you.invisible())
                    mpr("...and don't expect to remain undetected.");
            }
        }
    }

    // Traps go off. (But magical traps don't go off again when losing flight
    // - i.e., moving into the same tile)
    trap_def* ptrap = find_trap(you.pos());
    if (ptrap && (old_pos != you.pos() || ptrap->ground_only()))
        ptrap->trigger(you, !stepped); // blinking makes it hard to evade

    if (stepped)
        _moveto_maybe_repel_stairs();
}

// Use this function whenever the player enters (or lands and thus re-enters)
// a grid.
//
// stepped     - normal walking moves
void move_player_to_grid(const coord_def& p, bool stepped)
{
    ASSERT(!crawl_state.game_is_arena());
    ASSERT_IN_BOUNDS(p);

    if (!stepped)
        tornado_move(p);

    // assuming that entering the same square means coming from above (flight)
    const coord_def old_pos = you.pos();
    const bool from_above = (old_pos == p);
    const dungeon_feature_type old_grid =
        (from_above) ? DNGN_FLOOR : grd(old_pos);

    // Really must be clear.
    ASSERT(you.can_pass_through_feat(grd(p)));

    // Better not be an unsubmerged monster either.
    ASSERT(!monster_at(p) || monster_at(p)->submerged()
           || fedhas_passthrough(monster_at(p))
           || mons_is_player_shadow(monster_at(p)));

    // Move the player to new location.
    you.moveto(p, true);
    viewwindow();

    moveto_location_effects(old_grid, stepped, old_pos);
}


/**
 * Check if the given terrain feature is safe for the player to move into.
 * (Or, at least, not instantly lethal.)
 *
 * @param grid          The type of terrain feature under consideration.
 * @param permanently   Whether to disregard temporary effects (non-permanent
 *                      flight, forms, etc)
 * @param ignore_flight Whether to ignore all forms of flight (including
 *                      permanent flight)
 * @return              Whether the terrain is safe.
 */
bool is_feat_dangerous(dungeon_feature_type grid, bool permanently,
                       bool ignore_flight)
{
    if (!ignore_flight
        && (you.permanent_flight() || you.airborne() && !permanently))
    {
        return false;
    }
    else if (grid == DNGN_DEEP_WATER && !player_likes_water(permanently)
             || grid == DNGN_LAVA && !player_likes_lava(permanently))
    {
        return true;
    }
    else
        return false;
}

bool is_map_persistent()
{
    return !testbits(env.level_flags, LFLAG_NO_MAP);
}

bool player_in_hell()
{
    return is_hell_subbranch(you.where_are_you);
}

bool player_in_connected_branch()
{
    return is_connected_branch(you.where_are_you);
}

bool player_likes_water(bool permanently)
{
    return !permanently && beogh_water_walk()
           || (species_likes_water(you.species) || !permanently)
               && form_likes_water();
}

bool player_likes_lava(bool permanently)
{
    return (species_likes_lava(you.species) || !permanently)
           && form_likes_lava();
}

bool player_can_open_doors()
{
    return you.form != TRAN_BAT;
}

// TODO: get rid of this.
bool player_genus(genus_type which_genus, species_type species)
{
    if (species == SP_UNKNOWN)
        species = you.species;

    return species_genus(species) == which_genus;
}

// If transform is true, compare with current transformation instead
// of (or in addition to) underlying species.
// (See mon-data.h for species/genus use.)
bool is_player_same_genus(const monster_type mon, bool transform)
{
    if (transform)
    {
        switch (you.form)
        {
        // Unique monsters.
        case TRAN_BAT:
            return mon == MONS_BAT;
        case TRAN_ICE_BEAST:
            return mon == MONS_ICE_BEAST;
        case TRAN_TREE:
            return mon == MONS_ANIMATED_TREE;
        case TRAN_PORCUPINE:
            return mon == MONS_PORCUPINE;
        case TRAN_WISP:
            return mon == MONS_INSUBSTANTIAL_WISP;
        case TRAN_SHADOW:
            return mons_genus(mon) == MONS_SHADOW;
        // Compare with monster *species*.
        case TRAN_LICH:
            return mons_species(mon) == MONS_LICH;
        // Compare with monster *genus*.
        case TRAN_FUNGUS:
            return mons_genus(mon) == MONS_FUNGUS;
        case TRAN_SPIDER:
            return mons_genus(mon) == MONS_SPIDER;
        case TRAN_DRAGON:
            return mons_genus(mon) == MONS_DRAGON;
        case TRAN_PIG:
            return mons_genus(mon) == MONS_HOG;
#if TAG_MAJOR_VERSION == 34
        case TRAN_JELLY:
            return mons_genus(mon) == MONS_JELLY;
#endif
        case TRAN_STATUE:
        case TRAN_BLADE_HANDS:
        case TRAN_NONE:
        case TRAN_APPENDAGE:
            break; // Check real (non-transformed) form.
        }
    }

    // Genus would include necrophage and rotting hulk.
    if (you.species == SP_GHOUL)
        return mons_species(mon) == MONS_GHOUL;

    // Note that these are currently considered to be the same genus:
    // * humans, demigods, and demonspawn
    // * ogres and two-headed ogres
    // * trolls, iron trolls, and deep trolls
    // * kobolds and big kobolds
    // * dwarves and deep dwarves
    // * all elf races
    // * all orc races
    return mons_genus(mon) == mons_genus(player_mons(false));
}

void update_player_symbol()
{
    you.symbol = Options.show_player_species ? player_mons() : transform_mons();
}

monster_type player_mons(bool transform)
{
    monster_type mons;

    if (transform)
    {
        mons = transform_mons();
        if (mons != MONS_PLAYER)
            return mons;
    }

    mons = player_species_to_mons_species(you.species);

    if (mons == MONS_ORC)
    {
        if (you_worship(GOD_BEOGH))
        {
            mons = (you.piety >= piety_breakpoint(4)) ? MONS_ORC_HIGH_PRIEST
                                                      : MONS_ORC_PRIEST;
        }
    }
    else if (mons == MONS_OGRE)
    {
        const skill_type sk = best_skill(SK_FIRST_SKILL, SK_LAST_SKILL);
        if (sk >= SK_SPELLCASTING && sk < SK_INVOCATIONS)
            mons = MONS_OGRE_MAGE;
    }

    return mons;
}

void update_vision_range()
{
    you.normal_vision = LOS_RADIUS;
    int nom   = 1;
    int denom = 1;

    // Nightstalker gives -1/-2/-3.
    if (player_mutation_level(MUT_NIGHTSTALKER))
    {
        nom *= LOS_RADIUS - player_mutation_level(MUT_NIGHTSTALKER);
        denom *= LOS_RADIUS;
    }

    // Lantern of shadows.
    if (you.attribute[ATTR_SHADOWS])
        nom *= 3, denom *= 4;

    // the Darkness spell.
    if (you.duration[DUR_DARKNESS])
        nom *= 3, denom *= 4;

    // robe of Night.
    if (player_equip_unrand(UNRAND_NIGHT))
        nom *= 3, denom *= 4;

    you.current_vision = (you.normal_vision * nom + denom / 2) / denom;
    ASSERT(you.current_vision > 0);
    set_los_radius(you.current_vision);
}

// Checks whether the player's current species can
// use (usually wear) a given piece of equipment.
// Note that EQ_BODY_ARMOUR and EQ_HELMET only check
// the ill-fitting variant (i.e., not caps and robes).
// If special_armour is set to true, special cases
// such as bardings, light armour and caps are
// considered. Otherwise, these simply return false.
// ---------------------------------------------------
bool you_can_wear(int eq, bool special_armour)
{
    // Amulet provides another slot
    if (eq == EQ_RING_AMULET && player_equip_unrand(UNRAND_FINGER_AMULET))
        return true;

    if (you.species == SP_FELID)
    {
        if (player_mutation_level(MUT_MISSING_HAND))
            return eq == EQ_LEFT_RING || eq == EQ_RIGHT_RING || eq == EQ_AMULET;
        else
            return eq == EQ_RIGHT_RING || eq == EQ_AMULET;
    }

    // Octopodes can wear soft helmets, eight rings, and an amulet.
    if (you.species == SP_OCTOPODE)
    {
        if (special_armour && eq == EQ_HELMET)
            return true;
        else if (player_mutation_level(MUT_MISSING_HAND))
            return eq >= EQ_RING_ONE && eq <= EQ_RING_SEVEN
                   || eq == EQ_AMULET || eq == EQ_WEAPON;
        else
            return eq >= EQ_RING_ONE && eq <= EQ_RING_EIGHT
                   || eq == EQ_AMULET || eq == EQ_SHIELD || eq == EQ_WEAPON;
    }

    switch (eq)
    {
    case EQ_LEFT_RING:
        if (player_mutation_level(MUT_MISSING_HAND))
            return false;
        else
            return true;

    case EQ_RIGHT_RING:
    case EQ_AMULET:
    case EQ_CLOAK:
        return true;

    case EQ_GLOVES:
        if (player_mutation_level(MUT_CLAWS, false) == 3)
            return false;
        // These species cannot wear gloves.
        if (you.species == SP_TROLL
            || you.species == SP_SPRIGGAN
            || you.species == SP_OGRE)
        {
            return false;
        }
        return true;

    case EQ_BOOTS:
        // Bardings.
        if (you.species == SP_NAGA || you.species == SP_CENTAUR)
            return special_armour;
        if (player_mutation_level(MUT_HOOVES, false) == 3
            || player_mutation_level(MUT_TALONS, false) == 3)
        {
            return false;
        }
        // These species cannot wear boots.
        if (you.species == SP_TROLL
            || you.species == SP_SPRIGGAN
#if TAG_MAJOR_VERSION == 34
            || you.species == SP_DJINNI
#endif
            || you.species == SP_OGRE)
        {
            return false;
        }
        return true;

    case EQ_BODY_ARMOUR:
        if (player_genus(GENPC_DRACONIAN))
            return false;

    case EQ_SHIELD:
        // Most races can wear robes or a buckler/shield.
        if (special_armour)
            return true;
        if (you.species == SP_TROLL
            || you.species == SP_SPRIGGAN
            || you.species == SP_OGRE)
        {
            return false;
        }
        if (player_mutation_level(MUT_MISSING_HAND))
            return false;
        return true;

    case EQ_HELMET:
        // No caps or hats with Horns 3 or Antennae 3.
        if (player_mutation_level(MUT_HORNS, false) == 3
            || player_mutation_level(MUT_ANTENNAE, false) == 3)
        {
            return false;
        }
        // Anyone else can wear caps.
        if (special_armour)
            return true;
        if (player_mutation_level(MUT_HORNS, false)
            || player_mutation_level(MUT_BEAK, false)
            || player_mutation_level(MUT_ANTENNAE, false))
        {
            return false;
        }
        if (you.species == SP_TROLL
            || you.species == SP_SPRIGGAN
            || you.species == SP_OGRE
            || player_genus(GENPC_DRACONIAN))
        {
            return false;
        }
        return true;

    case EQ_WEAPON:
    case EQ_STAFF:
        return true; // kittehs were handled earlier

    default:
        return false;
    }
}

bool player_has_feet(bool temp)
{
    if (you.species == SP_NAGA
        || you.species == SP_FELID
        || you.species == SP_OCTOPODE
#if TAG_MAJOR_VERSION == 34
        || you.species == SP_DJINNI
#endif
        || you.fishtail && temp)
    {
        return false;
    }

    if (player_mutation_level(MUT_HOOVES, temp) == 3
        || player_mutation_level(MUT_TALONS, temp) == 3)
    {
        return false;
    }

    return true;
}

bool player_wearing_slot(int eq)
{
    ASSERT(you.equip[eq] != -1 || !you.melded[eq]);
    return you.equip[eq] != -1 && !you.melded[eq];
}

bool you_tran_can_wear(const item_def &item)
{
    switch (item.base_type)
    {
    case OBJ_WEAPONS:
        return you_tran_can_wear(EQ_WEAPON);

    case OBJ_JEWELLERY:
        return you_tran_can_wear(jewellery_is_amulet(item) ? EQ_AMULET
                                                           : EQ_RINGS);
    case OBJ_ARMOUR:
        if (item.sub_type == ARM_NAGA_BARDING)
            return you.species == SP_NAGA && you_tran_can_wear(EQ_BOOTS);
        else if (item.sub_type == ARM_CENTAUR_BARDING)
            return you.species == SP_CENTAUR && you_tran_can_wear(EQ_BOOTS);

        if (fit_armour_size(item, you.body_size()) != 0)
            return false;

        return you_tran_can_wear(get_armour_slot(item), true);

    default:
        return true;
    }
}

bool you_tran_can_wear(int eq, bool check_mutation)
{
    if (eq == EQ_NONE)
        return true;

    if (you.form == TRAN_PORCUPINE
#if TAG_MAJOR_VERSION == 34
        || you.form == TRAN_JELLY
#endif
        || you.form == TRAN_WISP)
    {
        return false;
    }

    if (eq == EQ_STAFF)
        eq = EQ_WEAPON;

    // Everybody but porcupines and wisps can wear at least some type of armour.
    if (eq == EQ_ALL_ARMOUR)
        return true;

    // Not a transformation, but also temporary -> check first.
    if (check_mutation)
    {
        if (eq == EQ_GLOVES && you.has_claws(false) == 3)
            return false;

        if (eq == EQ_HELMET && player_mutation_level(MUT_HORNS) == 3)
            return false;

        if (eq == EQ_HELMET && player_mutation_level(MUT_ANTENNAE) == 3)
            return false;

        if (eq == EQ_BOOTS
            && (you.fishtail
                || player_mutation_level(MUT_HOOVES) == 3
                || you.has_talons(false) == 3))
        {
            return false;
        }
    }

    if (player_mutation_level(MUT_MISSING_HAND)
            && (eq == EQ_LEFT_RING
                || eq == EQ_SHIELD
                || eq == EQ_RING_EIGHT))
    {
        return false;
    }

    // No further restrictions.
    if (you.form == TRAN_NONE
        || you.form == TRAN_LICH
        || you.form == TRAN_APPENDAGE)
    {
        return true;
    }

    // Bats and pigs cannot wear anything except amulets.
    if ((you.form == TRAN_BAT || you.form == TRAN_PIG) && eq != EQ_AMULET)
        return false;

    // Everyone else can wear jewellery...
    if (eq == EQ_AMULET || eq == EQ_RINGS
        || eq == EQ_LEFT_RING || eq == EQ_RIGHT_RING
        || eq == EQ_RING_ONE || eq == EQ_RING_TWO
        || eq == EQ_RING_AMULET)
    {
        return true;
    }

    // ...but not necessarily in all slots.
    if (eq >= EQ_RING_THREE && eq <= EQ_RING_EIGHT)
    {
        return you.species == SP_OCTOPODE
               && (form_keeps_mutations() || you.form == TRAN_SPIDER);
    }

    // These cannot use anything but jewellery.
    if (you.form == TRAN_SPIDER || you.form == TRAN_DRAGON)
        return false;

    if (you.form == TRAN_BLADE_HANDS)
    {
        if (eq == EQ_WEAPON || eq == EQ_GLOVES || eq == EQ_SHIELD)
            return false;
        return true;
    }

    if (you.form == TRAN_ICE_BEAST)
    {
        if (eq != EQ_CLOAK)
            return false;
        return true;
    }

    if (you.form == TRAN_STATUE)
    {
        if (eq == EQ_WEAPON || eq == EQ_SHIELD
            || eq == EQ_CLOAK || eq == EQ_HELMET)
        {
            return true;
        }
        return false;
    }

    if (you.form == TRAN_FUNGUS)
        return eq == EQ_HELMET;

    if (you.form == TRAN_TREE)
        return eq == EQ_WEAPON || eq == EQ_SHIELD || eq == EQ_HELMET;

    return true;
}

bool player_weapon_wielded()
{
    if (you.melded[EQ_WEAPON])
        return false;

    const int wpn = you.equip[EQ_WEAPON];

    if (wpn == -1)
        return false;

    if (!is_weapon(you.inv[wpn]))
        return false;

    return true;
}

// Returns false if the player is wielding a weapon inappropriate for Berserk.
bool berserk_check_wielded_weapon()
{
    const item_def * const wpn = you.weapon();
    if (wpn && (wpn->defined() && (!is_melee_weapon(*wpn)
                                   || needs_handle_warning(*wpn, OPER_ATTACK))
                || you.attribute[ATTR_WEAPON_SWAP_INTERRUPTED]))
    {
        string prompt = "Do you really want to go berserk while wielding "
                        + wpn->name(DESC_YOUR) + "?";

        if (!yesno(prompt.c_str(), true, 'n'))
        {
            canned_msg(MSG_OK);
            return false;
        }

        you.attribute[ATTR_WEAPON_SWAP_INTERRUPTED] = 0;
    }

    return true;
}

// Looks in equipment "slot" to see if there is an equipped "sub_type".
// Returns number of matches (in the case of rings, both are checked)
int player::wearing(equipment_type slot, int sub_type, bool calc_unid) const
{
    int ret = 0;

    const item_def* item;

    switch (slot)
    {
    case EQ_WEAPON:
        // Hands can have more than just weapons.
        if (weapon()
            && weapon()->base_type == OBJ_WEAPONS
            && weapon()->sub_type == sub_type)
        {
            ret++;
        }
        break;

    case EQ_STAFF:
        // Like above, but must be magical staff.
        if (weapon()
            && weapon()->base_type == OBJ_STAVES
            && weapon()->sub_type == sub_type
            && (calc_unid || item_type_known(*weapon())))
        {
            ret++;
        }
        break;

    case EQ_RINGS:
        for (int slots = EQ_LEFT_RING; slots < NUM_EQUIP; slots++)
        {
            if (slots == EQ_AMULET)
                continue;

            if ((item = slot_item(static_cast<equipment_type>(slots)))
                && item->sub_type == sub_type
                && (calc_unid
                    || item_type_known(*item)))
            {
                ret++;
            }
        }
        break;

    case EQ_RINGS_PLUS:
        for (int slots = EQ_LEFT_RING; slots < NUM_EQUIP; slots++)
        {
            if (slots == EQ_AMULET)
                continue;

            if ((item = slot_item(static_cast<equipment_type>(slots)))
                && item->sub_type == sub_type
                && (calc_unid
                    || item_type_known(*item)))
            {
                ret += item->plus;
            }
        }
        break;

    case EQ_ALL_ARMOUR:
        // Doesn't make much sense here... be specific. -- bwr
        die("EQ_ALL_ARMOUR is not a proper slot");
        break;

    default:
        if (! (slot > EQ_NONE && slot < NUM_EQUIP))
            die("invalid slot");
        if ((item = slot_item(slot))
            && item->sub_type == sub_type
            && (calc_unid || item_type_known(*item)))
        {
            ret++;
        }
        break;
    }

    return ret;
}

// Looks in equipment "slot" to see if equipped item has "special" ego-type
// Returns number of matches (jewellery returns zero -- no ego type).
// [ds] There's no equivalent of calc_unid or req_id because as of now, weapons
// and armour type-id on wield/wear.
int player::wearing_ego(equipment_type slot, int special, bool calc_unid) const
{
    int ret = 0;

    const item_def* item;
    switch (slot)
    {
    case EQ_WEAPON:
        // Hands can have more than just weapons.
        if ((item = slot_item(EQ_WEAPON))
            && item->base_type == OBJ_WEAPONS
            && get_weapon_brand(*item) == special)
        {
            ret++;
        }
        break;

    case EQ_LEFT_RING:
    case EQ_RIGHT_RING:
    case EQ_AMULET:
    case EQ_STAFF:
    case EQ_RINGS:
    case EQ_RINGS_PLUS:
        // no ego types for these slots
        break;

    case EQ_ALL_ARMOUR:
        // Check all armour slots:
        for (int i = EQ_MIN_ARMOUR; i <= EQ_MAX_ARMOUR; i++)
        {
            if ((item = slot_item(static_cast<equipment_type>(i)))
                && get_armour_ego_type(*item) == special
                && (calc_unid || item_type_known(*item)))
            {
                ret++;
            }
        }
        break;

    default:
        if (slot < EQ_MIN_ARMOUR || slot > EQ_MAX_ARMOUR)
            die("invalid slot: %d", slot);
        // Check a specific armour slot for an ego type:
        if ((item = slot_item(static_cast<equipment_type>(slot)))
            && get_armour_ego_type(*item) == special
            && (calc_unid || item_type_known(*item)))
        {
            ret++;
        }
        break;
    }

    return ret;
}

// Returns true if the indicated unrandart is equipped
// [ds] There's no equivalent of calc_unid or req_id because as of now, weapons
// and armour type-id on wield/wear.
bool player_equip_unrand(int unrand_index)
{
    const unrandart_entry* entry = get_unrand_entry(unrand_index);
    equipment_type   slot  = get_item_slot(entry->base_type,
                                           entry->sub_type);

    item_def* item;

    switch (slot)
    {
    case EQ_WEAPON:
        // Hands can have more than just weapons.
        if ((item = you.slot_item(slot))
            && item->base_type == OBJ_WEAPONS
            && is_unrandom_artefact(*item)
            && item->special == unrand_index)
        {
            return true;
        }
        break;

    case EQ_RINGS:
        for (int slots = EQ_LEFT_RING; slots < NUM_EQUIP; ++slots)
        {
            if (slots == EQ_AMULET)
                continue;

            if ((item = you.slot_item(static_cast<equipment_type>(slots)))
                && is_unrandom_artefact(*item)
                && item->special == unrand_index)
            {
                return true;
            }
        }
        break;

    case EQ_NONE:
    case EQ_STAFF:
    case EQ_LEFT_RING:
    case EQ_RIGHT_RING:
    case EQ_RINGS_PLUS:
    case EQ_ALL_ARMOUR:
        // no unrandarts for these slots.
        break;

    default:
        if (slot <= EQ_NONE || slot >= NUM_EQUIP)
            die("invalid slot: %d", slot);
        // Check a specific slot.
        if ((item = you.slot_item(slot))
            && is_unrandom_artefact(*item)
            && item->special == unrand_index)
        {
            return true;
        }
        break;
    }

    return false;
}

// Given an adjacent monster, returns true if the player can hit it (the
// monster should not be submerged, or be submerged in shallow water if
// the player has a polearm).
bool player_can_hit_monster(const monster* mon)
{
    if (!mon->submerged())
        return true;

    if (grd(mon->pos()) != DNGN_SHALLOW_WATER)
        return false;

    const item_def *weapon = you.weapon();
    return weapon && melee_skill(*weapon) == SK_POLEARMS;
}

bool player_can_hear(const coord_def& p, int hear_distance)
{
    return !silenced(p)
           && !silenced(you.pos())
           && you.pos().distance_from(p) <= hear_distance;
}

int player_teleport(bool calc_unid)
{
    ASSERT(!crawl_state.game_is_arena());

    // Don't allow any form of teleportation in Sprint.
    if (crawl_state.game_is_sprint())
        return 0;

    // Short-circuit rings of teleport to prevent spam.
    if (you.species == SP_FORMICID)
        return 0;

    int tp = 0;

    // rings (keep in sync with _equip_jewellery_effect)
    tp += 8 * you.wearing(EQ_RINGS, RING_TELEPORTATION, calc_unid);

    // randart weapons only
    if (you.weapon()
        && you.weapon()->base_type == OBJ_WEAPONS
        && is_artefact(*you.weapon()))
    {
        tp += you.scan_artefacts(ARTP_CAUSE_TELEPORTATION, calc_unid);
    }

    // mutations
    tp += player_mutation_level(MUT_TELEPORT) * 3;

    return tp;
}

// Computes bonuses to regeneration from most sources. Does not handle
// slow healing, vampireness, or Trog's Hand.
static int _player_bonus_regen()
{
    int rr = 0;

    // Trog's Hand is handled separately so that it will bypass slow healing,
    // and it overrides the spell.
    if (you.duration[DUR_REGENERATION]
        && !you.duration[DUR_TROGS_HAND])
    {
        rr += 100;
    }

    // Rings.
    rr += 40 * you.wearing(EQ_RINGS, RING_REGENERATION);

    // Artefacts
    rr += you.scan_artefacts(ARTP_REGENERATION);

    // Troll leather (except for trolls).
    if ((you.wearing(EQ_BODY_ARMOUR, ARM_TROLL_LEATHER_ARMOUR)
         || you.wearing(EQ_BODY_ARMOUR, ARM_TROLL_HIDE))
        && you.species != SP_TROLL)
    {
        rr += 40;
    }

    // Fast heal mutation.
    rr += player_mutation_level(MUT_REGENERATION) * 20;

    // Powered By Death mutation, boosts regen by 10 per corpse in
    // a mutation_level * 3 (3/6/9) radius, to a maximum of 7
    // corpses.  If and only if the duration of the effect is
    // still active.
    if (you.duration[DUR_POWERED_BY_DEATH])
        rr += handle_pbd_corpses() * 100;

    return rr;
}

// Slow healing mutation: slows or stops regeneration when monsters are
// visible at level 1 or 2 respectively, stops regeneration at level 3.
static int _slow_heal_rate()
{
    if (player_mutation_level(MUT_SLOW_HEALING) == 3)
        return 0;

    for (monster_near_iterator mi(you.pos(), LOS_NO_TRANS); mi; ++mi)
    {
        if (!mons_is_firewood(*mi)
            && !mi->wont_attack()
            && !mi->neutral())
        {
            return 2 - player_mutation_level(MUT_SLOW_HEALING);
        }
    }
    return 2;
}

int player_regen()
{
    int rr = you.hp_max / 3;

    if (rr > 20)
        rr = 20 + ((rr - 20) / 2);

    // Add in miscellaneous bonuses
    rr += _player_bonus_regen();

    // Before applying other effects, make sure that there's something
    // to heal.
    rr = max(1, rr);

    // Healing depending on satiation.
    // The better-fed you are, the faster you heal.
    if (you.species == SP_VAMPIRE)
    {
        if (you.hunger_state == HS_STARVING)
            rr = 0;   // No regeneration for starving vampires.
        else if (you.hunger_state == HS_ENGORGED)
            rr += 20; // More bonus regeneration for engorged vampires.
        else if (you.hunger_state < HS_SATIATED)
            rr /= 2;  // Halved regeneration for hungry vampires.
        else if (you.hunger_state >= HS_FULL)
            rr += 10; // Bonus regeneration for full vampires.
    }
#if TAG_MAJOR_VERSION == 34

    // Compared to other races, a starting djinni would have regen of 4 (hp)
    // plus 17 (mp).  So let's compensate them early; they can stand getting
    // shafted on the total regen rates later on.
    if (you.species == SP_DJINNI)
        if (you.hp_max < 100)
            rr += (100 - you.hp_max) / 6;
#endif

    // Slow heal mutation.
    if (player_mutation_level(MUT_SLOW_HEALING) > 0)
    {
        rr *= _slow_heal_rate();
        rr /= 2;
    }
    if (you.stat_zero[STAT_STR])
        rr /= 4;

    if (you.disease)
        rr = 0;

    // Trog's Hand.  This circumvents the slow healing effect.
    if (you.duration[DUR_TROGS_HAND])
        rr += 100;

    return rr;
}

int player_hunger_rate(bool temp)
{
    int hunger = 3;

    if (temp && you.form == TRAN_BAT)
        return 1;

    if (you.species == SP_TROLL)
        hunger += 3;            // in addition to the +3 for fast metabolism

    if (temp
        && (you.duration[DUR_REGENERATION]
            || you.duration[DUR_TROGS_HAND])
        && you.hp < you.hp_max)
    {
        hunger += 4;
    }

    if (temp)
    {
        if (you.duration[DUR_INVIS])
            hunger += 5;

        // Berserk has its own food penalty - excluding berserk haste.
        // Doubling the hunger cost for haste so that the per turn hunger
        // is consistent now that a hasted turn causes 50% the normal hunger
        // -cao
        if (you.duration[DUR_HASTE])
            hunger += haste_mul(5);
    }

    if (you.species == SP_VAMPIRE)
    {
        switch (you.hunger_state)
        {
        case HS_STARVING:
        case HS_NEAR_STARVING:
            hunger -= 3;
            break;
        case HS_VERY_HUNGRY:
            hunger -= 2;
            break;
        case HS_HUNGRY:
            hunger--;
            break;
        case HS_SATIATED:
            break;
        case HS_FULL:
            hunger++;
            break;
        case HS_VERY_FULL:
            hunger += 2;
            break;
        case HS_ENGORGED:
            hunger += 3;
        }
    }
    else
    {
        hunger += player_mutation_level(MUT_FAST_METABOLISM)
                - player_mutation_level(MUT_SLOW_METABOLISM);
    }

    if (you.hp < you.hp_max
        && player_mutation_level(MUT_SLOW_HEALING) < 3)
    {
        // rings
        hunger += 3 * you.wearing(EQ_RINGS, RING_REGENERATION);

        // troll leather
        if (you.species != SP_TROLL
            && (you.wearing(EQ_BODY_ARMOUR, ARM_TROLL_LEATHER_ARMOUR)
                || you.wearing(EQ_BODY_ARMOUR, ARM_TROLL_HIDE)))
        {
            hunger += coinflip() ? 2 : 1;
        }
    }

    // If Cheibriados has slowed your life processes, you will hunger less.
    if (you_worship(GOD_CHEIBRIADOS) && you.piety >= piety_breakpoint(0))
        hunger = hunger * 3 / 4;

    if (hunger < 1)
        hunger = 1;

    return hunger;
}

int player_spell_levels()
{
    int sl = you.experience_level - 1 + you.skill(SK_SPELLCASTING, 2, true);

    bool fireball = false;
    bool delayed_fireball = false;

    if (sl > 99)
        sl = 99;

    for (int i = 0; i < MAX_KNOWN_SPELLS; i++)
    {
        if (you.spells[i] == SPELL_FIREBALL)
            fireball = true;
        else if (you.spells[i] == SPELL_DELAYED_FIREBALL)
            delayed_fireball = true;

        if (you.spells[i] != SPELL_NO_SPELL)
            sl -= spell_difficulty(you.spells[i]);
    }

    // Fireball is free for characters with delayed fireball
    if (fireball && delayed_fireball)
        sl += spell_difficulty(SPELL_FIREBALL);

    // Note: This can happen because of level drain.  Maybe we should
    // force random spells out when that happens. -- bwr
    if (sl < 0)
        sl = 0;

    return sl;
}

int player_likes_chunks(bool permanently)
{
    return you.gourmand(true, !permanently)
           ? 3 : player_mutation_level(MUT_CARNIVOROUS);
}

// If temp is set to false, temporary sources or resistance won't be counted.
int player_res_fire(bool calc_unid, bool temp, bool items)
{
#if TAG_MAJOR_VERSION == 34
    if (you.species == SP_DJINNI)
        return 4; // full immunity

#endif
    int rf = 0;

    if (items)
    {
        // rings of fire resistance/fire
        rf += you.wearing(EQ_RINGS, RING_PROTECTION_FROM_FIRE, calc_unid);
        rf += you.wearing(EQ_RINGS, RING_FIRE, calc_unid);

        // rings of ice
        rf -= you.wearing(EQ_RINGS, RING_ICE, calc_unid);

        // Staves
        rf += you.wearing(EQ_STAFF, STAFF_FIRE, calc_unid);

        // body armour:
        rf += 2 * you.wearing(EQ_BODY_ARMOUR, ARM_FIRE_DRAGON_ARMOUR);
        rf += you.wearing(EQ_BODY_ARMOUR, ARM_GOLD_DRAGON_ARMOUR);
        rf -= you.wearing(EQ_BODY_ARMOUR, ARM_ICE_DRAGON_ARMOUR);
        rf += 2 * you.wearing(EQ_BODY_ARMOUR, ARM_FIRE_DRAGON_HIDE);
        rf += you.wearing(EQ_BODY_ARMOUR, ARM_GOLD_DRAGON_HIDE);
        rf -= you.wearing(EQ_BODY_ARMOUR, ARM_ICE_DRAGON_HIDE);

        // ego armours
        rf += you.wearing_ego(EQ_ALL_ARMOUR, SPARM_FIRE_RESISTANCE);
        rf += you.wearing_ego(EQ_ALL_ARMOUR, SPARM_RESISTANCE);

        // randart weapons:
        rf += you.scan_artefacts(ARTP_FIRE, calc_unid);

        // dragonskin cloak: 0.5 to draconic resistances
        if (calc_unid && player_equip_unrand(UNRAND_DRAGONSKIN)
            && coinflip())
        {
            rf++;
        }
    }

    // species:
    if (you.species == SP_MUMMY)
        rf--;

#if TAG_MAJOR_VERSION == 34
    if (you.species == SP_LAVA_ORC)
    {
        if (temperature_effect(LORC_FIRE_RES_I))
            rf++;
        if (temperature_effect(LORC_FIRE_RES_II))
            rf++;
        if (temperature_effect(LORC_FIRE_RES_III))
            rf++;
    }
#endif

    // mutations:
    rf += player_mutation_level(MUT_HEAT_RESISTANCE, temp);
    rf -= player_mutation_level(MUT_HEAT_VULNERABILITY, temp);
    rf += player_mutation_level(MUT_MOLTEN_SCALES, temp) == 3 ? 1 : 0;

    // spells:
    if (temp)
    {
        if (you.duration[DUR_RESISTANCE])
            rf++;

        if (you.duration[DUR_FIRE_SHIELD])
            rf += 2;

        if (you.duration[DUR_QAZLAL_FIRE_RES])
            rf++;

        // transformations:
        switch (you.form)
        {
        case TRAN_ICE_BEAST:
            rf--;
            break;
        case TRAN_WISP:
            rf += 2;
            break;
        case TRAN_DRAGON:
        {
            monster_type drag = dragon_form_dragon_type();
            if (drag == MONS_FIRE_DRAGON)
                rf += 2;
            else if (drag == MONS_ICE_DRAGON)
                rf--;
            break;
        }
        default:
            break;
        }
    }

    if (rf > 3)
        rf = 3;
    if (temp && you.duration[DUR_FIRE_VULN])
        rf--;
    if (rf < -3)
        rf = -3;

    return rf;
}

int player_res_steam(bool calc_unid, bool temp, bool items)
{
    int res = 0;
    const int rf = player_res_fire(calc_unid, temp, items);

    if (you.species == SP_PALE_DRACONIAN)
        res += 2;

    if (items && you.wearing(EQ_BODY_ARMOUR, ARM_STEAM_DRAGON_ARMOUR))
        res += 2;

    if (items && you.wearing(EQ_BODY_ARMOUR, ARM_STEAM_DRAGON_HIDE))
        res += 2;

    res += (rf < 0) ? rf
                    : (rf + 1) / 2;

    if (res > 3)
        res = 3;

    return res;
}

int player_res_cold(bool calc_unid, bool temp, bool items)
{
    int rc = 0;

    if (temp)
    {
        if (you.duration[DUR_RESISTANCE])
            rc++;

        if (you.duration[DUR_FIRE_SHIELD])
            rc -= 2;

        if (you.duration[DUR_QAZLAL_COLD_RES])
            rc++;

        // transformations:
        switch (you.form)
        {
        case TRAN_ICE_BEAST:
            rc += 3;
            break;
        case TRAN_WISP:
            rc += 2;
            break;
        case TRAN_DRAGON:
        {
            monster_type form = dragon_form_dragon_type();
            if (form == MONS_FIRE_DRAGON)
                rc--;
            else if (form == MONS_ICE_DRAGON)
                rc += 2;
            break;
        }
        case TRAN_LICH:
            rc++;
            break;
        default:
            break;
        }

        if (you.species == SP_VAMPIRE)
        {
            if (you.hunger_state <= HS_NEAR_STARVING)
                rc += 2;
            else if (you.hunger_state < HS_SATIATED)
                rc++;
        }

#if TAG_MAJOR_VERSION == 34
        if (you.species == SP_LAVA_ORC && temperature_effect(LORC_COLD_VULN))
            rc--;
#endif
    }

    if (items)
    {
        // rings of cold resistance/ice
        rc += you.wearing(EQ_RINGS, RING_PROTECTION_FROM_COLD, calc_unid);
        rc += you.wearing(EQ_RINGS, RING_ICE, calc_unid);

        // rings of fire
        rc -= you.wearing(EQ_RINGS, RING_FIRE, calc_unid);

        // Staves
        rc += you.wearing(EQ_STAFF, STAFF_COLD, calc_unid);

        // body armour:
        rc += 2 * you.wearing(EQ_BODY_ARMOUR, ARM_ICE_DRAGON_ARMOUR);
        rc += you.wearing(EQ_BODY_ARMOUR, ARM_GOLD_DRAGON_ARMOUR);
        rc -= you.wearing(EQ_BODY_ARMOUR, ARM_FIRE_DRAGON_ARMOUR);
        rc += 2 * you.wearing(EQ_BODY_ARMOUR, ARM_ICE_DRAGON_HIDE);
        rc += you.wearing(EQ_BODY_ARMOUR, ARM_GOLD_DRAGON_HIDE);
        rc -= you.wearing(EQ_BODY_ARMOUR, ARM_FIRE_DRAGON_HIDE);

        // ego armours
        rc += you.wearing_ego(EQ_ALL_ARMOUR, SPARM_COLD_RESISTANCE);
        rc += you.wearing_ego(EQ_ALL_ARMOUR, SPARM_RESISTANCE);

        // randart weapons:
        rc += you.scan_artefacts(ARTP_COLD, calc_unid);

        // dragonskin cloak: 0.5 to draconic resistances
        if (calc_unid && player_equip_unrand(UNRAND_DRAGONSKIN) && coinflip())
            rc++;
    }

#if TAG_MAJOR_VERSION == 34
    // species:
    if (you.species == SP_DJINNI)
        rc--;
#endif
    // mutations:
    rc += player_mutation_level(MUT_COLD_RESISTANCE, temp);
    rc -= player_mutation_level(MUT_COLD_VULNERABILITY, temp);
    rc += player_mutation_level(MUT_ICY_BLUE_SCALES, temp) == 3 ? 1 : 0;
    rc += player_mutation_level(MUT_SHAGGY_FUR, temp) == 3 ? 1 : 0;

    if (rc < -3)
        rc = -3;
    else if (rc > 3)
        rc = 3;

    return rc;
}

bool player::res_corr(bool calc_unid, bool items) const
{
    if (religion == GOD_JIYVA && piety >= piety_breakpoint(2))
        return true;

    if (form == TRAN_WISP)
        return true;

    if (you.duration[DUR_RESISTANCE])
        return true;

    if (items)
    {
        // dragonskin cloak: 0.5 to draconic resistances
        if (calc_unid && player_equip_unrand(UNRAND_DRAGONSKIN)
            && coinflip())
        {
            return true;
        }
    }

    if ((form_keeps_mutations() || form == TRAN_DRAGON)
        && species == SP_YELLOW_DRACONIAN)
    {
        return true;
    }

    if (form_keeps_mutations()
        && player_mutation_level(MUT_YELLOW_SCALES) >= 3)
    {
        return true;
    }

    return actor::res_corr(calc_unid, items);
}

int player_res_acid(bool calc_unid, bool items)
{
    if (you.form == TRAN_WISP)
        return 3;

    return you.res_corr(calc_unid, items) ? 1 : 0;
}

int player_res_electricity(bool calc_unid, bool temp, bool items)
{
    int re = 0;

    if (items)
    {
        // staff
        re += you.wearing(EQ_STAFF, STAFF_AIR, calc_unid);

        // body armour:
        re += you.wearing(EQ_BODY_ARMOUR, ARM_STORM_DRAGON_ARMOUR);
        re += you.wearing(EQ_BODY_ARMOUR, ARM_STORM_DRAGON_HIDE);

        // randart weapons:
        re += you.scan_artefacts(ARTP_ELECTRICITY, calc_unid);

        // dragonskin cloak: 0.5 to draconic resistances
        if (calc_unid && player_equip_unrand(UNRAND_DRAGONSKIN) && coinflip())
            re++;
    }

    // mutations:
    re += player_mutation_level(MUT_THIN_METALLIC_SCALES, temp) == 3 ? 1 : 0;
    re += player_mutation_level(MUT_SHOCK_RESISTANCE, temp);
    re -= player_mutation_level(MUT_SHOCK_VULNERABILITY, temp);

    if (temp)
    {
        if (you.attribute[ATTR_DIVINE_LIGHTNING_PROTECTION])
            return 3;

        if (you.duration[DUR_RESISTANCE])
            re++;

        if (you.duration[DUR_QAZLAL_ELEC_RES])
            re++;

        // transformations:
        if (you.form == TRAN_STATUE || you.form == TRAN_WISP)
            re += 1;

        if (re > 1)
            re = 1;
    }

    return re;
}

bool player_control_teleport(bool temp)
{
    return (temp && you.duration[DUR_CONTROL_TELEPORT])
           || crawl_state.game_is_zotdef();
}

int player_res_torment(bool, bool temp)
{
    return player_mutation_level(MUT_TORMENT_RESISTANCE)
           || you.form == TRAN_LICH
           || you.form == TRAN_FUNGUS
           || you.form == TRAN_TREE
           || you.form == TRAN_WISP
           || you.form == TRAN_SHADOW
           || you.species == SP_VAMPIRE && you.hunger_state == HS_STARVING
           || you.petrified()
           || (temp && player_mutation_level(MUT_STOCHASTIC_TORMENT_RESISTANCE)
               && coinflip());
}

// Kiku protects you from torment to a degree.
int player_kiku_res_torment()
{
    return you_worship(GOD_KIKUBAAQUDGHA)
           && !player_under_penance()
           && you.piety >= piety_breakpoint(3)
           && !you.gift_timeout; // no protection during pain branding weapon
}

// If temp is set to false, temporary sources or resistance won't be counted.
int player_res_poison(bool calc_unid, bool temp, bool items)
{
    if ((you.is_undead == US_SEMI_UNDEAD ? you.hunger_state == HS_STARVING
            : you.is_undead && (temp || you.form != TRAN_LICH))
        || you.is_artificial()
        || (temp && you.form == TRAN_SHADOW)
        || player_equip_unrand(UNRAND_OLGREB)
        || you.duration[DUR_DIVINE_STAMINA])
    {
        return 3;
    }

    int rp = 0;

    if (items)
    {
        // rings of poison resistance
        rp += you.wearing(EQ_RINGS, RING_POISON_RESISTANCE, calc_unid);

        // Staves
        rp += you.wearing(EQ_STAFF, STAFF_POISON, calc_unid);

        // ego armour:
        rp += you.wearing_ego(EQ_ALL_ARMOUR, SPARM_POISON_RESISTANCE);

        // body armour:
        rp += you.wearing(EQ_BODY_ARMOUR, ARM_GOLD_DRAGON_ARMOUR);
        rp += you.wearing(EQ_BODY_ARMOUR, ARM_SWAMP_DRAGON_ARMOUR);
        rp += you.wearing(EQ_BODY_ARMOUR, ARM_GOLD_DRAGON_HIDE);
        rp += you.wearing(EQ_BODY_ARMOUR, ARM_SWAMP_DRAGON_HIDE);

        // randart weapons:
        rp += you.scan_artefacts(ARTP_POISON, calc_unid);

        // dragonskin cloak: 0.5 to draconic resistances
        if (calc_unid && player_equip_unrand(UNRAND_DRAGONSKIN) && coinflip())
            rp++;
    }

    // mutations:
    rp += player_mutation_level(MUT_POISON_RESISTANCE, temp);
    rp += player_mutation_level(MUT_SLIMY_GREEN_SCALES, temp) == 3 ? 1 : 0;

    // Only thirsty vampires are naturally poison resistant.
    if (you.species == SP_VAMPIRE && you.hunger_state < HS_SATIATED)
        rp++;

    if (temp)
    {
        // potions/cards:
        if (you.duration[DUR_RESISTANCE])
            rp++;

        // transformations:
        switch (you.form)
        {
        case TRAN_ICE_BEAST:
        case TRAN_STATUE:
        case TRAN_DRAGON:
        case TRAN_FUNGUS:
        case TRAN_TREE:
        case TRAN_WISP:
            rp++;
            break;
        default:
            break;
        }

        if (you.petrified())
            rp++;
    }

    // Give vulnerability for Spider Form, and only let one level of rP to make
    // up for it (never be poison resistant in Spider Form).
    rp = (rp > 0 ? 1 : rp);

    if (temp)
    {
        if (you.form == TRAN_SPIDER)
            rp--;

        if (you.duration[DUR_POISON_VULN])
            rp--;
    }

    return rp;
}

int player_res_sticky_flame(bool calc_unid, bool temp, bool items)
{
    int rsf = 0;

    if (you.species == SP_MOTTLED_DRACONIAN)
        rsf++;

    if (items && you.wearing(EQ_BODY_ARMOUR, ARM_MOTTLED_DRAGON_ARMOUR))
        rsf++;
    if (items && you.wearing(EQ_BODY_ARMOUR, ARM_MOTTLED_DRAGON_HIDE))
        rsf++;

    // dragonskin cloak: 0.5 to draconic resistances
    if (items && calc_unid && player_equip_unrand(UNRAND_DRAGONSKIN) && coinflip())
        rsf++;

    if (you.form == TRAN_WISP)
        rsf++;

    if (rsf > 1)
        rsf = 1;

    return rsf;
}

int player_spec_death()
{
    int sd = 0;

    // Staves
    sd += you.wearing(EQ_STAFF, STAFF_DEATH);

    // species:
    if (you.species == SP_MUMMY)
    {
        if (you.experience_level >= 13)
            sd++;
        if (you.experience_level >= 26)
            sd++;
    }

    // transformations:
    if (you.form == TRAN_LICH)
        sd++;

    return sd;
}

int player_spec_fire()
{
    int sf = 0;

    // staves:
    sf += you.wearing(EQ_STAFF, STAFF_FIRE);

    // rings of fire:
    sf += you.wearing(EQ_RINGS, RING_FIRE);

#if TAG_MAJOR_VERSION == 34
    if (you.species == SP_LAVA_ORC && temperature_effect(LORC_FIRE_BOOST))
        sf++;
#endif

    if (you.duration[DUR_FIRE_SHIELD])
        sf++;

    return sf;
}

int player_spec_cold()
{
    int sc = 0;

    // staves:
    sc += you.wearing(EQ_STAFF, STAFF_COLD);

    // rings of ice:
    sc += you.wearing(EQ_RINGS, RING_ICE);

#if TAG_MAJOR_VERSION == 34
    if (you.species == SP_LAVA_ORC
        && (temperature_effect(LORC_LAVA_BOOST)
            || temperature_effect(LORC_FIRE_BOOST)))
    {
        sc--;
    }
#endif

    return sc;
}

int player_spec_earth()
{
    int se = 0;

    // Staves
    se += you.wearing(EQ_STAFF, STAFF_EARTH);

    return se;
}

int player_spec_air()
{
    int sa = 0;

    // Staves
    sa += you.wearing(EQ_STAFF, STAFF_AIR);

    return sa;
}

int player_spec_conj()
{
    int sc = 0;

    // Staves
    sc += you.wearing(EQ_STAFF, STAFF_CONJURATION);

    return sc;
}

int player_spec_hex()
{
    int sh = 0;

    // Unrands
    if (player_equip_unrand(UNRAND_BOTONO))
        sh++;

    return sh;
}

int player_spec_charm()
{
    // Nothing, for the moment.
    return 0;
}

int player_spec_summ()
{
    int ss = 0;

    // Staves
    ss += you.wearing(EQ_STAFF, STAFF_SUMMONING);

    return ss;
}

int player_spec_poison()
{
    int sp = 0;

    // Staves
    sp += you.wearing(EQ_STAFF, STAFF_POISON);

    if (player_equip_unrand(UNRAND_OLGREB))
        sp++;

    return sp;
}

int player_energy()
{
    int pe = 0;

    // Staves
    pe += you.wearing(EQ_STAFF, STAFF_ENERGY);

    return pe;
}

// If temp is set to false, temporary sources of resistance won't be
// counted.
int player_prot_life(bool calc_unid, bool temp, bool items)
{
    int pl = 0;

    // Hunger is temporary, true, but that's something you can control,
    // especially as life protection only increases the hungrier you
    // get.
    if (you.species == SP_VAMPIRE)
    {
        switch (you.hunger_state)
        {
        case HS_STARVING:
        case HS_NEAR_STARVING:
            pl = 3;
            break;
        case HS_VERY_HUNGRY:
        case HS_HUNGRY:
            pl = 2;
            break;
        case HS_SATIATED:
            pl = 1;
            break;
        default:
            break;
        }
    }

    // Same here. Your piety status, and, hence, TSO's protection, is
    // something you can more or less control.
    if (you_worship(GOD_SHINING_ONE))
    {
        if (you.piety >= piety_breakpoint(1))
            pl++;
        if (you.piety >= piety_breakpoint(3))
            pl++;
        if (you.piety >= piety_breakpoint(5))
            pl++;
    }

    if (temp)
    {
        // Now, transformations could stop at any time.
        switch (you.form)
        {
        case TRAN_STATUE:
            pl++;
            break;
        case TRAN_FUNGUS:
        case TRAN_TREE:
        case TRAN_WISP:
        case TRAN_LICH:
        case TRAN_SHADOW:
            pl += 3;
            break;
        default:
           break;
        }

        // completely stoned, unlike statue which has some life force
        if (you.petrified())
            pl += 3;
    }

    if (items)
    {
        if (you.wearing(EQ_AMULET, AMU_WARDING, calc_unid))
            pl++;

        // rings
        pl += you.wearing(EQ_RINGS, RING_LIFE_PROTECTION, calc_unid);

        // armour (checks body armour only)
        pl += you.wearing_ego(EQ_ALL_ARMOUR, SPARM_POSITIVE_ENERGY);

        // pearl dragon counts
        pl += you.wearing(EQ_BODY_ARMOUR, ARM_PEARL_DRAGON_ARMOUR);
        pl += you.wearing(EQ_BODY_ARMOUR, ARM_PEARL_DRAGON_HIDE);

        // randart wpns
        pl += you.scan_artefacts(ARTP_NEGATIVE_ENERGY, calc_unid);

        // dragonskin cloak: 0.5 to draconic resistances
        // this one is dubious (no pearl draconians)
        if (calc_unid && player_equip_unrand(UNRAND_DRAGONSKIN) && coinflip())
            pl++;

        pl += you.wearing(EQ_STAFF, STAFF_DEATH, calc_unid);
    }

    // undead/demonic power
    pl += player_mutation_level(MUT_NEGATIVE_ENERGY_RESISTANCE, temp);

    pl = min(3, pl);

    return pl;
}

// New player movement speed system... allows for a bit more than
// "player runs fast" and "player walks slow" in that the speed is
// actually calculated (allowing for centaurs to get a bonus from
// swiftness and other such things).  Levels of the mutation now
// also have meaning (before they all just meant fast).  Most of
// this isn't as fast as it used to be (6 for having anything), but
// even a slight speed advantage is very good... and we certainly don't
// want to go past 6 (see below). -- bwr
int player_movement_speed()
{
    int mv = 10;

    // transformations
    if (you.form == TRAN_BAT)
        mv = 5; // but allowed minimum is six
    else if (you.form == TRAN_PIG)
        mv = 7;
    else if (you.form == TRAN_PORCUPINE || you.form == TRAN_WISP)
        mv = 8;
    else if (you.fishtail)
        mv = 6;

    // moving on liquefied ground takes longer
    if (you.liquefied_ground())
        mv += 3;

    // armour
    if (you.run())
        mv -= 1;

    mv += you.wearing_ego(EQ_ALL_ARMOUR, SPARM_PONDEROUSNESS);

    // Cheibriados
    if (you_worship(GOD_CHEIBRIADOS))
        mv += 2 + min(div_rand_round(you.piety, 20), 8);

    // Tengu can move slightly faster when flying.
    if (you.tengu_flight())
        mv--;

    if (you.duration[DUR_FROZEN])
        mv += 4;

    if (you.duration[DUR_GRASPING_ROOTS])
        mv += 3;

    // Mutations: -2, -3, -4, unless innate and shapechanged.
    if (int fast = player_mutation_level(MUT_FAST))
        mv -= fast + 1;

    if (int slow = player_mutation_level(MUT_SLOW))
    {
        mv *= 10 + slow * 2;
        mv /= 10;
    }

    if (you.duration[DUR_SWIFTNESS] > 0 && !you.in_liquid())
    {
        if (you.attribute[ATTR_SWIFTNESS] > 0)
          mv = div_rand_round(3*mv, 4);
        else if (mv >= 8)
          mv = div_rand_round(3*mv, 2);
        else if (mv == 7)
          mv = div_rand_round(7*6, 5); // balance for the cap at 6
    }

    // We'll use the old value of six as a minimum, with haste this could
    // end up as a speed of three, which is about as fast as we want
    // the player to be able to go (since 3 is 3.33x as fast and 2 is 5x,
    // which is a bit of a jump, and a bit too fast) -- bwr
    // Currently Haste takes 6 to 4, which is 2.5x as fast as delay 10
    // and still seems plenty fast. -- elliptic
    if (mv < 6)
        mv = 6;

    return mv;
}

// This function differs from the above in that it's used to set the
// initial time_taken value for the turn.  Everything else (movement,
// spellcasting, combat) applies a ratio to this value.
int player_speed()
{
    int ps = 10;

    // When paralysed, speed is irrelevant.
    if (you.cannot_act())
        return ps;

    for (int i = 0; i < NUM_STATS; ++i)
        if (you.stat_zero[i])
            ps *= 2;

    if (you.duration[DUR_SLOW])
        ps = haste_mul(ps);

    if (you.duration[DUR_BERSERK] && !you_worship(GOD_CHEIBRIADOS))
        ps = berserk_div(ps);
    else if (you.duration[DUR_HASTE])
        ps = haste_div(ps);

    if (you.form == TRAN_STATUE || you.duration[DUR_PETRIFYING])
    {
        ps *= 15;
        ps /= 10;
    }

    return ps;
}

// Get level of player mutation, ignoring mutations with an activity level
// less than minact.
static int _mut_level(mutation_type mut, mutation_activity_type minact)
{
    const int mlevel = you.mutation[mut];

    const mutation_activity_type active = mutation_activity_level(mut);

    if (active >= minact)
        return mlevel;

    return 0;
}

// Output level of player mutation.  If temp is true (the default), take into
// account the suppression of mutations by changes of form.
int player_mutation_level(mutation_type mut, bool temp)
{
    return _mut_level(mut, temp ? MUTACT_PARTIAL : MUTACT_INACTIVE);
}

static int _player_armour_beogh_bonus(const item_def& item)
{
    if (item.base_type != OBJ_ARMOUR)
        return 0;

    int bonus = 0;

    if (you_worship(GOD_BEOGH) && !player_under_penance())
    {
        if (you.piety >= piety_breakpoint(5))
            bonus = 10;
        else if (you.piety >= piety_breakpoint(4))
            bonus = 8;
        else if (you.piety >= piety_breakpoint(2))
            bonus = 6;
        else if (you.piety >= piety_breakpoint(0))
            bonus = 4;
        else
            bonus = 2;
    }

    return bonus;
}

bool is_effectively_light_armour(const item_def *item)
{
    return !item
           || (abs(property(*item, PARM_EVASION)) < 5);
}

bool player_effectively_in_light_armour()
{
    const item_def *armour = you.slot_item(EQ_BODY_ARMOUR, false);
    return is_effectively_light_armour(armour);
}

// This function returns true if the player has a radically different
// shape... minor changes like blade hands don't count, also note
// that lich transformation doesn't change the character's shape
// (so we end up with Naga-liches, Spriggan-liches, Minotaur-liches)
// it just makes the character undead (with the benefits that implies). - bwr
bool player_is_shapechanged()
{
    if (you.form == TRAN_NONE
        || you.form == TRAN_BLADE_HANDS
        || you.form == TRAN_LICH
        || you.form == TRAN_SHADOW
        || you.form == TRAN_APPENDAGE)
    {
        return false;
    }

    return true;
}

// An evasion factor based on the player's body size, smaller == higher
// evasion size factor.
static int _player_evasion_size_factor()
{
    // XXX: you.body_size() implementations are incomplete, fix.
    const size_type size = you.body_size(PSIZE_BODY);
    return 2 * (SIZE_MEDIUM - size);
}

// Determines racial shield penalties (formicids get a bonus compared to
// other medium-sized races)
static int _player_shield_racial_factor()
{
    return max(1, 5 + (you.species == SP_FORMICID ? -2 // Same as trolls/centaurs/etc.
                                                  : _player_evasion_size_factor()));
}

// The total EV penalty to the player for all their worn armour items
// with a base EV penalty (i.e. EV penalty as a base armour property,
// not as a randart property).
static int _player_adjusted_evasion_penalty(const int scale)
{
    int piece_armour_evasion_penalty = 0;

    // Some lesser armours have small penalties now (barding).
    for (int i = EQ_MIN_ARMOUR; i < EQ_MAX_ARMOUR; i++)
    {
        if (i == EQ_SHIELD || !player_wearing_slot(i))
            continue;

        // [ds] Evasion modifiers for armour are negatives, change
        // those to positive for penalty calc.
        const int penalty = (-property(you.inv[you.equip[i]], PARM_EVASION))/3;
        if (penalty > 0)
            piece_armour_evasion_penalty += penalty;
    }

    return piece_armour_evasion_penalty * scale +
           you.adjusted_body_armour_penalty(scale);
}

// EV bonuses that work even when helpless.
static int _player_para_evasion_bonuses(ev_ignore_type evit)
{
    int evbonus = 0;

    if (you.duration[DUR_PHASE_SHIFT] && !(evit & EV_IGNORE_PHASESHIFT))
        evbonus += 8;

    if (player_mutation_level(MUT_DISTORTION_FIELD) > 0)
        evbonus += player_mutation_level(MUT_DISTORTION_FIELD) + 1;

    return evbonus;
}

// Player EV bonuses for various effects and transformations. This
// does not include tengu/merfolk EV bonuses for flight/swimming.
static int _player_evasion_bonuses(ev_ignore_type evit)
{
    int evbonus = _player_para_evasion_bonuses(evit);

    if (you.duration[DUR_AGILITY])
        evbonus += AGILITY_BONUS;

    evbonus += you.wearing(EQ_RINGS_PLUS, RING_EVASION);

    if (you.wearing_ego(EQ_WEAPON, SPWPN_EVASION))
        evbonus += 5;

    evbonus += you.scan_artefacts(ARTP_EVASION);

    // mutations
    if (_mut_level(MUT_ICY_BLUE_SCALES, MUTACT_FULL) > 1)
        evbonus--;
    if (_mut_level(MUT_MOLTEN_SCALES, MUTACT_FULL) > 1)
        evbonus--;
    evbonus += max(0, player_mutation_level(MUT_GELATINOUS_BODY) - 1);

<<<<<<< HEAD
    // transformation penalties/bonuses not covered by size alone:
    if (you.form == TRAN_STATUE)
        evbonus -= 10;               // stiff and slow

    if (player_mutation_level(MUT_SLOW_REFLEXES))
        evbonus -= player_mutation_level(MUT_SLOW_REFLEXES) * 3;

=======
>>>>>>> 8f4210bb
    return evbonus;
}

// Player EV scaling for being flying tengu or swimming merfolk.
static int _player_scale_evasion(int prescaled_ev, const int scale)
{
    if (you.duration[DUR_PETRIFYING] || you.caught())
        prescaled_ev /= 2;
    else if  (you.duration[DUR_GRASPING_ROOTS])
        prescaled_ev = prescaled_ev * 2 / 3;

    switch (you.species)
    {
    case SP_MERFOLK:
        // Merfolk get an evasion bonus in water.
        if (you.fishtail)
        {
            const int ev_bonus = min(9 * scale,
                                     max(2 * scale, prescaled_ev / 4));
            return prescaled_ev + ev_bonus;
        }
        break;

    case SP_TENGU:
        // Flying Tengu get an evasion bonus.
        if (you.flight_mode())
        {
            const int ev_bonus = min(9 * scale,
                                     max(1 * scale, prescaled_ev / 5));
            return prescaled_ev + ev_bonus;
        }
        break;

    default:
        break;
    }
    return prescaled_ev;
}

// Total EV for player using the revised 0.6 evasion model.
int player_evasion(ev_ignore_type evit)
{
    const int size_factor = _player_evasion_size_factor();
    // Repulsion fields and size are all that matters when paralysed or
    // at 0 dex.
    if ((you.cannot_move() || you.stat_zero[STAT_DEX] || you.form == TRAN_TREE)
        && !(evit & EV_IGNORE_HELPLESS))
    {
        const int paralysed_base_ev = 2 + size_factor / 2;
        const int repulsion_ev = _player_para_evasion_bonuses(evit);
        return max(1, paralysed_base_ev + repulsion_ev);
    }

    const int scale = 100;
    const int size_base_ev = (10 + size_factor) * scale;

    const int adjusted_evasion_penalty =
        _player_adjusted_evasion_penalty(scale);

    // The last two parameters are not important.
    const int ev_dex = stepdown_value(you.dex(), 10, 24, 72, 72);

    const int dodge_bonus =
        (70 + you.skill(SK_DODGING, 10) * ev_dex) * scale
        / (20 - size_factor) / 10;

    // [ds] Dodging penalty for being in high EVP armour, almost
    // identical to v0.5/4.1 penalty, but with the EVP discount being
    // 1 instead of 0.5 so that leather armour is fully discounted.
    // The 1 EVP of leather armour may still incur an
    // adjusted_evasion_penalty, however.
    const int armour_dodge_penalty = max(0,
        (10 * you.adjusted_body_armour_penalty(scale, true)
         - 30 * scale)
        / max(1, (int) you.strength()));

    // Adjust dodge bonus for the effects of being suited up in armour.
    const int armour_adjusted_dodge_bonus =
        max(0, dodge_bonus - armour_dodge_penalty);

    const int adjusted_shield_penalty = you.adjusted_shield_penalty(scale);

    const int prestepdown_evasion =
        size_base_ev
        + armour_adjusted_dodge_bonus
        - adjusted_evasion_penalty
        - adjusted_shield_penalty;

    const int poststepdown_evasion =
        stepdown_value(prestepdown_evasion, 20*scale, 30*scale, 60*scale, -1);

    const int evasion_bonuses = _player_evasion_bonuses(evit) * scale;

    const int prescaled_evasion =
        poststepdown_evasion + evasion_bonuses;

    const int final_evasion =
        _player_scale_evasion(prescaled_evasion, scale);

    return unscale_round_up(final_evasion, scale);
}

// Returns the spellcasting penalty (increase in spell failure) for the
// player's worn body armour and shield.
int player_armour_shield_spell_penalty()
{
    const int scale = 100;

    const int body_armour_penalty =
        max(25 * you.adjusted_body_armour_penalty(scale), 0);

    const int total_penalty = body_armour_penalty
                 + 25 * you.adjusted_shield_penalty(scale)
                 - 20 * scale;

    return max(total_penalty, 0) / scale;
}

int player_wizardry()
{
    return you.wearing(EQ_RINGS, RING_WIZARDRY)
           + you.wearing(EQ_STAFF, STAFF_WIZARDRY);
}

/**
 * Calculate the SH value used internally.
 *
 * Exactly twice the value displayed to players, for legacy reasons.
 * @return      The player's current SH value.
 */
int player_shield_class()
{
    int shield = 0;
    int stat = 0;

    if (you.incapacitated())
        return 0;

    if (player_wearing_slot(EQ_SHIELD))
    {
        const item_def& item = you.inv[you.equip[EQ_SHIELD]];
        int size_factor = (you.body_size(PSIZE_TORSO) - SIZE_MEDIUM)
                        * (item.sub_type - ARM_LARGE_SHIELD);
        int base_shield = property(item, PARM_AC) * 2 + size_factor;

        int beogh_bonus = _player_armour_beogh_bonus(item);

        // bonus applied only to base, see above for effect:
        shield += base_shield * 50;
        shield += base_shield * you.skill(SK_SHIELDS, 5) / 2;
        shield += base_shield * beogh_bonus * 10 / 6;

        shield += item.plus * 200;

        if (item.sub_type == ARM_BUCKLER)
            stat = you.dex() * 38;
        else if (item.sub_type == ARM_LARGE_SHIELD)
            stat = you.dex() * 12 + you.strength() * 26;
        else
            stat = you.dex() * 19 + you.strength() * 19;
        stat = stat * (base_shield + 13) / 26;
    }
    else
    {
        if (you.duration[DUR_MAGIC_SHIELD])
            shield += 900 + you.skill(SK_EVOCATIONS, 75);

        if (you.duration[DUR_CONDENSATION_SHIELD])
            shield += 800 + you.props[CONDENSATION_SHIELD_KEY].get_int() * 15;
    }

    if (you.duration[DUR_DIVINE_SHIELD])
    {
        shield += you.attribute[ATTR_DIVINE_SHIELD] * 150;
        stat = max(stat, int(you.attribute[ATTR_DIVINE_SHIELD] * 300));
    }

    if (shield + stat > 0
        && (player_wearing_slot(EQ_SHIELD) || you.duration[DUR_DIVINE_SHIELD]))
    {
        shield += you.skill(SK_SHIELDS, 38)
                + min(you.skill(SK_SHIELDS, 38), 3 * 38);
    }

    // mutations
    // +2, +4, +6 (displayed)
    shield += (player_mutation_level(MUT_LARGE_BONE_PLATES) > 0
               ? player_mutation_level(MUT_LARGE_BONE_PLATES) * 200 + 200
               : 0);

    stat += qazlal_sh_boost() * 100;

    return (shield + stat + 50) / 100;
}

/**
 * Calculate the SH value that should be displayed to players.
 *
 * Exactly half the internal value, for legacy reasons.
 * @return      The SH value to be displayed.
 */
int player_displayed_shield_class()
{
    return player_shield_class() / 2;
}

bool player_sust_abil(bool calc_unid)
{
    return you.wearing(EQ_RINGS, RING_SUSTAIN_ABILITIES, calc_unid)
           || you.scan_artefacts(ARTP_SUSTAB);
}

void forget_map(bool rot)
{
    ASSERT(!crawl_state.game_is_arena());

    // If forgetting was intentional, clear the travel trail.
    if (!rot)
        clear_travel_trail();

    // Labyrinth and the Abyss use special rotting rules.
    const bool rot_resist = player_in_branch(BRANCH_LABYRINTH)
                                && you.species == SP_MINOTAUR
                            || player_in_branch(BRANCH_ABYSS)
                                && you_worship(GOD_LUGONU);
    const double geometric_chance = 0.99;
    const int radius = (rot_resist ? 200 : 100);

    const int scalar = 0xFF;
    for (rectangle_iterator ri(0); ri; ++ri)
    {
        const coord_def &p = *ri;
        if (!env.map_knowledge(p).known() || you.see_cell(p))
            continue;

        if (rot)
        {
            const int dist = distance2(you.pos(), p);
            int chance = pow(geometric_chance,
                             max(1, (dist - radius) / 40)) * scalar;
            if (x_chance_in_y(chance, scalar))
                continue;
        }

        if (you.see_cell(p))
            continue;

        env.map_knowledge(p).clear();
        if (env.map_forgotten.get())
            (*env.map_forgotten.get())(p).clear();
        StashTrack.update_stash(p);
#ifdef USE_TILE
        tile_forget_map(p);
#endif
    }

    ash_detect_portals(is_map_persistent());
#ifdef USE_TILE
    tiles.update_minimap_bounds();
#endif
}

static void _remove_temp_mutation()
{
    int num_remove = min(you.attribute[ATTR_TEMP_MUTATIONS],
        max(you.attribute[ATTR_TEMP_MUTATIONS] * 5 / 12 - random2(3),
        2 + random2(3)));

    if (num_remove >= you.attribute[ATTR_TEMP_MUTATIONS])
        mprf(MSGCH_DURATION, "You feel the corruption within you wane completely.");
    else
        mprf(MSGCH_DURATION, "You feel the corruption within you wane somewhat.");

    for (int i = 0; i < num_remove; ++i)
        delete_temp_mutation();

    if (you.attribute[ATTR_TEMP_MUTATIONS] > 0)
    {
        you.attribute[ATTR_TEMP_MUT_XP] +=
            min(you.experience_level, 17) * (350 + roll_dice(5, 350)) / 17;
    }
}

int get_exp_progress()
{
    if (you.experience_level >= 27)
        return 0;

    const int current = exp_needed(you.experience_level);
    const int next    = exp_needed(you.experience_level + 1);
    if (next == current)
        return 0;
    return (you.experience - current) * 100 / (next - current);
}

void gain_exp(unsigned int exp_gained, unsigned int* actual_gain)
{
    if (crawl_state.game_is_arena())
        return;

    if (crawl_state.game_is_zotdef())
    {
        you.zot_points += exp_gained;
        // All XP, for some reason Sprint speeds up only skill training,
        // but not levelling, Ash skill transfer, etc.
        exp_gained *= 2;
    }

    if (player_under_penance(GOD_ASHENZARI))
        ash_reduce_penance(exp_gained);

    const unsigned int old_exp = you.experience;

    dprf("gain_exp: %d", exp_gained);

    if (you.transfer_skill_points > 0)
    {
        // Can happen if the game got interrupted during target skill choice.
        if (is_invalid_skill(you.transfer_to_skill))
        {
            you.transfer_from_skill = SK_NONE;
            you.transfer_skill_points = 0;
            you.transfer_total_skill_points = 0;
        }
        else
        {
            int amount = exp_gained * 10
                                / calc_skill_cost(you.skill_cost_level);
            if (amount >= 20 || one_chance_in(20 - amount))
            {
                amount = max(20, amount);
                transfer_skill_points(you.transfer_from_skill,
                                      you.transfer_to_skill, amount, false);
            }
        }
    }

    if (you.experience + exp_gained > (unsigned int)MAX_EXP_TOTAL)
        you.experience = MAX_EXP_TOTAL;
    else
        you.experience += exp_gained;

    you.attribute[ATTR_EVOL_XP] += exp_gained;
    for (int i = GOD_NO_GOD; i < NUM_GODS; ++i)
    {
        if (active_penance((god_type) i))
        {
            you.attribute[ATTR_GOD_WRATH_XP] -= exp_gained;
            while (you.attribute[ATTR_GOD_WRATH_XP] < 0)
            {
                you.attribute[ATTR_GOD_WRATH_COUNT]++;
                set_penance_xp_timeout();
            }
            break;
        }
    }

    if (crawl_state.game_is_sprint())
        exp_gained = sprint_modify_exp(exp_gained);

    you.exp_available += exp_gained;

    train_skills();
    while (check_selected_skills()
           && you.exp_available >= calc_skill_cost(you.skill_cost_level))
    {
        train_skills();
    }

    if (you.exp_available >= calc_skill_cost(you.skill_cost_level))
        you.exp_available = calc_skill_cost(you.skill_cost_level);

    level_change();

    if (actual_gain != NULL)
        *actual_gain = you.experience - old_exp;

    if (you.attribute[ATTR_TEMP_MUTATIONS] > 0)
    {
        you.attribute[ATTR_TEMP_MUT_XP] -= exp_gained;
        if (you.attribute[ATTR_TEMP_MUT_XP] <= 0)
            _remove_temp_mutation();
    }

    recharge_xp_evokers(exp_gained);

    if (you.attribute[ATTR_XP_DRAIN])
    {
        int loss = div_rand_round(exp_gained * 3 / 2,
                                  calc_skill_cost(you.skill_cost_level));

        // Make it easier to recover from very heavy levels of draining
        // (they're nasty enough as it is)
        loss = loss * (1 + (you.attribute[ATTR_XP_DRAIN] / 250.0f));

        dprf("Lost %d of %d draining points", loss, you.attribute[ATTR_XP_DRAIN]);

        you.attribute[ATTR_XP_DRAIN] -= loss;
        // Regaining skills may affect AC/EV.
        you.redraw_armour_class = true;
        you.redraw_evasion = true;
        if (you.attribute[ATTR_XP_DRAIN] <= 0)
        {
            you.attribute[ATTR_XP_DRAIN] = 0;
            mprf(MSGCH_RECOVERY, "Your life force feels restored.");
        }
    }
}

static void _draconian_scale_colour_message()
{
    switch (you.species)
    {
    case SP_RED_DRACONIAN:
        mprf(MSGCH_INTRINSIC_GAIN, "Your scales start taking on a fiery red colour.");
        perma_mutate(MUT_HEAT_RESISTANCE, 1, "draconian maturity");
        break;

    case SP_WHITE_DRACONIAN:
        mprf(MSGCH_INTRINSIC_GAIN, "Your scales start taking on an icy white colour.");
        perma_mutate(MUT_COLD_RESISTANCE, 1, "draconian maturity");
        break;

    case SP_GREEN_DRACONIAN:
        mprf(MSGCH_INTRINSIC_GAIN, "Your scales start taking on a lurid green colour.");
        perma_mutate(MUT_POISON_RESISTANCE, 1, "draconian maturity");
        break;

    case SP_YELLOW_DRACONIAN:
        mprf(MSGCH_INTRINSIC_GAIN, "Your scales start taking on a golden yellow colour.");
        break;

    case SP_GREY_DRACONIAN:
        mprf(MSGCH_INTRINSIC_GAIN, "Your scales start taking on a dull iron-grey colour.");
        perma_mutate(MUT_UNBREATHING, 1, "draconian maturity");
        break;

    case SP_BLACK_DRACONIAN:
        mprf(MSGCH_INTRINSIC_GAIN, "Your scales start taking on a glossy black colour.");
        perma_mutate(MUT_SHOCK_RESISTANCE, 1, "draconian maturity");
        break;

    case SP_PURPLE_DRACONIAN:
        mprf(MSGCH_INTRINSIC_GAIN, "Your scales start taking on a rich purple colour.");
        break;

    case SP_MOTTLED_DRACONIAN:
        mprf(MSGCH_INTRINSIC_GAIN, "Your scales start taking on a weird mottled pattern.");
        break;

    case SP_PALE_DRACONIAN:
        mprf(MSGCH_INTRINSIC_GAIN, "Your scales start fading to a pale cyan-grey colour.");
        break;

    case SP_BASE_DRACONIAN:
        mpr("");
        break;

    default:
        break;
    }
}

bool will_gain_life(int lev)
{
    if (lev < you.attribute[ATTR_LIFE_GAINED] - 2)
        return false;

    return you.lives + you.deaths < (lev - 1) / 3;
}

static void _felid_extra_life()
{
    if (will_gain_life(you.max_level)
        && you.lives < 2)
    {
        you.lives++;
        mprf(MSGCH_INTRINSIC_GAIN, "Extra life!");
        you.attribute[ATTR_LIFE_GAINED] = you.max_level;
        // Should play the 1UP sound from SMB...
    }
}

/**
 * Handle the effects from a player's change in XL.
 * @param aux                     A string describing the cause of the level
 *                                change.
 * @param skip_attribute_increase If true and XL has increased, don't process
 *                                stat gains. Currently only used by wizmode
 *                                commands.
 */
void level_change(int source, const char* aux, bool skip_attribute_increase)
{
    // necessary for the time being, as level_change() is called
    // directly sometimes {dlb}
    you.redraw_experience = true;

    while (you.experience < exp_needed(you.experience_level))
        lose_level(source, aux);

    while (you.experience_level < 27
           && you.experience >= exp_needed(you.experience_level + 1))
    {
        if (!skip_attribute_increase)
        {
            crawl_state.cancel_cmd_all();

            if (is_processing_macro())
                flush_input_buffer(FLUSH_ABORT_MACRO);
        }

        // [ds] Make sure we increment you.experience_level and apply
        // any stat/hp increases only after we've cleared all prompts
        // for this experience level. If we do part of the work before
        // the prompt, and a player on telnet gets disconnected, the
        // SIGHUP will save Crawl in the in-between state and rob the
        // player of their level-up perks.

        const int new_exp = you.experience_level + 1;

        if (new_exp <= you.max_level)
        {
            mprf(MSGCH_INTRINSIC_GAIN,
                 "Welcome back to level %d!", new_exp);

            // No more prompts for this XL past this point.

            you.experience_level = new_exp;
        }
        else  // Character has gained a new level
        {
            // Don't want to see the dead creature at the prompt.
            redraw_screen();
            // There may be more levels left to gain.
            you.redraw_experience = true;

            if (new_exp == 27)
                mprf(MSGCH_INTRINSIC_GAIN, "You have reached level 27, the final one!");
            else
            {
                mprf(MSGCH_INTRINSIC_GAIN, "You have reached level %d!",
                     new_exp);
            }

            if (!(new_exp % 3) && !skip_attribute_increase)
                if (!attribute_increase())
                    return; // abort level gain, the xp is still there

            crawl_state.stat_gain_prompt = false;
            you.experience_level = new_exp;
            you.max_level = you.experience_level;

#ifdef USE_TILE_LOCAL
            // In case of intrinsic ability changes.
            tiles.layout_statcol();
            redraw_screen();
#endif

            switch (you.species)
            {
            case SP_HUMAN:
                if (!(you.experience_level % 4) && !skip_attribute_increase)
                    modify_stat(STAT_RANDOM, 1, false, "level gain");
                break;

            case SP_HIGH_ELF:
                if (!(you.experience_level % 3) && !skip_attribute_increase)
                {
                    modify_stat((coinflip() ? STAT_INT
                                            : STAT_DEX), 1, false,
                                "level gain");
                }
                break;

            case SP_DEEP_ELF:
                if (!(you.experience_level % 4) && !skip_attribute_increase)
                    modify_stat(STAT_INT, 1, false, "level gain");
                break;

            case SP_SLUDGE_ELF:
                if (!(you.experience_level % 4) && !skip_attribute_increase)
                {
                    modify_stat((coinflip() ? STAT_INT
                                            : STAT_DEX), 1, false,
                                "level gain");
                }
                break;

            case SP_DEEP_DWARF:
                if (you.experience_level == 14)
                {
                    mprf(MSGCH_INTRINSIC_GAIN, "You feel somewhat more resistant.");
                    perma_mutate(MUT_NEGATIVE_ENERGY_RESISTANCE, 1, "level up");
                }

                if (you.experience_level == 9
                    || you.experience_level == 18)
                {
                    perma_mutate(MUT_PASSIVE_MAPPING, 1, "level up");
                }

                if (!(you.experience_level % 4) && !skip_attribute_increase)
                {
                    modify_stat(coinflip() ? STAT_STR
                                           : STAT_INT, 1, false,
                                "level gain");
                }
                break;

            case SP_HALFLING:
                if (!(you.experience_level % 5) && !skip_attribute_increase)
                    modify_stat(STAT_DEX, 1, false, "level gain");
                break;

            case SP_KOBOLD:
                if (!(you.experience_level % 5) && !skip_attribute_increase)
                {
                    modify_stat((coinflip() ? STAT_STR
                                            : STAT_DEX), 1, false,
                                "level gain");
                }
                break;

            case SP_HILL_ORC:
#if TAG_MAJOR_VERSION == 34
            case SP_LAVA_ORC:
#endif
                if (!(you.experience_level % 5) && !skip_attribute_increase)
                    modify_stat(STAT_STR, 1, false, "level gain");
                break;

            case SP_MUMMY:
                if (you.experience_level == 13 || you.experience_level == 26)
                    mprf(MSGCH_INTRINSIC_GAIN, "You feel more in touch with the powers of death.");

                if (you.experience_level == 13)  // level 13 for now -- bwr
                {
                    mprf(MSGCH_INTRINSIC_GAIN, "You can now infuse your body with "
                                               "magic to restore decomposition.");
                }
                break;

            case SP_VAMPIRE:
                if (you.experience_level == 3)
                {
                    if (you.hunger_state > HS_SATIATED)
                    {
                        mprf(MSGCH_INTRINSIC_GAIN, "If you weren't so full, "
                             "you could now transform into a vampire bat.");
                    }
                    else
                    {
                        mprf(MSGCH_INTRINSIC_GAIN,
                             "You can now transform into a vampire bat.");
                    }
                }
                else if (you.experience_level == 6)
                    mprf(MSGCH_INTRINSIC_GAIN,
                         "You can now bottle potions of blood from corpses.");
                break;

            case SP_NAGA:
                if (!(you.experience_level % 4) && !skip_attribute_increase)
                    modify_stat(STAT_RANDOM, 1, false, "level gain");

                if (!(you.experience_level % 3))
                {
                    mprf(MSGCH_INTRINSIC_GAIN, "Your skin feels tougher.");
                    you.redraw_armour_class = true;
                }

                if (you.experience_level == 13)
                {
                    mprf(MSGCH_INTRINSIC_GAIN,
                         "Your tail grows strong enough to constrict your "
                         "enemies.");
                }
                break;

            case SP_TROLL:
                if (!(you.experience_level % 3) && !skip_attribute_increase)
                    modify_stat(STAT_STR, 1, false, "level gain");
                break;

            case SP_OGRE:
                if (!(you.experience_level % 3) && !skip_attribute_increase)
                    modify_stat(STAT_STR, 1, false, "level gain");
                break;

            case SP_BASE_DRACONIAN:
                if (you.experience_level >= 7)
                {
                    you.species = random_draconian_player_species();

                    // We just changed our aptitudes, so some skills may now
                    // be at the wrong level (with negative progress); if we
                    // print anything in this condition, we might trigger a
                    // --More--, a redraw, and a crash (#6376 on Mantis).
                    //
                    // Hence we first fix up our skill levels silently (passing
                    // do_level_up = false) but save the old values; then when
                    // we want the messages later, we restore the old skill
                    // levels and call check_skill_level_change() again, this
                    // time passing do_update = true.

                    uint8_t saved_skills[NUM_SKILLS];
                    for (int i = SK_FIRST_SKILL; i < NUM_SKILLS; ++i)
                    {
                        saved_skills[i] = you.skills[i];
                        check_skill_level_change(static_cast<skill_type>(i),
                                                 false);
                    }
                    // The player symbol depends on species.
                    update_player_symbol();
#ifdef USE_TILE
                    init_player_doll();
#endif
                    _draconian_scale_colour_message();

                    // Produce messages about skill increases/decreases. We
                    // restore one skill level at a time so that at most the
                    // skill being checked is at the wrong level.
                    for (int i = SK_FIRST_SKILL; i < NUM_SKILLS; ++i)
                    {
                        you.skills[i] = saved_skills[i];
                        check_skill_level_change(static_cast<skill_type>(i));
                    }

                    redraw_screen();
                }
            case SP_RED_DRACONIAN:
            case SP_WHITE_DRACONIAN:
            case SP_GREEN_DRACONIAN:
            case SP_YELLOW_DRACONIAN:
            case SP_GREY_DRACONIAN:
            case SP_BLACK_DRACONIAN:
            case SP_PURPLE_DRACONIAN:
            case SP_MOTTLED_DRACONIAN:
            case SP_PALE_DRACONIAN:
                if (!(you.experience_level % 3))
                {
                    mprf(MSGCH_INTRINSIC_GAIN, "Your scales feel tougher.");
                    you.redraw_armour_class = true;
                }

                if (!(you.experience_level % 4) && !skip_attribute_increase)
                    modify_stat(STAT_RANDOM, 1, false, "level gain");

                if (you.experience_level == 14)
                {
                    switch (you.species)
                    {
                    case SP_GREEN_DRACONIAN:
                        perma_mutate(MUT_STINGER, 1, "draconian growth");
                        break;
                    case SP_YELLOW_DRACONIAN:
                        perma_mutate(MUT_ACIDIC_BITE, 1, "draconian growth");
                        break;
                    case SP_BLACK_DRACONIAN:
                        perma_mutate(MUT_BIG_WINGS, 1, "draconian growth");
                        mprf(MSGCH_INTRINSIC_GAIN, "You can now fly continuously.");
                        break;
                    default:
                        break;
                    }
                }
                break;

            case SP_CENTAUR:
                if (!(you.experience_level % 4) && !skip_attribute_increase)
                {
                    modify_stat((coinflip() ? STAT_STR
                                            : STAT_DEX), 1, false,
                                "level gain");
                }
                break;

            case SP_DEMIGOD:
                if (!(you.experience_level % 2) && !skip_attribute_increase)
                    modify_stat(STAT_RANDOM, 1, false, "level gain");
                break;

            case SP_SPRIGGAN:
                if (!(you.experience_level % 5) && !skip_attribute_increase)
                {
                    modify_stat((coinflip() ? STAT_INT
                                            : STAT_DEX), 1, false,
                                "level gain");
                }
                break;

            case SP_MINOTAUR:
                if (!(you.experience_level % 4) && !skip_attribute_increase)
                {
                    modify_stat((coinflip() ? STAT_STR
                                            : STAT_DEX), 1, false,
                                "level gain");
                }
                break;

            case SP_DEMONSPAWN:
            {
                bool gave_message = false;
                int level = 0;
                mutation_type first_body_facet = NUM_MUTATIONS;

                for (unsigned i = 0; i < you.demonic_traits.size(); ++i)
                {
                    if (is_body_facet(you.demonic_traits[i].mutation))
                    {
                        if (first_body_facet < NUM_MUTATIONS
                            && you.demonic_traits[i].mutation
                                != first_body_facet)
                        {
                            if (you.experience_level == level)
                            {
                                mprf(MSGCH_MUTATION, "You feel monstrous as your "
                                     "demonic heritage exerts itself.");
                                mark_milestone("monstrous", "is a "
                                               "monstrous demonspawn!");
                            }
                            break;
                        }

                        if (first_body_facet == NUM_MUTATIONS)
                        {
                            first_body_facet = you.demonic_traits[i].mutation;
                            level = you.demonic_traits[i].level_gained;
                        }
                    }
                }

                for (unsigned i = 0; i < you.demonic_traits.size(); ++i)
                {
                    if (you.demonic_traits[i].level_gained
                        == you.experience_level)
                    {
                        if (!gave_message)
                        {
                            mprf(MSGCH_INTRINSIC_GAIN, "Your demonic ancestry asserts itself...");

                            gave_message = true;
                        }
                        perma_mutate(you.demonic_traits[i].mutation, 1,
                                     "demonic ancestry");
                    }
                }

                if (!(you.experience_level % 4) && !skip_attribute_increase)
                    modify_stat(STAT_RANDOM, 1, false, "level gain");
                break;
            }

            case SP_GHOUL:
                if (!(you.experience_level % 5) && !skip_attribute_increase)
                    modify_stat(STAT_STR, 1, false, "level gain");
                break;

            case SP_TENGU:
                if (!(you.experience_level % 4) && !skip_attribute_increase)
                    modify_stat(STAT_RANDOM, 1, false, "level gain");

                if (you.experience_level == 5)
                    mprf(MSGCH_INTRINSIC_GAIN, "You have gained the ability to fly.");
                else if (you.experience_level == 14)
                    mprf(MSGCH_INTRINSIC_GAIN, "You can now fly continuously.");
                break;

            case SP_MERFOLK:
                if (!(you.experience_level % 5) && !skip_attribute_increase)
                    modify_stat(STAT_RANDOM, 1, false, "level gain");
                break;

            case SP_FELID:
                if (!(you.experience_level % 5) && !skip_attribute_increase)
                {
                    modify_stat((coinflip() ? STAT_INT
                                            : STAT_DEX), 1, false,
                                "level gain");
                }

                if (you.experience_level == 6 || you.experience_level == 12)
                {
                    perma_mutate(MUT_SHAGGY_FUR, 1, "growing up");
                    perma_mutate(MUT_JUMP, 1, "growing up");
                }
                _felid_extra_life();
                break;

            case SP_OCTOPODE:
                if (!(you.experience_level % 5) && !skip_attribute_increase)
                    modify_stat(STAT_RANDOM, 1, false, "level gain");
                break;

#if TAG_MAJOR_VERSION == 34
            case SP_DJINNI:
                if (!(you.experience_level % 4) && !skip_attribute_increase)
                    modify_stat(STAT_RANDOM, 1, false, "level gain");
                break;

#endif
            case SP_FORMICID:
                if (!(you.experience_level % 4) && !skip_attribute_increase)
                {
                    modify_stat((coinflip() ? STAT_STR
                                            : STAT_INT), 1, false,
                                "level gain");
                }
                break;

            case SP_GARGOYLE:
                if (!(you.experience_level % 4) && !skip_attribute_increase)
                {
                    modify_stat((coinflip() ? STAT_STR
                                            : STAT_INT), 1, false,
                                "level gain");
                }

                if (you.experience_level == 14)
                {
                    perma_mutate(MUT_BIG_WINGS, 1, "gargoyle growth");
                    mprf(MSGCH_INTRINSIC_GAIN, "You can now fly continuously.");
                }
                break;

            case SP_VINE_STALKER:
                if (!(you.experience_level % 4) && !skip_attribute_increase)
                {
                    modify_stat((coinflip() ? STAT_STR
                                            : STAT_DEX), 1, false,
                                "level gain");
                }

                if (you.experience_level == 6)
                    perma_mutate(MUT_REGENERATION, 1, "vine stalker growth");

                if (you.experience_level == 8)
                    perma_mutate(MUT_FANGS, 1, "vine stalker growth");

                if (you.experience_level == 12)
                    perma_mutate(MUT_REGENERATION, 1, "vine stalker growth");
                break;

            default:
                break;
            }
        }

        // zot defence abilities; must also be updated in ability.cc when these levels are changed
        if (crawl_state.game_is_zotdef())
        {
            if (you.experience_level == 2)
                mprf(MSGCH_INTRINSIC_GAIN, "Your Zot abilities now extend through the making of oklob saplings.");
            if (you.experience_level == 3)
                mprf(MSGCH_INTRINSIC_GAIN, "Your Zot abilities now extend through the making of arrow traps.");
            if (you.experience_level == 4)
                mprf(MSGCH_INTRINSIC_GAIN, "Your Zot abilities now extend through the making of plants.");
            if (you.experience_level == 4)
                mprf(MSGCH_INTRINSIC_GAIN, "Your Zot abilities now extend through removing curses.");
            if (you.experience_level == 5)
                mprf(MSGCH_INTRINSIC_GAIN, "Your Zot abilities now extend through the making of burning bushes.");
            if (you.experience_level == 6)
                mprf(MSGCH_INTRINSIC_GAIN, "Your Zot abilities now extend through the making of altars and grenades.");
            if (you.experience_level == 7)
                mprf(MSGCH_INTRINSIC_GAIN, "Your Zot abilities now extend through the making of oklob plants.");
            if (you.experience_level == 8)
                mprf(MSGCH_INTRINSIC_GAIN, "Your Zot abilities now extend through the making of net traps.");
            if (you.experience_level == 9)
                mprf(MSGCH_INTRINSIC_GAIN, "Your Zot abilities now extend through the making of ice statues.");
            if (you.experience_level == 10)
                mprf(MSGCH_INTRINSIC_GAIN, "Your Zot abilities now extend through the making of spear traps.");
            if (you.experience_level == 11)
                mprf(MSGCH_INTRINSIC_GAIN, "Your Zot abilities now extend through the making of alarm traps.");
            if (you.experience_level == 12)
                mprf(MSGCH_INTRINSIC_GAIN, "Your Zot abilities now extend through the making of mushroom circles.");
            if (you.experience_level == 13)
                mprf(MSGCH_INTRINSIC_GAIN, "Your Zot abilities now extend through the making of bolt traps.");
            if (you.experience_level == 14)
                mprf(MSGCH_INTRINSIC_GAIN, "Your Zot abilities now extend through the making of orange crystal statues.");
            if (you.experience_level == 15)
                mprf(MSGCH_INTRINSIC_GAIN, "Your Zot abilities now extend through the making of needle traps.");
            if (you.experience_level == 16)
                mprf(MSGCH_INTRINSIC_GAIN, "Your Zot abilities now extend through self-teleportation.");
            if (you.experience_level == 17)
                mprf(MSGCH_INTRINSIC_GAIN, "Your Zot abilities now extend through making water.");
            if (you.experience_level == 19)
                mprf(MSGCH_INTRINSIC_GAIN, "Your Zot abilities now extend through the making of lightning spires.");
            if (you.experience_level == 20)
                mprf(MSGCH_INTRINSIC_GAIN, "Your Zot abilities now extend through the making of silver statues.");
            // gold and bazaars gained together
            if (you.experience_level == 21)
                mprf(MSGCH_INTRINSIC_GAIN, "Your Zot abilities now extend through the making of bazaars.");
            if (you.experience_level == 21)
                mprf(MSGCH_INTRINSIC_GAIN, "Your Zot abilities now extend through acquiring gold.");
            if (you.experience_level == 22)
                mprf(MSGCH_INTRINSIC_GAIN, "Your Zot abilities now extend through the making of oklob circles.");
            if (you.experience_level == 24)
                mprf(MSGCH_INTRINSIC_GAIN, "Your Zot abilities now extend through acquirement.");
            if (you.experience_level == 25)
                mprf(MSGCH_INTRINSIC_GAIN, "Your Zot abilities now extend through the making of blade traps.");
            if (you.experience_level == 26)
                mprf(MSGCH_INTRINSIC_GAIN, "Your Zot abilities now extend through the making of curse skulls.");
        }

        const int old_hp = you.hp;
        const int old_maxhp = you.hp_max;
        const int old_mp = you.magic_points;
        const int old_maxmp = you.max_magic_points;

        // recalculate for game
        calc_hp();
        calc_mp();

        set_hp(old_hp * you.hp_max / old_maxhp);
        set_mp(old_maxmp > 0 ? old_mp * you.max_magic_points / old_maxmp
               : you.max_magic_points);

        // Get "real" values for note-taking, i.e. ignore Berserk,
        // transformations or equipped items.
        const int note_maxhp = get_real_hp(false, false);
        const int note_maxmp = get_real_mp(false);

        char buf[200];
#if TAG_MAJOR_VERSION == 34
        if (you.species == SP_DJINNI)
            // Djinn don't HP/MP
            sprintf(buf, "EP: %d/%d",
                    min(you.hp, note_maxhp + note_maxmp),
                    note_maxhp + note_maxmp);
        else
#endif
            sprintf(buf, "HP: %d/%d MP: %d/%d",
                    min(you.hp, note_maxhp), note_maxhp,
                    min(you.magic_points, note_maxmp), note_maxmp);
        take_note(Note(NOTE_XP_LEVEL_CHANGE, you.experience_level, 0, buf));

        xom_is_stimulated(12);

        learned_something_new(HINT_NEW_LEVEL);
    }

    while (you.experience >= exp_needed(you.max_level + 1))
    {
        ASSERT(you.experience_level == 27);
        ASSERT(you.max_level < 127); // marshalled as an 1-byte value
        you.max_level++;
        if (you.species == SP_FELID)
            _felid_extra_life();
    }

    you.redraw_title = true;

#ifdef DGL_WHEREIS
    whereis_record();
#endif

    // Hints mode arbitrarily ends at xp 7.
    if (crawl_state.game_is_hints() && you.experience_level >= 7)
        hints_finished();
}

void adjust_level(int diff, bool just_xp)
{
    ASSERT((uint64_t)you.experience <= (uint64_t)MAX_EXP_TOTAL);

    if (you.experience_level + diff < 1)
        you.experience = 0;
    else if (you.experience_level + diff >= 27)
        you.experience = max(you.experience, exp_needed(27));
    else
    {
        while (diff < 0 && you.experience >= exp_needed(27))
        {
            // Having XP for level 53 and going back to 26 due to a single
            // card would mean your felid is not going to get any extra lives
            // in foreseable future.
            you.experience -= exp_needed(27) - exp_needed(26);
            diff++;
        }
        int old_min = exp_needed(you.experience_level);
        int old_max = exp_needed(you.experience_level + 1);
        int new_min = exp_needed(you.experience_level + diff);
        int new_max = exp_needed(you.experience_level + 1 + diff);
        dprf("XP before: %d\n", you.experience);
        dprf("%4.2f of %d..%d to %d..%d",
             (you.experience - old_min) * 1.0 / (old_max - old_min),
             old_min, old_max, new_min, new_max);

        you.experience = ((int64_t)(new_max - new_min))
                       * (you.experience - old_min)
                       / (old_max - old_min)
                       + new_min;
        dprf("XP after: %d\n", you.experience);
    }

    ASSERT((uint64_t)you.experience <= (uint64_t)MAX_EXP_TOTAL);

    if (!just_xp)
        level_change();
}

// Here's a question for you: does the ordering of mods make a difference?
// (yes) -- are these things in the right order of application to stealth?
// - 12mar2000 {dlb}
int check_stealth()
{
    ASSERT(!crawl_state.game_is_arena());
    // Extreme stealthiness can be enforced by wizmode stealth setting.
    if (crawl_state.disables[DIS_MON_SIGHT])
        return 1000;

    if (you.attribute[ATTR_SHADOWS] || you.berserk() || you.stat_zero[STAT_DEX]
        || player_mutation_level(MUT_NO_STEALTH))
    {
        return 0;
    }

    int stealth = you.dex() * 3;

    int race_mod = 0;
    if (player_genus(GENPC_DRACONIAN))
        race_mod = 12;
    else
    {
        switch (you.species) // why not use body_size here?
        {
        case SP_TROLL:
        case SP_OGRE:
        case SP_CENTAUR:
#if TAG_MAJOR_VERSION == 34
        case SP_DJINNI:
#endif
            race_mod = 9;
            break;
        case SP_MINOTAUR:
            race_mod = 12;
            break;
        case SP_VAMPIRE:
            // Thirsty/bat-form vampires are (much) more stealthy
            if (you.hunger_state == HS_STARVING)
                race_mod = 21;
            else if (you.form == TRAN_BAT
                     || you.hunger_state <= HS_NEAR_STARVING)
            {
                race_mod = 20;
            }
            else if (you.hunger_state < HS_SATIATED)
                race_mod = 19;
            else
                race_mod = 18;
            break;
        case SP_HALFLING:
        case SP_KOBOLD:
        case SP_SPRIGGAN:
        case SP_NAGA:       // not small but very good at stealth
        case SP_FELID:
        case SP_OCTOPODE:
            race_mod = 18;
            break;
        default:
            race_mod = 15;
            break;
        }
    }

    switch (you.form)
    {
    case TRAN_FUNGUS:
    case TRAN_SHADOW: // You slip into the shadows.
        race_mod = 30;
        break;
    case TRAN_TREE:
        race_mod = 27; // masquerading as scenery
        break;
    case TRAN_SPIDER:
#if TAG_MAJOR_VERSION == 34
    case TRAN_JELLY:
#endif
    case TRAN_WISP:
        race_mod = 21;
        break;
    case TRAN_ICE_BEAST:
        race_mod = 15;
        break;
    case TRAN_STATUE:
        race_mod -= 3; // depends on the base race
        break;
    case TRAN_DRAGON:
        race_mod = 6;
        break;
    case TRAN_PORCUPINE:
        race_mod = 12; // small but noisy
        break;
    case TRAN_PIG:
        race_mod = 9; // trotters, oinking...
        break;
    case TRAN_BAT:
        if (you.species != SP_VAMPIRE)
            race_mod = 17;
        break;
    case TRAN_BLADE_HANDS:
        if (you.species == SP_FELID && !you.airborne())
            stealth -= 50; // a constant penalty
        break;
    case TRAN_NONE:
    case TRAN_APPENDAGE:
    case TRAN_LICH:
        break;
    }

    stealth += you.skill(SK_STEALTH, race_mod);

    if (you.confused())
        stealth /= 3;

    const item_def *arm = you.slot_item(EQ_BODY_ARMOUR, false);
    const item_def *boots = you.slot_item(EQ_BOOTS, false);

    if (arm)
    {
        // [ds] New stealth penalty formula from rob: SP = 6 * (EP^2)
        // Now 2 * EP^2 / 3 after EP rescaling.
        const int ep = -property(*arm, PARM_EVASION);
        const int penalty = 2 * ep * ep / 3;
#if 0
        dprf("Stealth penalty for armour (ep: %d): %d", ep, penalty);
#endif
        stealth -= penalty;
    }

    stealth += 50 * you.scan_artefacts(ARTP_STEALTH);

    stealth += 50 * you.wearing(EQ_RINGS, RING_STEALTH);
    stealth -= 50 * you.wearing(EQ_RINGS, RING_LOUDNESS);

    if (you.duration[DUR_STEALTH])
        stealth += 80;

    if (you.duration[DUR_AGILITY])
        stealth += 50;

    if (!you.airborne())
    {
        if (you.in_water())
        {
            // Merfolk can sneak up on monsters underwater -- bwr
            if (you.fishtail || you.species == SP_OCTOPODE)
                stealth += 50;
            else if (!you.can_swim() && !you.extra_balanced())
                stealth /= 2;       // splashy-splashy
        }

        else if (boots && get_armour_ego_type(*boots) == SPARM_STEALTH)
            stealth += 50;

        else if (you.has_usable_hooves())
            stealth -= 5 + 5 * player_mutation_level(MUT_HOOVES);

        else if (you.species == SP_FELID && (!you.form || you.form == TRAN_APPENDAGE))
            stealth += 20;  // paws
    }

    // Radiating silence is the negative complement of shouting all the
    // time... a sudden change from background noise to no noise is going
    // to clue anything in to the fact that something is very wrong...
    // a personal silence spell would naturally be different, but this
    // silence radiates for a distance and prevents monster spellcasting,
    // which pretty much gives away the stealth game.
    // this penalty is dependent on the actual amount of ambient noise
    // in the level -doy
    if (you.duration[DUR_SILENCE])
        stealth -= 50 + current_level_ambient_noise();

    // Mutations.
    stealth += 40 * player_mutation_level(MUT_NIGHTSTALKER);
    stealth += 25 * player_mutation_level(MUT_THIN_SKELETAL_STRUCTURE);
    stealth += 40 * player_mutation_level(MUT_CAMOUFLAGE);
    if (player_mutation_level(MUT_TRANSLUCENT_SKIN) > 1)
        stealth += 20 * (player_mutation_level(MUT_TRANSLUCENT_SKIN) - 1);

    // it's easier to be stealthy when there's a lot of background noise
    stealth += 2 * current_level_ambient_noise();

    // If you've been tagged with Corona or are Glowing, the glow
    // makes you extremely unstealthy.
    if (you.backlit())
        stealth = stealth * 2 / 5;
    // On the other hand, shrouding has the reverse effect, if you know
    // how to make use of it:
    if (you.umbra())
    {
        int umbra_multiplier = 1;
        if (you_worship(GOD_DITHMENOS) || you_worship(GOD_YREDELEMNUL))
            umbra_multiplier = (you.piety + MAX_PIETY) / MAX_PIETY;
        if (player_equip_unrand(UNRAND_SHADOWS))
            umbra_multiplier = max(umbra_multiplier, 3 / 2);
        stealth *= umbra_multiplier;
    }
    // If you're surrounded by a storm, you're inherently pretty conspicuous.
    if (you_worship(GOD_QAZLAL) && !player_under_penance()
        && you.piety >= piety_breakpoint(0))
    {
        stealth = stealth
                  * (MAX_PIETY - min((int)you.piety, piety_breakpoint(5)))
                  / (MAX_PIETY - piety_breakpoint(0));
    }
    // The shifting glow from the Orb, while too unstable to negate invis
    // or affect to-hit, affects stealth even more than regular glow.
    if (orb_haloed(you.pos()))
        stealth /= 3;

    stealth = max(0, stealth);

    return stealth;
}

// Returns the medium duration value which is usually announced by a special
// message ("XY is about to time out") or a change of colour in the
// status display.
// Note that these values cannot be relied on when playing since there are
// random decrements precisely to avoid this.
int get_expiration_threshold(duration_type dur)
{
    switch (dur)
    {
    case DUR_PETRIFYING:
        return 1 * BASELINE_DELAY;

    case DUR_QUAD_DAMAGE:
        return 3 * BASELINE_DELAY; // per client.qc

    case DUR_FIRE_SHIELD:
    case DUR_SILENCE: // no message
        return 5 * BASELINE_DELAY;

    case DUR_REGENERATION:
    case DUR_RESISTANCE:
    case DUR_SWIFTNESS:
    case DUR_INVIS:
    case DUR_HASTE:
    case DUR_BERSERK:
    case DUR_ICY_ARMOUR:
    case DUR_CONDENSATION_SHIELD:
    case DUR_PHASE_SHIFT:
    case DUR_CONTROL_TELEPORT:
    case DUR_DEATH_CHANNEL:
    case DUR_SHROUD_OF_GOLUBRIA:
    case DUR_INFUSION:
    case DUR_SONG_OF_SLAYING:
    case DUR_TROGS_HAND:
    case DUR_QAZLAL_FIRE_RES:
    case DUR_QAZLAL_COLD_RES:
    case DUR_QAZLAL_ELEC_RES:
    case DUR_QAZLAL_AC:
        return 6 * BASELINE_DELAY;

    case DUR_FLIGHT:
    case DUR_TRANSFORMATION: // not on status
    case DUR_DEATHS_DOOR:    // not on status
    case DUR_SLIMIFY:
        return 10 * BASELINE_DELAY;

    // These get no messages when they "flicker".
    case DUR_CONFUSING_TOUCH:
        return 20 * BASELINE_DELAY;

    case DUR_ANTIMAGIC:
        return you.hp_max; // not so severe anymore

    default:
        return 0;
    }
}

// Is a given duration about to expire?
bool dur_expiring(duration_type dur)
{
    const int value = you.duration[dur];
    if (value <= 0)
        return false;

    return value <= get_expiration_threshold(dur);
}

static void _output_expiring_message(duration_type dur, const char* msg)
{
    if (you.duration[dur])
    {
        const bool expires = dur_expiring(dur);
        mprf("%s%s", expires ? "Expiring: " : "", msg);
    }
}

static void _display_vampire_status()
{
    string msg = "At your current hunger state you ";
    vector<string> attrib;

    switch (you.hunger_state)
    {
        case HS_STARVING:
            attrib.push_back("resist poison");
            attrib.push_back("significantly resist cold");
            attrib.push_back("strongly resist negative energy");
            attrib.push_back("resist torment");
            attrib.push_back("do not heal.");
            break;
        case HS_NEAR_STARVING:
            attrib.push_back("resist poison");
            attrib.push_back("significantly resist cold");
            attrib.push_back("strongly resist negative energy");
            attrib.push_back("have an extremely slow metabolism");
            attrib.push_back("heal slowly.");
            break;
        case HS_VERY_HUNGRY:
        case HS_HUNGRY:
            attrib.push_back("resist poison");
            attrib.push_back("resist cold");
            attrib.push_back("significantly resist negative energy");
            if (you.hunger_state == HS_HUNGRY)
                attrib.push_back("have a slow metabolism");
            else
                attrib.push_back("have a very slow metabolism");
            attrib.push_back("heal slowly.");
            break;
        case HS_SATIATED:
            attrib.push_back("resist negative energy.");
            break;
        case HS_FULL:
            attrib.push_back("have a fast metabolism");
            attrib.push_back("heal quickly.");
            break;
        case HS_VERY_FULL:
            attrib.push_back("have a very fast metabolism");
            attrib.push_back("heal quickly.");
            break;
        case HS_ENGORGED:
            attrib.push_back("have an extremely fast metabolism");
            attrib.push_back("heal extremely quickly.");
            break;
    }

    if (!attrib.empty())
    {
        msg += comma_separated_line(attrib.begin(), attrib.end());
        mpr(msg.c_str());
    }
}

static void _display_movement_speed()
{
    const int move_cost = (player_speed() * player_movement_speed()) / 10;

    const bool water  = you.in_liquid();
    const bool swim   = you.swimming();

    const bool fly    = you.flight_mode();
    const bool swift  = (you.duration[DUR_SWIFTNESS] > 0
                         && you.attribute[ATTR_SWIFTNESS] >= 0);
    const bool antiswift = (you.duration[DUR_SWIFTNESS] > 0
                            && you.attribute[ATTR_SWIFTNESS] < 0);

    mprf("Your %s speed is %s%s%s.",
          // order is important for these:
          (swim)    ? "swimming" :
          (water)   ? "wading" :
          (fly)     ? "flying"
                    : "movement",

          (water && !swim)  ? "uncertain and " :
          (!water && swift) ? "aided by the wind" :
          (!water && antiswift) ? "hindered by the wind" : "",

          (!water && swift) ? ((move_cost >= 10) ? ", but still "
                                                 : " and ") :
          (!water && antiswift) ? ((move_cost <= 10) ? ", but still "
                                                     : " and ")
                            : "",

          (move_cost <   8) ? "very quick" :
          (move_cost <  10) ? "quick" :
          (move_cost == 10) ? "average" :
          (move_cost <  13) ? "slow"
                            : "very slow");
}

static void _display_tohit()
{
#ifdef DEBUG_DIAGNOSTICS
    melee_attack attk(&you, NULL);

    const int to_hit = attk.calc_to_hit(false);

    dprf("To-hit: %d", to_hit);
#endif
}

static const char* _attack_delay_desc(int attack_delay)
{
    return (attack_delay >= 200) ? "extremely slow" :
           (attack_delay >= 155) ? "very slow" :
           (attack_delay >= 125) ? "quite slow" :
           (attack_delay >= 105) ? "below average" :
           (attack_delay >=  95) ? "average" :
           (attack_delay >=  75) ? "above average" :
           (attack_delay >=  55) ? "quite fast" :
           (attack_delay >=  45) ? "very fast" :
           (attack_delay >=  35) ? "extremely fast" :
                                   "blindingly fast";
}

/**
 * Print a message indicating the player's attack delay with their current
 * weapon & quivered ammo (if applicable).
 *
 * Uses melee attack delay for ranged weapons if no appropriate ammo is
 * is quivered, purely for simplicity of implementation; XXX fix this
 */
static void _display_attack_delay()
{
    const item_def* ammo = NULL;
    you.m_quiver->get_desired_item(&ammo, NULL);
    const bool uses_ammo = ammo && you.weapon()
                           && ammo->sub_type == fires_ammo_type(*you.weapon());
    const int delay = you.attack_delay(you.weapon(), uses_ammo ? ammo : NULL,
                                       false, false);

    // Scale to fit the displayed weapon base delay, i.e.,
    // normal speed is 100 (as in 100%).
    int avg = 10 * delay;

    // Haste shouldn't be counted, but let's show finesse.
    if (you.duration[DUR_FINESSE])
        avg = max(20, avg / 2);

    if (you.wizard)
        mprf("Your attack speed is %s (%d).", _attack_delay_desc(avg), avg);
    else
        mprf("Your attack speed is %s.", _attack_delay_desc(avg));
}

// forward declaration
static string _constriction_description();

void display_char_status()
{
    if (you.is_undead == US_SEMI_UNDEAD && you.hunger_state == HS_ENGORGED)
        mpr("You feel almost alive.");
    else if (you.is_undead)
        mpr("You are undead.");
    else if (you.duration[DUR_DEATHS_DOOR])
    {
        _output_expiring_message(DUR_DEATHS_DOOR,
                                 "You are standing in death's doorway.");
    }
    else
        mpr("You are alive.");

    const int halo_size = you.halo_radius2();
    if (halo_size >= 0)
    {
        if (halo_size > 37)
            mpr("You are illuminated by a large divine halo.");
        else if (halo_size > 10)
            mpr("You are illuminated by a divine halo.");
        else
            mpr("You are illuminated by a small divine halo.");
    }
    else if (you.haloed())
        mpr("An external divine halo illuminates you.");

    if (you.species == SP_VAMPIRE)
        _display_vampire_status();

    // A hard-coded duration/status list used to be used here. This list is no
    // longer hard-coded. May 2014. -reaverb
    status_info inf;
    for (unsigned i = 0; i <= STATUS_LAST_STATUS; ++i)
    {
        if (fill_status_info(i, &inf) && !inf.long_text.empty())
            mprf("%s", inf.long_text.c_str());
    }
    string cinfo = _constriction_description();
    if (!cinfo.empty())
        mpr(cinfo.c_str());

    _display_movement_speed();
    _display_tohit();
    _display_attack_delay();

    // magic resistance
    mprf("You are %s to hostile enchantments.",
         magic_res_adjective(player_res_magic(false)).c_str());
    dprf("MR: %d", you.res_magic());

    // character evaluates their ability to sneak around:
    mprf("You feel %s.", stealth_desc(check_stealth()).c_str());
    dprf("Stealth: %d", check_stealth());
}

bool player::clarity(bool calc_unid, bool items) const
{
    if (player_mutation_level(MUT_CLARITY))
        return true;

    if (religion == GOD_ASHENZARI && piety >= piety_breakpoint(2)
        && !player_under_penance())
    {
        return true;
    }

    return actor::clarity(calc_unid, items);
}

bool player::gourmand(bool calc_unid, bool items) const
{
    if (player_mutation_level(MUT_GOURMAND) > 0)
        return true;

    return actor::gourmand(calc_unid, items);
}

bool player::stasis(bool calc_unid, bool items) const
{
    if (species == SP_FORMICID)
        return true;

    return actor::stasis(calc_unid, items);
}

unsigned int exp_needed(int lev, int exp_apt)
{
    unsigned int level = 0;

    // Basic plan:
    // Section 1: levels  1- 5, second derivative goes 10-10-20-30.
    // Section 2: levels  6-13, second derivative is exponential/doubling.
    // Section 3: levels 14-27, second derivative is constant at 8470.

    // Here's a table:
    //
    // level      xp      delta   delta2
    // =====   =======    =====   ======
    //   1           0        0       0
    //   2          10       10      10
    //   3          30       20      10
    //   4          70       40      20
    //   5         140       70      30
    //   6         270      130      60
    //   7         520      250     120
    //   8        1010      490     240
    //   9        1980      970     480
    //  10        3910     1930     960
    //  11        7760     3850    1920
    //  12       15450     7690    3840
    //  13       26895    11445    3755
    //  14       45585    18690    7245
    //  15       72745    27160    8470
    //  16      108375    35630    8470
    //  17      152475    44100    8470
    //  18      205045    52570    8470
    //  19      266085    61040    8470
    //  20      335595    69510    8470
    //  21      413575    77980    8470
    //  22      500025    86450    8470
    //  23      594945    94920    8470
    //  24      698335    103390   8470
    //  25      810195    111860   8470
    //  26      930525    120330   8470
    //  27     1059325    128800   8470

    switch (lev)
    {
    case 1:
        level = 1;
        break;
    case 2:
        level = 10;
        break;
    case 3:
        level = 30;
        break;
    case 4:
        level = 70;
        break;

    default:
        if (lev < 13)
        {
            lev -= 4;
            level = 10 + 10 * lev + (60 << lev);
        }
        else
        {
            lev -= 12;
            level = 16675 + 5985 * lev + 4235 * lev * lev;
        }
        break;
    }

    if (exp_apt == -99)
        exp_apt = species_exp_modifier(you.species);

    return (unsigned int) ((level - 1) * exp(-log(2.0) * (exp_apt - 1) / 4));
}

// returns bonuses from rings of slaying, etc.
int slaying_bonus(bool ranged)
{
    int ret = 0;

    ret += you.wearing(EQ_RINGS_PLUS, RING_SLAYING);
    ret += you.scan_artefacts(ARTP_SLAYING);
    if (you.wearing_ego(EQ_GLOVES, SPARM_ARCHERY) && ranged)
        ret += 4;

    ret += 4 * augmentation_amount();

    if (you.duration[DUR_SONG_OF_SLAYING])
        ret += you.props["song_of_slaying_bonus"].get_int();

    if (you.duration[DUR_HORROR])
        ret += you.props["horror_penalty"].get_int();

    return ret;
}

// Checks each equip slot for a randart, and adds up all of those with
// a given property. Slow if any randarts are worn, so avoid where
// possible.
int player::scan_artefacts(artefact_prop_type which_property,
                           bool calc_unid) const
{
    int retval = 0;

    for (int i = EQ_WEAPON; i < NUM_EQUIP; ++i)
    {
        if (melded[i] || equip[i] == -1)
            continue;

        const int eq = equip[i];

        // Only weapons give their effects when in our hands.
        if (i == EQ_WEAPON && inv[ eq ].base_type != OBJ_WEAPONS)
            continue;

        if (!is_artefact(inv[ eq ]))
            continue;

        bool known;
        int val = artefact_wpn_property(inv[eq], which_property, known);
        if (calc_unid || known)
            retval += val;
    }

    return retval;
}

void calc_hp()
{
    int oldhp = you.hp, oldmax = you.hp_max;
    you.hp_max = get_real_hp(true, false);
#if TAG_MAJOR_VERSION == 34
    if (you.species == SP_DJINNI)
        you.hp_max += get_real_mp(true);
#endif
    deflate_hp(you.hp_max, false);
    if (oldhp != you.hp || oldmax != you.hp_max)
        dprf("HP changed: %d/%d -> %d/%d", oldhp, oldmax, you.hp, you.hp_max);
    you.redraw_hit_points = true;
}

void dec_hp(int hp_loss, bool fatal, const char *aux)
{
    ASSERT(!crawl_state.game_is_arena());

    if (!fatal && you.hp < 1)
        you.hp = 1;

    if (!fatal && hp_loss >= you.hp)
        hp_loss = you.hp - 1;

    if (hp_loss < 1)
        return;

    // If it's not fatal, use ouch() so that notes can be taken. If it IS
    // fatal, somebody else is doing the bookkeeping, and we don't want to mess
    // with that.
    if (!fatal && aux)
        ouch(hp_loss, NON_MONSTER, KILLED_BY_SOMETHING, aux);
    else
        you.hp -= hp_loss;

    you.redraw_hit_points = true;
}

void calc_mp()
{
#if TAG_MAJOR_VERSION == 34
    if (you.species == SP_DJINNI)
    {
        you.magic_points = you.max_magic_points = 0;
        return calc_hp();
    }
#endif

    you.max_magic_points = get_real_mp(true);
    you.magic_points = min(you.magic_points, you.max_magic_points);
    you.redraw_magic_points = true;
}

void flush_mp()
{
    if (Options.magic_point_warning
        && you.magic_points < you.max_magic_points
                              * Options.magic_point_warning / 100)
    {
        mprf(MSGCH_DANGER, "* * * LOW MAGIC WARNING * * *");
    }

    take_note(Note(NOTE_MP_CHANGE, you.magic_points, you.max_magic_points));
    you.redraw_magic_points = true;
}

void dec_mp(int mp_loss, bool silent)
{
    ASSERT(!crawl_state.game_is_arena());

    if (mp_loss < 1)
        return;

#if TAG_MAJOR_VERSION == 34
    if (you.species == SP_DJINNI)
        return dec_hp(mp_loss * DJ_MP_RATE, false);
#endif

    you.magic_points -= mp_loss;

    you.magic_points = max(0, you.magic_points);
    if (!silent)
        flush_mp();
}

void drain_mp(int loss)
{
#if TAG_MAJOR_VERSION == 34
    if (you.species == SP_DJINNI)
    {

        if (loss <= 0)
            return;

        you.duration[DUR_ANTIMAGIC] = min(you.duration[DUR_ANTIMAGIC] + loss * 3,
                                           1000); // so it goes away after one '5'
    }
    else
#endif
    return dec_mp(loss);
}

bool enough_hp(int minimum, bool suppress_msg, bool abort_macros)
{
    ASSERT(!crawl_state.game_is_arena());

    if (you.duration[DUR_DEATHS_DOOR])
    {
        if (!suppress_msg)
            mpr("You cannot pay life while functionally dead.");

        if (abort_macros)
        {
            crawl_state.cancel_cmd_again();
            crawl_state.cancel_cmd_repeat();
        }
        return false;
    }

    // We want to at least keep 1 HP. -- bwr
    if (you.hp < minimum + 1)
    {
        if (!suppress_msg)
            mpr("You don't have enough health at the moment.");

        if (abort_macros)
        {
            crawl_state.cancel_cmd_again();
            crawl_state.cancel_cmd_repeat();
        }
        return false;
    }

    return true;
}

bool enough_mp(int minimum, bool suppress_msg, bool abort_macros)
{
#if TAG_MAJOR_VERSION == 34
    if (you.species == SP_DJINNI)
        return enough_hp(minimum * DJ_MP_RATE, suppress_msg);
#endif

    ASSERT(!crawl_state.game_is_arena());

    if (you.magic_points < minimum)
    {
        if (!suppress_msg)
        {
            if (get_real_mp(true) < minimum)
                mpr("You don't have enough magic capacity.");
            else
                mpr("You don't have enough magic at the moment.");
        }
        if (abort_macros)
        {
            crawl_state.cancel_cmd_again();
            crawl_state.cancel_cmd_repeat();
        }
        return false;
    }

    return true;
}

bool enough_zp(int minimum, bool suppress_msg)
{
    ASSERT(!crawl_state.game_is_arena());

    if (you.zot_points < minimum)
    {
        if (!suppress_msg)
            mpr("You don't have enough Zot Points.");

        crawl_state.cancel_cmd_again();
        crawl_state.cancel_cmd_repeat();
        return false;
    }
    return true;
}

void inc_mp(int mp_gain, bool silent)
{
    ASSERT(!crawl_state.game_is_arena());

    if (mp_gain < 1)
        return;

#if TAG_MAJOR_VERSION == 34
    if (you.species == SP_DJINNI)
        return inc_hp(mp_gain * DJ_MP_RATE);
#endif

    bool wasnt_max = (you.magic_points < you.max_magic_points);

    you.magic_points += mp_gain;

    if (you.magic_points > you.max_magic_points)
        you.magic_points = you.max_magic_points;

    if (!silent)
    {
        if (wasnt_max && you.magic_points == you.max_magic_points)
            interrupt_activity(AI_FULL_MP);
        you.redraw_magic_points = true;
    }
}

// Note that "max_too" refers to the base potential, the actual
// resulting max value is subject to penalties, bonuses, and scalings.
// To avoid message spam, don't take notes when HP increases.
void inc_hp(int hp_gain)
{
    ASSERT(!crawl_state.game_is_arena());

    if (hp_gain < 1)
        return;

    bool wasnt_max = (you.hp < you.hp_max);

    you.hp += hp_gain;

    if (you.hp > you.hp_max)
        you.hp = you.hp_max;

    if (wasnt_max && you.hp == you.hp_max)
        interrupt_activity(AI_FULL_HP);

    you.redraw_hit_points = true;
}

void rot_hp(int hp_loss)
{
    you.hp_max_adj_temp -= hp_loss;
    calc_hp();

    // Kill the player if they reached 0 maxhp.
    ouch(0, NON_MONSTER, KILLED_BY_ROTTING);

    if (you.species != SP_GHOUL)
        xom_is_stimulated(hp_loss * 25);

    you.redraw_hit_points = true;
}

void unrot_hp(int hp_recovered)
{
    you.hp_max_adj_temp += hp_recovered;
    if (you.hp_max_adj_temp > 0)
        you.hp_max_adj_temp = 0;

    calc_hp();

    you.redraw_hit_points = true;
}

int player_rotted()
{
    return -you.hp_max_adj_temp;
}

void rot_mp(int mp_loss)
{
    you.mp_max_adj -= mp_loss;
    calc_mp();

    you.redraw_magic_points = true;
}

void inc_max_hp(int hp_gain)
{
    you.hp += hp_gain;
    you.hp_max_adj_perm += hp_gain;
    calc_hp();

    take_note(Note(NOTE_MAXHP_CHANGE, you.hp_max));
    you.redraw_hit_points = true;
}

void dec_max_hp(int hp_loss)
{
    you.hp_max_adj_perm -= hp_loss;
    calc_hp();

    take_note(Note(NOTE_MAXHP_CHANGE, you.hp_max));
    you.redraw_hit_points = true;
}

// Use of floor: false = hp max, true = hp min. {dlb}
void deflate_hp(int new_level, bool floor)
{
    ASSERT(!crawl_state.game_is_arena());

    if (floor && you.hp < new_level)
        you.hp = new_level;
    else if (!floor && you.hp > new_level)
        you.hp = new_level;

    // Must remain outside conditional, given code usage. {dlb}
    you.redraw_hit_points = true;
}

void set_hp(int new_amount)
{
    ASSERT(!crawl_state.game_is_arena());

    you.hp = new_amount;

    if (you.hp > you.hp_max)
        you.hp = you.hp_max;

    // Must remain outside conditional, given code usage. {dlb}
    you.redraw_hit_points = true;
}

void set_mp(int new_amount)
{
    ASSERT(!crawl_state.game_is_arena());

    you.magic_points = new_amount;

    if (you.magic_points > you.max_magic_points)
        you.magic_points = you.max_magic_points;

    take_note(Note(NOTE_MP_CHANGE, you.magic_points, you.max_magic_points));

    // Must remain outside conditional, given code usage. {dlb}
    you.redraw_magic_points = true;
}

// If trans is true, being berserk and/or transformed is taken into account
// here. Else, the base hp is calculated. If rotted is true, calculate the
// real max hp you'd have if the rotting was cured.
int get_real_hp(bool trans, bool rotted)
{
    int hitp;

    hitp  = you.experience_level * 11 / 2 + 8;
    hitp += you.hp_max_adj_perm;
    // Important: we shouldn't add Heroism boosts here.
    hitp += you.experience_level * you.skill(SK_FIGHTING, 5, true) / 70
          + (you.skill(SK_FIGHTING, 3, true) + 1) / 2;

    // Racial modifier.
    hitp *= 10 + species_hp_modifier(you.species);
    hitp /= 10;

    // Mutations that increase HP by a percentage
    hitp *= 100 + (player_mutation_level(MUT_ROBUST) * 10)
                + (you.attribute[ATTR_DIVINE_VIGOUR] * 5)
                + (player_mutation_level(MUT_RUGGED_BROWN_SCALES) ?
                   player_mutation_level(MUT_RUGGED_BROWN_SCALES) * 2 + 1 : 0)
                - (player_mutation_level(MUT_FRAIL) * 10);

    hitp /= 100;

    if (!rotted)
        hitp += you.hp_max_adj_temp;

    if (trans)
        hitp += you.scan_artefacts(ARTP_HP);

    // Being berserk makes you resistant to damage. I don't know why.
    if (trans && you.berserk())
        hitp = hitp * 3 / 2;

    if (trans) // Some transformations give you extra hp.
        hitp = hitp * form_hp_mod() / 10;

    return hitp;
}

int get_real_mp(bool include_items)
{
    int enp = you.experience_level;
    enp += (you.experience_level * species_mp_modifier(you.species) + 1) / 3;

    int spell_extra = you.skill(SK_SPELLCASTING, you.experience_level * 3, true) / 14
                    + you.skill(SK_SPELLCASTING, 1, true);
    int invoc_extra = you.skill(SK_INVOCATIONS, you.experience_level * 2, true) / 13
                    + you.skill(SK_INVOCATIONS, 1, true) / 3;
    int evoc_extra = you.skill(SK_EVOCATIONS, you.experience_level, true) / 6;

    enp += max(spell_extra, max(invoc_extra, evoc_extra));
    enp = stepdown_value(enp, 9, 18, 45, 100);

    // This is our "rotted" base (applied after scaling):
    enp += you.mp_max_adj;

    // Yes, we really do want this duplication... this is so the stepdown
    // doesn't truncate before we apply the rotted base.  We're doing this
    // the nice way. -- bwr
    enp = min(enp, 50);

    // Analogous to ROBUST/FRAIL
    enp *= 100 + (player_mutation_level(MUT_HIGH_MAGIC) * 10)
               + (you.attribute[ATTR_DIVINE_VIGOUR] * 5)
               - (player_mutation_level(MUT_LOW_MAGIC) * 10);
    enp /= 100;

    // Now applied after scaling so that power items are more useful -- bwr
    if (include_items)
    {
        enp +=  9 * you.wearing(EQ_RINGS, RING_MAGICAL_POWER);
        enp +=      you.scan_artefacts(ARTP_MAGICAL_POWER);

        if (you.wearing(EQ_STAFF, STAFF_POWER))
            enp += 5 + enp * 2 / 5;
    }

    if (enp > 50)
        enp = 50 + ((enp - 50) / 2);

    if (include_items && you.wearing_ego(EQ_WEAPON, SPWPN_ANTIMAGIC))
        enp /= 3;

    enp = max(enp, 0);

    return enp;
}

int get_contamination_level()
{
    const int glow = you.magic_contamination;

    if (glow > 60000)
        return glow / 20000 + 3;
    if (glow > 40000)
        return 5;
    if (glow > 25000)
        return 4;
    if (glow > 15000)
        return 3;
    if (glow > 5000)
        return 2;
    if (glow > 0)
        return 1;

    return 0;
}

string describe_contamination(int cont)
{
    if (cont > 5)
        return "You are engulfed in a nimbus of crackling magics!";
    else if (cont == 5)
        return "Your entire body has taken on an eerie glow!";
    else if (cont > 1)
    {
        return make_stringf("You are %s with residual magics%s",
                  (cont == 4) ? "practically glowing" :
                  (cont == 3) ? "heavily infused" :
                  (cont == 2) ? "contaminated"
                                   : "lightly contaminated",
                  (cont == 4) ? "!" : ".");
    }
    else if (cont == 1)
        return "You are very lightly contaminated with residual magic.";
    else
        return "";
}

// controlled is true if the player actively did something to cause
// contamination (such as drink a known potion of resistance),
// status_only is true only for the status output
void contaminate_player(int change, bool controlled, bool msg)
{
    ASSERT(!crawl_state.game_is_arena());

    int old_amount = you.magic_contamination;
    int old_level  = get_contamination_level();
    int new_level  = 0;

    you.magic_contamination = max(0, min(250000, you.magic_contamination + change));

    new_level = get_contamination_level();

    if (you.magic_contamination != old_amount)
        dprf("change: %d  radiation: %d", change, you.magic_contamination);

    if (msg && new_level >= 1 && old_level <= 1 && new_level != old_level)
        mprf("%s", describe_contamination(new_level).c_str());
    else if (msg && new_level != old_level)
    {
        if (old_level == 1 && new_level == 0)
            mpr("Your magical contamination has completely faded away.");
        else
        {
            mprf((change > 0) ? MSGCH_WARN : MSGCH_RECOVERY,
                 "You feel %s contaminated with magical energies.",
                 (change > 0) ? "more" : "less");
        }

        if (change > 0)
            xom_is_stimulated(new_level * 25);

        if (old_level > 1 && new_level <= 1 && you.invisible())
        {
            mpr("You fade completely from view now that you are no longer "
                "glowing from magical contamination.");
        }
    }

    if (you.magic_contamination > 0)
        learned_something_new(HINT_GLOWING);

    // Zin doesn't like mutations or mutagenic radiation.
    if (you_worship(GOD_ZIN))
    {
        // Whenever the glow status is first reached, give a warning message.
        if (old_level < 2 && new_level >= 2)
            did_god_conduct(DID_CAUSE_GLOWING, 0, false);
        // If the player actively did something to increase glowing,
        // Zin is displeased.
        else if (controlled && change > 0 && old_level > 1)
            did_god_conduct(DID_CAUSE_GLOWING, 1 + new_level, true);
    }
}

bool confuse_player(int amount, bool quiet)
{
    ASSERT(!crawl_state.game_is_arena());

    if (amount <= 0)
        return false;

    if (you.clarity())
    {
        if (!quiet)
            mpr("You feel momentarily confused.");
        return false;
    }

    if (you.duration[DUR_DIVINE_STAMINA] > 0)
    {
        if (!quiet)
            mpr("Your divine stamina protects you from confusion!");
        return false;
    }

    const int old_value = you.duration[DUR_CONF];
    you.increase_duration(DUR_CONF, amount, 40);

    if (you.duration[DUR_CONF] > old_value)
    {
        you.check_awaken(500);

        if (!quiet)
        {
            mprf(MSGCH_WARN, "You are %sconfused.",
                 old_value > 0 ? "more " : "");
        }

        learned_something_new(HINT_YOU_ENCHANTED);

        xom_is_stimulated((you.duration[DUR_CONF] - old_value)
                           / BASELINE_DELAY);
    }

    return true;
}

bool curare_hits_player(int death_source, int levels, string name,
                        string source_name)
{
    ASSERT(!crawl_state.game_is_arena());

    if (player_res_poison() >= 3
        || player_res_poison() > 0 && !one_chance_in(3))
    {
        return false;
    }

    poison_player(roll_dice(levels, 12) + 1, source_name, name);

    int hurted = 0;

    if (you.res_asphyx() <= 0)
    {
        hurted = roll_dice(levels, 6);

        if (hurted)
        {
            you.increase_duration(DUR_BREATH_WEAPON, hurted,
                                  10*levels + random2(10*levels));
            mpr("You have difficulty breathing.");
            ouch(hurted, death_source, KILLED_BY_CURARE,
                 "curare-induced apnoea");
        }
    }

    potion_effect(POT_SLOWING, levels + random2(3*levels));

    return hurted > 0;
}

void paralyse_player(string source, int amount)
{
    if (!amount)
        amount = 2 + random2(6 + you.duration[DUR_PARALYSIS] / BASELINE_DELAY);

    you.paralyse(NULL, amount, source);
}

bool poison_player(int amount, string source, string source_aux, bool force)
{
    ASSERT(!crawl_state.game_is_arena());

    if (you.duration[DUR_DIVINE_STAMINA] > 0)
    {
        mpr("Your divine stamina protects you from poison!");
        return false;
    }

    if (player_res_poison() >= 3)
    {
        dprf("Cannot poison, you are immune!");
        return false;
    }
    else if (!force && player_res_poison() > 0 && !one_chance_in(3))
        return false;

    const int old_value = you.duration[DUR_POISONING];
    const bool was_fatal = poison_is_lethal();

    if (player_res_poison() < 0)
        amount *= 2;

    you.duration[DUR_POISONING] += amount * 1000;

    if (you.duration[DUR_POISONING] > old_value)
    {
        if (poison_is_lethal() && !was_fatal)
            mprf(MSGCH_DANGER, "You are lethally poisoned!");
        else
        {
            mprf(MSGCH_WARN, "You are %spoisoned.",
                old_value > 0 ? "more " : "");
        }

        learned_something_new(HINT_YOU_POISON);
    }

    you.props["poisoner"] = source;
    you.props["poison_aux"] = source_aux;

    // Display the poisoned segment of our health, in case we take no damage
    you.redraw_hit_points = true;

    return amount;
}

int get_player_poisoning()
{
    if (player_res_poison() < 3)
    {
        // Approximate the effect of damage shaving by giving the first
        // 25 points of poison damage for 'free'
        if (you.species == SP_DEEP_DWARF)
            return max(0, (you.duration[DUR_POISONING] / 1000) - 25);
        else
            return you.duration[DUR_POISONING] / 1000;
    }
    else
        return 0;
}

// The amount of aut needed for poison to end if
// you.duration[DUR_POISONING] == dur, assuming no Chei/DD shenanigans.
// This function gives the following behavior:
// * 1/15 of current poison is removed every 10 aut normally
// * but speed of poison is capped between 0.025 and 1.000 HP/aut
static double _poison_dur_to_aut(double dur)
{
    // Poison already at minimum speed.
    if (dur < 15.0 * 250.0)
        return dur / 25.0;
    // Poison is not at maximum speed.
    if (dur < 15.0 * 10000.0)
        return 150.0 + 10.0 * log(dur / (15.0 * 250.0)) / log(15.0 / 14.0);
    return 150.0 + (dur - 15.0 * 10000.0) / 1000.0
                 + 10.0 * log(10000.0 / 250.0) / log(15.0 / 14.0);
}

// The inverse of the above function, i.e. the amount of poison needed
// to last for aut time.
static double _poison_aut_to_dur(double aut)
{
    // Amount of time that poison lasts at minimum speed.
    if (aut < 150.0)
        return aut * 25.0;
    // Amount of time that poison exactly at the maximum speed lasts.
    const double aut_from_max_speed = 150.0 + 10.0 * log(40.0) / log(15.0 / 14.0);
    if (aut < aut_from_max_speed)
        return 15.0 * 250.0 * exp(log(15.0 / 14.0) / 10.0 * (aut - 150.0));
    return 15.0 * 10000.0 + 1000.0 * (aut - aut_from_max_speed);
}

void handle_player_poison(int delay)
{
    const double cur_dur = you.duration[DUR_POISONING];
    const double cur_aut = _poison_dur_to_aut(cur_dur);

    // If Cheibriados has slowed your life processes, poison affects you less
    // quickly (you take the same total damage, but spread out over a longer
    // period of time).
    const double delay_scaling = (GOD_CHEIBRIADOS == you.religion && you.piety >= piety_breakpoint(0)) ? 2.0 / 3.0 : 1.0;

    const double new_aut = cur_aut - ((double) delay) * delay_scaling;
    const double new_dur = _poison_aut_to_dur(new_aut);

    const int decrease = you.duration[DUR_POISONING] - (int) new_dur;

    // Transforming into a form with no metabolism merely suspends the poison
    // but doesn't let your body get rid of it.
    // Hungry vampires are less affected by poison (not at all when bloodless).
    if (you.is_artificial() || you.is_undead
        && (you.is_undead != US_SEMI_UNDEAD || x_chance_in_y(4 - you.hunger_state, 4)))
    {
        return;
    }

    // Other sources of immunity (Zin, staff of Olgreb) let poison dissipate.
    bool do_dmg = (player_res_poison() >= 3 ? false : true);

    int dmg = (you.duration[DUR_POISONING] / 1000)
               - ((you.duration[DUR_POISONING] - decrease) / 1000);

    // Approximate old damage shaving by giving immunity to small amounts
    // of poison. Stronger poison will do the same damage as for non-DD
    // until it goes below the threshold, which is a bit weird, but
    // so is damage shaving.
    if (you.species == SP_DEEP_DWARF && you.duration[DUR_POISONING] - decrease < 25000)
    {
       dmg = (you.duration[DUR_POISONING] / 1000)
              - (25000 / 1000);
       if (dmg < 0)
           dmg = 0;
    }

    msg_channel_type channel = MSGCH_PLAIN;
    const char *adj = "";

    if (dmg > 6)
    {
        channel = MSGCH_DANGER;
        adj = "extremely ";
    }
    else if (dmg > 2)
    {
        channel = MSGCH_WARN;
        adj = "very ";
    }

    if (do_dmg && dmg > 0)
    {
        int oldhp = you.hp;
        ouch(dmg, NON_MONSTER, KILLED_BY_POISON);
        if (you.hp < oldhp)
            mprf(channel, "You feel %ssick.", adj);
    }

    // Now decrease the poison in our system
    reduce_player_poison(decrease);
}

void reduce_player_poison(int amount)
{
    if (amount <= 0)
        return;

    you.duration[DUR_POISONING] -= amount;

    // Less than 1 point of damage remaining, so just end the poison
    if (you.duration[DUR_POISONING] < 1000)
        you.duration[DUR_POISONING] = 0;

    if (you.duration[DUR_POISONING] <= 0)
    {
        you.duration[DUR_POISONING] = 0;
        you.props.erase("poisoner");
        you.props.erase("poison_aux");
        mprf(MSGCH_RECOVERY, "You are no longer poisoned.");
    }

    you.redraw_hit_points = true;
}

// Takes *current* regeneration rate into account. Might sometimes be
// incorrect, but hopefully if so then the player is surviving with 1 HP.
bool poison_is_lethal()
{
    if (you.hp <= 0)
        return get_player_poisoning();
    if (get_player_poisoning() < you.hp)
        return false;
    return poison_survival() <= 0;
}

// Try to predict the minimum value of the player's health in the coming
// turns given the current poison amount and regen rate.
int poison_survival()
{
    if (!get_player_poisoning())
        return you.hp;
    const int rr = player_regen();
    const bool chei = (you.religion == GOD_CHEIBRIADOS && you.piety >= piety_breakpoint(0));
    const bool dd = (you.species == SP_DEEP_DWARF);
    const int amount = you.duration[DUR_POISONING];
    const double full_aut = _poison_dur_to_aut(amount);
    // Calculate the poison amount at which regen starts to beat poison.
    double min_poison_rate = 0.25;
    if (dd)
        min_poison_rate = 25.0/15.0;
    if (chei)
        min_poison_rate /= 1.5;
    int regen_beats_poison;
    if (rr <= (int) (100.0 * min_poison_rate))
        regen_beats_poison = dd ? 25000 : 0;
    else
    {
        regen_beats_poison = 150 * rr;
        if (chei)
            regen_beats_poison = 3 * regen_beats_poison / 2;
    }

    if (rr == 0)
        return min(you.hp, you.hp - amount / 1000 + regen_beats_poison / 1000);

    // Calculate the amount of time until regen starts to beat poison.
    double poison_duration = full_aut - _poison_dur_to_aut(regen_beats_poison);

    if (poison_duration < 0)
        poison_duration = 0;
    if (chei)
        poison_duration *= 1.5;

    // Worst case scenario is right before natural regen gives you a point of
    // HP, so consider the nearest two such points.
    const int predicted_regen = (int) ((((double) you.hit_points_regeneration) + rr * poison_duration / 10.0) / 100.0);
    double test_aut1 = (100.0 * predicted_regen - 1.0 - ((double) you.hit_points_regeneration)) / (rr / 10.0);
    double test_aut2 = (100.0 * predicted_regen + 99.0 - ((double) you.hit_points_regeneration)) / (rr / 10.0);

    if (chei)
    {
        test_aut1 /= 1.5;
        test_aut2 /= 1.5;
    }

    const int test_amount1 = _poison_aut_to_dur(full_aut - test_aut1);
    const int test_amount2 = _poison_aut_to_dur(full_aut - test_aut2);

    int prediction1 = you.hp;
    int prediction2 = you.hp;

    // Don't look backwards in time.
    if (test_aut1 > 0)
        prediction1 -= (amount / 1000 - test_amount1 / 1000 - (predicted_regen - 1));
    prediction2 -= (amount / 1000 - test_amount2 / 1000 - predicted_regen);

    return min(prediction1, prediction2);
}

bool miasma_player(string source, string source_aux)
{
    ASSERT(!crawl_state.game_is_arena());

    if (you.res_rotting() || you.duration[DUR_DEATHS_DOOR])
        return false;

    if (you.duration[DUR_DIVINE_STAMINA] > 0)
    {
        mpr("Your divine stamina protects you from the miasma!");
        return false;
    }

    bool success = poison_player(5 + roll_dice(3, 12), source, source_aux);

    if (you.hp_max > 4 && coinflip())
    {
        rot_hp(1);
        success = true;
    }

    if (one_chance_in(3))
    {
        potion_effect(POT_SLOWING, 5);
        success = true;
    }

    return success;
}

bool napalm_player(int amount, string source, string source_aux)
{
    ASSERT(!crawl_state.game_is_arena());

    if (player_res_sticky_flame() || amount <= 0 || you.duration[DUR_WATER_HOLD])
        return false;

    const int old_value = you.duration[DUR_LIQUID_FLAMES];
    you.increase_duration(DUR_LIQUID_FLAMES, amount, 100);

    if (you.duration[DUR_LIQUID_FLAMES] > old_value)
        mprf(MSGCH_WARN, "You are covered in liquid flames!");

    you.props["sticky_flame_source"] = source;
    you.props["sticky_flame_aux"] = source_aux;

    return true;
}

void dec_napalm_player(int delay)
{
    delay = min(delay, you.duration[DUR_LIQUID_FLAMES]);

    if (feat_is_watery(grd(you.pos())))
    {
        if (you.ground_level())
            mprf(MSGCH_WARN, "The flames go out!");
        else
            mprf(MSGCH_WARN, "You dip into the water, and the flames go out!");
        you.duration[DUR_LIQUID_FLAMES] = 0;
        you.props.erase("sticky_flame_source");
        you.props.erase("sticky_flame_aux");
        return;
    }

    mprf(MSGCH_WARN, "You are covered in liquid flames!");

    expose_player_to_element(BEAM_STICKY_FLAME,
                             div_rand_round(delay * 4, BASELINE_DELAY));

    const int hurted = resist_adjust_damage(&you, BEAM_FIRE, player_res_fire(),
                                            random2avg(9, 2) + 1);

    ouch(hurted * delay / BASELINE_DELAY, NON_MONSTER, KILLED_BY_BURNING);

    you.duration[DUR_LIQUID_FLAMES] -= delay;
    if (you.duration[DUR_LIQUID_FLAMES] <= 0)
    {
        you.props.erase("sticky_flame_source");
        you.props.erase("sticky_flame_aux");
    }
}

bool slow_player(int turns)
{
    ASSERT(!crawl_state.game_is_arena());

    if (turns <= 0)
        return false;

    if (stasis_blocks_effect(true, "%s rumbles.", 20, "%s rumbles."))
        return false;

    // Doubling these values because moving while slowed takes twice the
    // usual delay.
    turns = haste_mul(turns);
    int threshold = haste_mul(100);

    if (you.duration[DUR_SLOW] >= threshold * BASELINE_DELAY)
        mpr("You already are as slow as you could be.");
    else
    {
        if (you.duration[DUR_SLOW] == 0)
            mpr("You feel yourself slow down.");
        else
            mpr("You feel as though you will be slow longer.");

        you.increase_duration(DUR_SLOW, turns, threshold);
        learned_something_new(HINT_YOU_ENCHANTED);
    }

    return true;
}

void dec_slow_player(int delay)
{
    if (!you.duration[DUR_SLOW])
        return;

    if (you.duration    [DUR_SLOW] > BASELINE_DELAY)
    {
        // Make slowing and hasting effects last as long.
        you.duration[DUR_SLOW] -= you.duration[DUR_HASTE]
            ? haste_mul(delay) : delay;
    }

    if (you.torpor_slowed())
    {
        you.duration[DUR_SLOW] = 1;
        return;
    }
    if (you.props.exists(TORPOR_SLOWED_KEY))
        you.props.erase(TORPOR_SLOWED_KEY);

    if (you.duration[DUR_SLOW] <= BASELINE_DELAY)
    {
        mprf(MSGCH_DURATION, "You feel yourself speed up.");
        you.duration[DUR_SLOW] = 0;
    }
}

// Exhaustion should last as long as slowing.
void dec_exhaust_player(int delay)
{
    if (!you.duration[DUR_EXHAUSTED])
        return;

    if (you.duration[DUR_EXHAUSTED] > BASELINE_DELAY)
    {
        you.duration[DUR_EXHAUSTED] -= you.duration[DUR_HASTE]
                                       ? haste_mul(delay) : delay;
    }
    if (you.duration[DUR_EXHAUSTED] <= BASELINE_DELAY)
    {
        mprf(MSGCH_DURATION, "You feel less exhausted.");
        you.duration[DUR_EXHAUSTED] = 0;
    }
}

bool haste_player(int turns, bool rageext)
{
    ASSERT(!crawl_state.game_is_arena());

    if (turns <= 0)
        return false;

    if (stasis_blocks_effect(true, "%s emits a piercing whistle.", 20,
                             "%s makes your neck tingle."))
    {
        return false;
    }

    // Cutting the nominal turns in half since hasted actions take half the
    // usual delay.
    turns = haste_div(turns);
    const int threshold = 40;

    if (!you.duration[DUR_HASTE])
        mpr("You feel yourself speed up.");
    else if (you.duration[DUR_HASTE] > threshold * BASELINE_DELAY)
        mpr("You already have as much speed as you can handle.");
    else if (!rageext)
    {
        mpr("You feel as though your hastened speed will last longer.");
        contaminate_player(1000, true); // always deliberate
    }

    you.increase_duration(DUR_HASTE, turns, threshold);

    return true;
}

void dec_haste_player(int delay)
{
    if (!you.duration[DUR_HASTE])
        return;

    if (you.duration[DUR_HASTE] > BASELINE_DELAY)
    {
        int old_dur = you.duration[DUR_HASTE];

        you.duration[DUR_HASTE] -= delay;

        int threshold = 6 * BASELINE_DELAY;
        // message if we cross the threshold
        if (old_dur > threshold && you.duration[DUR_HASTE] <= threshold)
        {
            mprf(MSGCH_DURATION, "Your extra speed is starting to run out.");
            if (coinflip())
                you.duration[DUR_HASTE] -= BASELINE_DELAY;
        }
    }
    else if (you.duration[DUR_HASTE] <= BASELINE_DELAY)
    {
        if (!you.duration[DUR_BERSERK])
            mprf(MSGCH_DURATION, "You feel yourself slow down.");
        you.duration[DUR_HASTE] = 0;
    }
}

void dec_disease_player(int delay)
{
    if (you.disease)
    {
        int rr = 50;

        // Extra regeneration means faster recovery from disease.
        // But not if not actually regenerating!
        if (player_mutation_level(MUT_SLOW_HEALING) < 3
            && !(you.species == SP_VAMPIRE && you.hunger_state == HS_STARVING))
        {
            rr += _player_bonus_regen();
        }

        // Trog's Hand.
        if (you.duration[DUR_TROGS_HAND])
            rr += 100;

        rr = div_rand_round(rr * delay, 50);

        you.disease -= rr;
        if (you.disease < 0)
            you.disease = 0;

        if (you.disease == 0)
            mprf(MSGCH_RECOVERY, "You feel your health improve.");
    }
}

static void _dec_elixir_hp(int delay)
{
    you.duration[DUR_ELIXIR_HEALTH] -= delay;
    if (you.duration[DUR_ELIXIR_HEALTH] < 0)
        you.duration[DUR_ELIXIR_HEALTH] = 0;

    int heal = (delay * you.hp_max / 10) / BASELINE_DELAY;
    if (!you.duration[DUR_DEATHS_DOOR])
        inc_hp(heal);
}

static void _dec_elixir_mp(int delay)
{
    you.duration[DUR_ELIXIR_MAGIC] -= delay;
    if (you.duration[DUR_ELIXIR_MAGIC] < 0)
        you.duration[DUR_ELIXIR_MAGIC] = 0;

    int heal = (delay * you.max_magic_points / 10) / BASELINE_DELAY;
    inc_mp(heal);
}

void dec_elixir_player(int delay)
{
    if (you.duration[DUR_ELIXIR_HEALTH])
        _dec_elixir_hp(delay);
    if (you.duration[DUR_ELIXIR_MAGIC])
        _dec_elixir_mp(delay);
}

bool flight_allowed(bool quiet)
{
    if (you.form == TRAN_TREE)
    {
        if (!quiet)
            mpr("Your roots keep you in place.");
        return false;
    }

    if (you.liquefied_ground())
    {
        if (!quiet)
            mpr("You can't fly while stuck in liquid ground.");
        return false;
    }

    if (you.duration[DUR_GRASPING_ROOTS])
    {
        if (!quiet)
            mpr("The grasping roots prevent you from becoming airborne.");
        return false;
    }

    return true;
}

void float_player()
{
    if (you.fishtail)
    {
        mpr("Your tail turns into legs as you fly out of the water.");
        merfolk_stop_swimming();
    }
    else if (you.tengu_flight())
        mpr("You swoop lightly up into the air.");
    else
        mpr("You fly up into the air.");

    if (you.species == SP_TENGU)
        you.redraw_evasion = true;
}

void fly_player(int pow, bool already_flying)
{
    if (!flight_allowed())
        return;

    bool standing = !you.airborne() && !already_flying;
    if (!already_flying)
        mprf(MSGCH_DURATION, "You feel %s buoyant.", standing ? "very" : "more");

    you.increase_duration(DUR_FLIGHT, 25 + random2(pow), 100);

    if (standing)
        float_player();
}

bool land_player(bool quiet)
{
    // there was another source keeping you aloft
    if (you.airborne())
        return false;

    if (!quiet)
        mpr("You float gracefully downwards.");
    if (you.species == SP_TENGU)
        you.redraw_evasion = true;
    you.attribute[ATTR_FLIGHT_UNCANCELLABLE] = 0;
    // Re-enter the terrain.
    move_player_to_grid(you.pos(), false);
    return true;
}

static void _end_water_hold()
{
    you.duration[DUR_WATER_HOLD] = 0;
    you.duration[DUR_WATER_HOLD_IMMUNITY] = 1;
    you.props.erase("water_holder");
}

bool player::clear_far_engulf()
{
    if (!you.duration[DUR_WATER_HOLD])
        return false;

    monster * const mons = monster_by_mid(you.props["water_holder"].get_int());
    if (!mons || !adjacent(mons->pos(), you.pos()))
    {
        if (you.res_water_drowning())
            mpr("The water engulfing you falls away.");
        else
            mpr("You gasp with relief as air once again reaches your lungs.");

        _end_water_hold();
        return true;
    }
    return false;
}

void handle_player_drowning(int delay)
{
    if (you.duration[DUR_WATER_HOLD] == 1)
    {
        if (!you.res_water_drowning())
            mpr("You gasp with relief as air once again reaches your lungs.");
        _end_water_hold();
    }
    else
    {
        monster* mons = monster_by_mid(you.props["water_holder"].get_int());
        if (!mons || mons && !adjacent(mons->pos(), you.pos()))
        {
            if (you.res_water_drowning())
                mpr("The water engulfing you falls away.");
            else
                mpr("You gasp with relief as air once again reaches your lungs.");

            _end_water_hold();

        }
        else if (you.res_water_drowning())
        {
            // Reset so damage doesn't ramp up while able to breathe
            you.duration[DUR_WATER_HOLD] = 10;
        }
        else if (!you.res_water_drowning())
        {
            zin_recite_interrupt();

            you.duration[DUR_WATER_HOLD] += delay;
            int dam =
                div_rand_round((28 + stepdown((float)you.duration[DUR_WATER_HOLD], 28.0))
                                * delay,
                                BASELINE_DELAY * 10);
            ouch(dam, mons->mindex(), KILLED_BY_WATER);
            mprf(MSGCH_WARN, "Your lungs strain for air!");
        }
    }
}

int count_worn_ego(int which_ego)
{
    int result = 0;
    for (int slot = EQ_MIN_ARMOUR; slot <= EQ_MAX_ARMOUR; ++slot)
    {
        if (you.equip[slot] != -1 && !you.melded[slot]
            && get_armour_ego_type(you.inv[you.equip[slot]]) == which_ego)
        {
            result++;
        }
    }

    return result;
}

player::player()
    : kills(0), m_quiver(0)
{
    init();
}

player::player(const player &other)
    : kills(0), m_quiver(0)
{
    init();
    copy_from(other);
}

// Not called operator= because it is implemented in terms of the
// default operator=
void player::copy_from(const player &other)
{
    if (this == &other)
        return;

    KillMaster *saved_kills = kills;
    player_quiver* saved_quiver = m_quiver;

    // Rather than trying (and failing) to include explicit assignments
    // for every member at this point, we use the default operator=.
    *this = other;

    kills  = saved_kills;
    *kills = *(other.kills);
    m_quiver = saved_quiver;
    *m_quiver = *(other.m_quiver);
}

// player struct initialization
void player::init()
{
    // Permanent data:
    your_name.clear();
    species          = SP_UNKNOWN;
    species_name.clear();
    char_class       = JOB_UNKNOWN;
    class_name.clear();
    type             = MONS_PLAYER;
    mid              = MID_PLAYER;
    position.reset();

#ifdef WIZARD
    wizard = Options.wiz_mode == WIZ_YES;
#else
    wizard = false;
#endif
    birth_time       = time(0);

    // Long-term state:
    elapsed_time     = 0;
    elapsed_time_at_last_input = 0;

    hp               = 0;
    hp_max           = 0;
    hp_max_adj_temp  = 0;
    hp_max_adj_perm  = 0;

    magic_points     = 0;
    max_magic_points = 0;
    mp_max_adj       = 0;

    stat_loss.init(0);
    base_stats.init(0);
    stat_zero.init(0);

    hunger          = HUNGER_DEFAULT;
    hunger_state    = HS_SATIATED;
    disease         = 0;
    max_level       = 1;
    hit_points_regeneration   = 0;
    magic_points_regeneration = 0;
    experience       = 0;
    total_experience = 0;
    experience_level = 1;
    gold             = 0;
    zigs_completed   = 0;
    zig_max          = 0;

    equip.init(-1);
    melded.reset();
    unrand_reacts.reset();

    symbol          = MONS_PLAYER;
    form            = TRAN_NONE;

    for (int i = 0; i < ENDOFPACK; i++)
        inv[i].clear();
    runes.reset();
    obtainable_runes = 15;

    spells.init(SPELL_NO_SPELL);
    old_vehumet_gifts.clear();
    spell_no        = 0;
    vehumet_gifts.clear();
    char_direction  = GDT_DESCENDING;
    opened_zot      = false;
    royal_jelly_dead = false;
    transform_uncancellable = false;
    fishtail = false;

    pet_target      = MHITNOT;

    duration.init(0);
    rotting         = 0;
    berserk_penalty = 0;
    attribute.init(0);
    quiver.init(ENDOFPACK);

    last_timer_effect.init(0);
    next_timer_effect.init(20 * BASELINE_DELAY);

    is_undead       = US_ALIVE;

    dead = false;
    lives = 0;
    deaths = 0;

#if TAG_MAJOR_VERSION == 34
    temperature = 1; // 1 is min; 15 is max.
    temperature_last = 1;
#endif

    xray_vision = false;

    init_skills();

    skill_menu_do = SKM_NONE;
    skill_menu_view = SKM_NONE;

    transfer_from_skill = SK_NONE;
    transfer_to_skill = SK_NONE;
    transfer_skill_points = 0;
    transfer_total_skill_points = 0;

    skill_cost_level = 1;
    exp_available = 0;
    zot_points = 0;

    item_description.init(255);
    unique_items.init(UNIQ_NOT_EXISTS);
    unique_creatures.reset();
    force_autopickup.init(0);

    if (kills)
        delete kills;
    kills = new KillMaster();

    where_are_you    = BRANCH_DUNGEON;
    depth            = 1;

    branch_stairs.init(0);

    religion         = GOD_NO_GOD;
    jiyva_second_name.clear();
    god_name.clear();
    piety            = 0;
    piety_hysteresis = 0;
    gift_timeout     = 0;
    penance.init(0);
    worshipped.init(0);
    num_current_gifts.init(0);
    num_total_gifts.init(0);
    one_time_ability_used.reset();
    piety_max.init(0);
    exp_docked       = 0;
    exp_docked_total = 0;

    mutation.init(0);
    innate_mutation.init(0);
    temp_mutation.init(0);
    demonic_traits.clear();

    magic_contamination = 0;

    had_book.reset();
    seen_spell.reset();
    seen_weapon.init(0);
    seen_armour.init(0);
    seen_misc.reset();

    octopus_king_rings = 0;

    normal_vision    = LOS_RADIUS;
    current_vision   = LOS_RADIUS;

    real_time        = 0;
    num_turns        = 0;
    exploration      = 0;

    last_view_update = 0;

    spell_letter_table.init(-1);
    ability_letter_table.init(ABIL_NON_ABILITY);

    uniq_map_tags.clear();
    uniq_map_names.clear();
    vault_list.clear();

    global_info = PlaceInfo();
    global_info.assert_validity();

    if (m_quiver)
        delete m_quiver;
    m_quiver = new player_quiver;

    props.clear();

    beholders.clear();
    fearmongers.clear();
    dactions.clear();
    level_stack.clear();
    type_ids.init(ID_UNKNOWN_TYPE);
    type_id_props.clear();

    zotdef_wave_name.clear();
    last_mid = 0;
    last_cast_spell = SPELL_NO_SPELL;

    // Non-saved UI state:
    prev_targ        = MHITNOT;
    prev_grd_targ.reset();
    prev_move.reset();

    travel_x         = 0;
    travel_y         = 0;
    travel_z         = level_id();

    running.clear();
    travel_ally_pace = false;
    received_weapon_warning = false;
    received_noskill_warning = false;
    wizmode_teleported_into_rock = false;
    ash_init_bondage(this);
    digging = false;

    delay_queue.clear();

    last_keypress_time = time(0);

    action_count.clear();

    branches_left.reset();

    // Volatile (same-turn) state:
    turn_is_over     = false;
    banished         = false;
    banished_by.clear();

    wield_change     = false;
    redraw_quiver    = false;
    redraw_status_flags = 0;
    redraw_hit_points   = false;
    redraw_magic_points = false;
#if TAG_MAJOR_VERSION == 34
    redraw_temperature  = false;
#endif
    redraw_stats.init(false);
    redraw_experience   = false;
    redraw_armour_class = false;
    redraw_evasion      = false;
    redraw_title        = false;

    flash_colour        = BLACK;
    flash_where         = nullptr;

    time_taken          = 0;
    shield_blocks       = 0;

    abyss_speed         = 0;
    for (int i = 0; i < NUM_SEEDS; i++)
        game_seeds[i] = random_int();

    old_hunger          = hunger;
    transit_stair       = DNGN_UNSEEN;
    entering_level      = false;

    reset_escaped_death();
    on_current_level    = true;
    walking             = 0;
    seen_portals        = 0;
    seen_invis          = false;
    frame_no            = 0;

    save                = 0;
    prev_save_version.clear();

    clear_constricted();
    constricting = 0;

    // Protected fields:
    for (branch_iterator it; it; ++it)
    {
        branch_info[it->id].branch = it->id;
        branch_info[it->id].assert_validity();
    }
}

void player::init_skills()
{
    auto_training = !(Options.default_manual_training);
    skills.init(0);
    train.init(false);
    train_alt.init(false);
    training.init(0);
    can_train.reset();
    skill_points.init(0);
    ct_skill_points.init(0);
    skill_order.init(MAX_SKILL_ORDER);
    exercises.clear();
    exercises_all.clear();
}

player_save_info& player_save_info::operator=(const player& rhs)
{
    name             = rhs.your_name;
    experience       = rhs.experience;
    experience_level = rhs.experience_level;
    wizard           = rhs.wizard;
    species          = rhs.species;
    species_name     = rhs.species_name;
    class_name       = rhs.class_name;
    religion         = rhs.religion;
    god_name         = rhs.god_name;
    jiyva_second_name= rhs.jiyva_second_name;

    // [ds] Perhaps we should move game type to player?
    saved_game_type  = crawl_state.type;

    return *this;
}

bool player_save_info::operator<(const player_save_info& rhs) const
{
    return experience < rhs.experience
           || (experience == rhs.experience && name < rhs.name);
}

string player_save_info::short_desc() const
{
    ostringstream desc;

    const string qualifier = game_state::game_type_name_for(saved_game_type);
    if (!qualifier.empty())
        desc << "[" << qualifier << "] ";

    desc << name << ", a level " << experience_level << ' '
         << species_name << ' ' << class_name;

    if (religion == GOD_JIYVA)
        desc << " of " << god_name << " " << jiyva_second_name;
    else if (religion != GOD_NO_GOD)
        desc << " of " << god_name;

#ifdef WIZARD
    if (wizard)
        desc << " (WIZ)";
#endif

    return desc.str();
}

player::~player()
{
    delete kills;
    delete m_quiver;
    if (CrawlIsCrashing && save)
    {
        save->abort();
        delete save;
        save = 0;
    }
    ASSERT(!save); // the save file should be closed or deleted
}

flight_type player::flight_mode() const
{
    // Might otherwise be airborne, but currently stuck to the ground
    if (you.duration[DUR_GRASPING_ROOTS] || you.form == TRAN_TREE)
        return FL_NONE;

    if (duration[DUR_FLIGHT]
#if TAG_MAJOR_VERSION == 34
        || you.species == SP_DJINNI
#endif
        || attribute[ATTR_PERM_FLIGHT]
        || form == TRAN_WISP
        || form == TRAN_DRAGON
        || form == TRAN_BAT)
    {
        return FL_LEVITATE;
    }

    return FL_NONE;
}

bool player::is_banished() const
{
    return banished;
}

bool player::in_water() const
{
    return ground_level() && !beogh_water_walk()
           && feat_is_water(grd(pos()));
}

bool player::in_lava() const
{
    return ground_level() && feat_is_lava(grd(pos()));
}

bool player::in_liquid() const
{
    return in_water() || in_lava() || liquefied_ground();
}

bool player::can_swim(bool permanently) const
{
    // Transforming could be fatal if it would cause unequipment of
    // stat-boosting boots or heavy armour.
    return (species == SP_MERFOLK || species == SP_OCTOPODE
            || body_size(PSIZE_BODY) >= SIZE_GIANT
            || !permanently)
                && form_can_swim();
}

int player::visible_igrd(const coord_def &where) const
{
    // shop hack, etc.
    if (where.x == 0)
        return NON_ITEM;

    if (grd(where) == DNGN_LAVA
        || (grd(where) == DNGN_DEEP_WATER
            && !species_likes_water(species)))
    {
        return NON_ITEM;
    }

    return igrd(where);
}

bool player::has_spell(spell_type spell) const
{
    for (int i = 0; i < MAX_KNOWN_SPELLS; i++)
    {
        if (spells[i] == spell)
            return true;
    }

    return false;
}

bool player::cannot_speak() const
{
    if (silenced(pos()))
        return true;

    if (cannot_move()) // we allow talking during sleep ;)
        return true;

    // No transform that prevents the player from speaking yet.
    // ... yet setting this would prevent saccing junk and similar activities
    // for no good reason.
    return false;
}

string player::shout_verb() const
{
    switch (form)
    {
    case TRAN_DRAGON:
        return "roar";
    case TRAN_SPIDER:
        return "hiss";
    case TRAN_BAT:
    case TRAN_PORCUPINE:
        return "squeak";
    case TRAN_PIG:
        return coinflip() ? "squeal" : "oink";
    case TRAN_FUNGUS:
        return "sporulate";
    case TRAN_TREE:
        return "creak";
    case TRAN_WISP:
        return "whoosh"; // any wonder why?

    default:
        if (species == SP_FELID)
            return coinflip() ? "meow" : "yowl";
        // depends on SCREAM mutation
        int level = player_mutation_level(MUT_SCREAM);
        if (level <= 1)
            return "shout";
        else if (level == 2)
            return "yell";
        else // level == 3
            return "scream";
    }
}

int player::shout_volume() const
{
    int noise = 12;

    switch (form)
    {
    case TRAN_DRAGON:
        noise = 18;
        break;
    case TRAN_SPIDER:
        noise = 8;
        break;
    case TRAN_BAT:
    case TRAN_PORCUPINE:
    case TRAN_FUNGUS:
    case TRAN_WISP:
        noise = 4;
        break;

    default:
        break;
    }

    if (player_mutation_level(MUT_SCREAM))
        noise += 2 * (player_mutation_level(MUT_SCREAM) - 1);

    return noise;
}

void player::god_conduct(conduct_type thing_done, int level)
{
    ::did_god_conduct(thing_done, level);
}

void player::banish(actor *agent, const string &who)
{
    ASSERT(!crawl_state.game_is_arena());
    if (brdepth[BRANCH_ABYSS] == -1)
        return;

    if (elapsed_time <= attribute[ATTR_BANISHMENT_IMMUNITY])
    {
        mpr("You resist the pull of the Abyss.");
        return;
    }

    banished    = true;
    banished_by = who;
}

// For semi-undead species (Vampire!) reduce food cost for spells and abilities
// to 50% (hungry, very hungry) or zero (near starving, starving).
int calc_hunger(int food_cost)
{
    if (you.is_undead == US_SEMI_UNDEAD && you.hunger_state < HS_SATIATED)
    {
        if (you.hunger_state <= HS_NEAR_STARVING)
            return 0;

        return food_cost/2;
    }
    return food_cost;
}

bool player::paralysed() const
{
    return duration[DUR_PARALYSIS];
}

bool player::cannot_move() const
{
    return paralysed() || petrified();
}

bool player::confused() const
{
    return duration[DUR_CONF];
}

bool player::caught() const
{
    return attribute[ATTR_HELD];
}

bool player::petrifying() const
{
    return duration[DUR_PETRIFYING];
}

bool player::petrified() const
{
    return duration[DUR_PETRIFIED];
}

bool player::liquefied_ground() const
{
    return liquefied(pos())
           && ground_level() && !is_insubstantial();
}

/**
 * Returns whether the player currently has any kind of shield.
 */
bool player::shielded() const
{
    return shield()
           || duration[DUR_CONDENSATION_SHIELD]
           || duration[DUR_MAGIC_SHIELD]
           || duration[DUR_DIVINE_SHIELD]
           || player_mutation_level(MUT_LARGE_BONE_PLATES) > 0
           || qazlal_sh_boost() > 0;
}

int player::shield_block_penalty() const
{
    return 5 * shield_blocks * shield_blocks;
}

int player::shield_bonus() const
{
    const int shield_class = player_shield_class();
    if (shield_class <= 0)
        return -100;

    return random2avg(shield_class * 2, 2) / 3 - 1;
}

int player::shield_bypass_ability(int tohit) const
{
    return 15 + tohit / 2;
}

void player::shield_block_succeeded(actor *foe)
{
    actor::shield_block_succeeded(foe);

    shield_blocks++;
    practise(EX_SHIELD_BLOCK);
}

int player::missile_deflection() const
{
    if (attribute[ATTR_DEFLECT_MISSILES])
        return 2;

    if (attribute[ATTR_REPEL_MISSILES]
        || player_mutation_level(MUT_DISTORTION_FIELD) == 3
        || scan_artefacts(ARTP_RMSL, true)
        || you_worship(GOD_QAZLAL)
           && !player_under_penance(GOD_QAZLAL)
           && you.piety >= piety_breakpoint(3))
    {
        return 1;
    }

    return 0;
}

void player::ablate_deflection()
{
    int power;
    if (attribute[ATTR_DEFLECT_MISSILES])
    {
        power = calc_spell_power(SPELL_DEFLECT_MISSILES, true);
        if (one_chance_in(2 + power / 8))
        {
            attribute[ATTR_DEFLECT_MISSILES] = 0;
            mprf(MSGCH_DURATION, "You feel less protected from missiles.");
        }
    }
    else if (attribute[ATTR_REPEL_MISSILES])
    {
        power = calc_spell_power(SPELL_REPEL_MISSILES, true);
        if (one_chance_in(2 + power / 8))
        {
            attribute[ATTR_REPEL_MISSILES] = 0;
            mprf(MSGCH_DURATION, "You feel less protected from missiles.");
        }
    }
}

int player::unadjusted_body_armour_penalty() const
{
    const item_def *body_armour = slot_item(EQ_BODY_ARMOUR, false);
    if (!body_armour)
        return 0;

    const int base_ev_penalty = -property(*body_armour, PARM_EVASION);
    return base_ev_penalty;
}

// The EV penalty to the player for their worn body armour.
int player::adjusted_body_armour_penalty(int scale, bool use_size) const
{
    const int base_ev_penalty = unadjusted_body_armour_penalty();
    if (!base_ev_penalty)
        return 0;

    if (use_size)
    {
        const int size = body_size(PSIZE_BODY);

        const int size_bonus_factor = (size - SIZE_MEDIUM) * scale / 4;

        return max(0, scale * base_ev_penalty
                      - size_bonus_factor * base_ev_penalty);
    }

    // New formula for effect of str on aevp: (2/5) * evp^2 / (str+3)
    return 2 * base_ev_penalty * base_ev_penalty
           * (450 - skill(SK_ARMOUR, 10))
           * scale
           / (5 * (strength() + 3))
           / 450;
}

// The EV penalty to the player for wearing their current shield.
int player::adjusted_shield_penalty(int scale) const
{
    const item_def *shield_l = slot_item(EQ_SHIELD, false);
    if (!shield_l)
        return 0;

    const int base_shield_penalty = -property(*shield_l, PARM_EVASION);
    return max(0, (base_shield_penalty * scale - skill(SK_SHIELDS, scale)
                  / _player_shield_racial_factor()));
}

int player::armour_tohit_penalty(bool random_factor, int scale) const
{
    return maybe_roll_dice(1, adjusted_body_armour_penalty(scale), random_factor);
}

int player::shield_tohit_penalty(bool random_factor, int scale) const
{
    return maybe_roll_dice(1, adjusted_shield_penalty(scale), random_factor);
}

int player::skill(skill_type sk, int scale, bool real, bool drained) const
{
    // wizard racechange, or upgraded old save
    if (is_useless_skill(sk))
        return 0;

    // skills[sk] might not be updated yet if this is in the middle of
    // skill training, so make sure to use the correct value.
    // This duplicates code in check_skill_level_change(), unfortunately.
    int actual_skill = skills[sk];
    unsigned int effective_points = skill_points[sk];
    if (!real)
    {
        vector<skill_type> cross_skills = get_crosstrain_skills(sk);
        for (size_t i = 0; i < cross_skills.size(); ++i)
            effective_points += skill_points[cross_skills[i]] * 2 / 5;
    }
    effective_points = min(effective_points, skill_exp_needed(27, sk));
    while (1)
    {
        if (actual_skill < 27
            && effective_points >= skill_exp_needed(actual_skill + 1, sk))
        {
            ++actual_skill;
        }
        else if (effective_points < skill_exp_needed(actual_skill, sk))
        {
            actual_skill--;
            ASSERT(actual_skill >= 0);
        }
        else
            break;
    }

    int level = actual_skill * scale
      + get_skill_progress(sk, actual_skill, effective_points, scale);
    if (real)
        return level;
    if (drained && you.attribute[ATTR_XP_DRAIN])
    {
        int drain_scale = max(0, (30 * 100 - you.attribute[ATTR_XP_DRAIN]) * scale);
        level = skill(sk, drain_scale, real, false);
        return max(0, (level - 30 * scale * you.attribute[ATTR_XP_DRAIN]) / (30 * 100));
    }
    if (duration[DUR_HEROISM] && sk <= SK_LAST_MUNDANE)
        level = min(level + 5 * scale, 27 * scale);
    if (penance[GOD_ASHENZARI])
        level = max(level - 4 * scale, level / 2);
    else if (religion == GOD_ASHENZARI && piety_rank() > 2)
    {
        if (skill_boost.count(sk)
            && skill_boost.find(sk)->second)
        {
            level = ash_skill_boost(sk, scale);
        }
    }

    return level;
}

int player_icemail_armour_class()
{
    if (!you.mutation[MUT_ICEMAIL])
        return 0;

    return you.duration[DUR_ICEMAIL_DEPLETED] ? 0 : ICEMAIL_MAX;
}

bool player_stoneskin()
{
#if TAG_MAJOR_VERSION == 34
    // Lava orcs ignore DUR_STONESKIN
    if (you.species == SP_LAVA_ORC)
    {
        // Most transformations conflict with stone skin.
        if (form_changed_physiology() && you.form != TRAN_STATUE)
            return false;

        return temperature_effect(LORC_STONESKIN);
    }
    else
#endif
    return you.duration[DUR_STONESKIN];
}

static int _stoneskin_bonus()
{
    if (!player_stoneskin())
        return 0;

    int boost = 200;
#if TAG_MAJOR_VERSION == 34
    if (you.species == SP_LAVA_ORC)
        boost += 20 * you.experience_level;
    else
#endif
    boost += you.props[STONESKIN_KEY].get_int() * 5;

    if (you.form == TRAN_STATUE)
    {
        boost += 100;
#if TAG_MAJOR_VERSION == 34
        if (you.species == SP_LAVA_ORC)
            boost += 25 * you.experience_level;
        else
#endif
        boost += you.props[STONESKIN_KEY].get_int() * 6;
    }

    return boost;
}

int player::armour_class() const
{
    int AC = 0;

    for (int eq = EQ_MIN_ARMOUR; eq <= EQ_MAX_ARMOUR; ++eq)
    {
        if (eq == EQ_SHIELD)
            continue;

        if (!player_wearing_slot(eq))
            continue;

        const item_def& item   = inv[equip[eq]];
        const int ac_value     = property(item, PARM_AC) * 100;
        const int beogh_bonus  = _player_armour_beogh_bonus(item);

        // [ds] effectively: ac_value * (22 + Arm) / 22, where Arm =
        // Armour Skill + beogh_bonus / 2.
        AC += ac_value * (440 + skill(SK_ARMOUR, 20) + beogh_bonus * 10) / 440;
        AC += item.plus * 100;

        // The deformed don't fit into body armour very well.
        // (This includes nagas and centaurs.)
        if (eq == EQ_BODY_ARMOUR && (player_mutation_level(MUT_DEFORMED)
                                     || player_mutation_level(MUT_PSEUDOPODS)))
        {
            AC -= ac_value / 2;
        }
    }

    AC += wearing(EQ_RINGS_PLUS, RING_PROTECTION) * 100;

    if (wearing_ego(EQ_WEAPON, SPWPN_PROTECTION))
        AC += 500;

    if (wearing_ego(EQ_SHIELD, SPARM_PROTECTION))
        AC += 300;

    AC += scan_artefacts(ARTP_AC) * 100;

    if (duration[DUR_ICY_ARMOUR])
        AC += 500 + you.props[ICY_ARMOUR_KEY].get_int() * 8;

    AC += _stoneskin_bonus();

    if (mutation[MUT_ICEMAIL])
        AC += 100 * player_icemail_armour_class();

    if (duration[DUR_QAZLAL_AC])
        AC += 300;

    if (you.duration[DUR_CORROSION])
        AC -= 500 * you.props["corrosion_amount"].get_int();

    if (!player_is_shapechanged()
        || (form == TRAN_DRAGON && player_genus(GENPC_DRACONIAN))
        || (form == TRAN_STATUE && species == SP_GARGOYLE))
    {
        // Being a lich doesn't preclude the benefits of hide/scales -- bwr
        //
        // Note: Even though necromutation is a high level spell, it does
        // allow the character full armour (so the bonus is low). -- bwr
        if (form == TRAN_LICH)
            AC += 600;

        if (player_genus(GENPC_DRACONIAN))
        {
            AC += 400 + 100 * (experience_level / 3);  // max 13
            if (species == SP_GREY_DRACONIAN) // no breath
                AC += 500;
            if (form == TRAN_DRAGON)
                AC += 1000;
        }
        else
        {
            switch (species)
            {
            case SP_NAGA:
                AC += 100 * experience_level / 3;              // max 9
                break;

            case SP_GARGOYLE:
                AC += 200 + 100 * experience_level * 2 / 5     // max 20
                          + 100 * (max(0, experience_level - 7) * 2 / 5);
                if (form == TRAN_STATUE)                       // max 28
                    AC += 1300 + you.props[TRANSFORM_POW_KEY].get_int() * 10;
                break;

            default:
                break;
            }
        }
    }
    else
    {
        // transformations:
        switch (form)
        {
        case TRAN_NONE:
        case TRAN_APPENDAGE:
        case TRAN_BLADE_HANDS:
        case TRAN_LICH:  // can wear normal body armour (no bonus)
            break;

#if TAG_MAJOR_VERSION == 34
        case TRAN_JELLY:
#endif
        case TRAN_BAT:
        case TRAN_PIG:
        case TRAN_PORCUPINE:
        case TRAN_SHADOW: // no bonus
            break;

        case TRAN_SPIDER: // low level (small bonus), also gets EV
            AC += 200;
            break;

        case TRAN_ICE_BEAST:
            AC += 500 + you.props[TRANSFORM_POW_KEY].get_int() * 7; // max 12

            if (duration[DUR_ICY_ARMOUR])
                AC += 100 + you.props[ICY_ARMOUR_KEY].get_int() * 6; // max +7
            break;

        case TRAN_WISP:
            AC += 500 + 50 * experience_level;
            break;
        case TRAN_FUNGUS:
            AC += 1200;
            break;
        case TRAN_DRAGON: // Draconians handled above
            AC += 1600;
            break;

        case TRAN_STATUE: // main ability is armour (high bonus)
            AC += 1700 + you.props[TRANSFORM_POW_KEY].get_int() * 10; // max 32
            // Stoneskin bonus already accounted for.
            break;

        case TRAN_TREE: // extreme bonus, no EV
            AC += 2000 + 50 * experience_level;
            break;
        }
    }

    // Scale mutations, etc.  Statues don't get an AC benefit from scales,
    // since the scales are made of the same stone as everything else.
    AC += player_mutation_level(MUT_TOUGH_SKIN)
          ? player_mutation_level(MUT_TOUGH_SKIN) * 100 : 0;                   // +1, +2, +3
    AC += player_mutation_level(MUT_SHAGGY_FUR)
          ? player_mutation_level(MUT_SHAGGY_FUR) * 100 : 0;                   // +1, +2, +3
    AC += player_mutation_level(MUT_GELATINOUS_BODY)
          ? (player_mutation_level(MUT_GELATINOUS_BODY) == 3 ? 200 : 100) : 0; // +1, +1, +2
    AC += _mut_level(MUT_IRIDESCENT_SCALES, MUTACT_FULL)
          ? 200 + _mut_level(MUT_IRIDESCENT_SCALES, MUTACT_FULL) * 200 : 0;    // +4, +6, +8
    AC += _mut_level(MUT_LARGE_BONE_PLATES, MUTACT_FULL)
          ? 100 + _mut_level(MUT_LARGE_BONE_PLATES, MUTACT_FULL) * 100 : 0;    // +2, +3, +4
    AC += _mut_level(MUT_ROUGH_BLACK_SCALES, MUTACT_FULL)
          ? 100 + _mut_level(MUT_ROUGH_BLACK_SCALES, MUTACT_FULL) * 300 : 0;   // +4, +7, +10
    AC += _mut_level(MUT_RUGGED_BROWN_SCALES, MUTACT_FULL) * 100;              // +1, +2, +3
    AC += _mut_level(MUT_ICY_BLUE_SCALES, MUTACT_FULL) * 100 +
          (_mut_level(MUT_ICY_BLUE_SCALES, MUTACT_FULL) > 1 ? 100 : 0);        // +1, +3, +4
    AC += _mut_level(MUT_MOLTEN_SCALES, MUTACT_FULL) * 100 +
          (_mut_level(MUT_MOLTEN_SCALES, MUTACT_FULL) > 1 ? 100 : 0);          // +1, +3, +4
    AC += _mut_level(MUT_SLIMY_GREEN_SCALES, MUTACT_FULL)
          ? 100 + _mut_level(MUT_SLIMY_GREEN_SCALES, MUTACT_FULL) * 100 : 0;   // +2, +3, +4
    AC += _mut_level(MUT_THIN_METALLIC_SCALES, MUTACT_FULL)
          ? 100 + _mut_level(MUT_THIN_METALLIC_SCALES, MUTACT_FULL) * 100 : 0; // +2, +3, +4
    AC += _mut_level(MUT_YELLOW_SCALES, MUTACT_FULL)
          ? 100 + _mut_level(MUT_YELLOW_SCALES, MUTACT_FULL) * 100 : 0;        // +2, +3, +4
    AC -= player_mutation_level(MUT_PHYSICAL_VULNERABILITY)
          ? player_mutation_level(MUT_PHYSICAL_VULNERABILITY) * 300 : 0;       // +3, +6, +9
    return AC / 100;
}
 /**
  * Guaranteed damage reduction.
  *
  * The percentage of the damage received that is guaranteed to be reduced
  * by the armour. As the AC roll is done before GDR is applied, GDR is only
  * useful when the AC roll is inferior to it. Therefore a higher GDR means
  * more damage reduced, but also more often.
  *
  * \f[ GDR = 14 \times (base\_AC - 2)^\frac{1}{2} \f]
  *
  * \return GDR as a percentage.
  **/
int player::gdr_perc() const
{
    switch (form)
    {
    case TRAN_DRAGON:
        return 34; // base AC 8
    case TRAN_STATUE:
        return species == SP_GARGOYLE ? 50
                                      : 39; // like plate (AC 10)
    case TRAN_TREE:
        return 48;
    default:
        break;
    }

    const item_def *body_armour = slot_item(EQ_BODY_ARMOUR, false);

    int body_base_AC = (species == SP_GARGOYLE ? 5 : 0);
    if (body_armour)
        body_base_AC += property(*body_armour, PARM_AC);

    // We take a sqrt here because damage prevented by GDR is
    // actually proportional to the square of the GDR percentage
    // (assuming you have enough AC).
    int gdr = 14 * sqrt(max(body_base_AC - 2, 0));

    return gdr;
}

int player::melee_evasion(const actor *act, ev_ignore_type evit) const
{
    return player_evasion(evit)
           - (is_constricted() ? 3 : 0)
           - ((!act || act->visible_to(this)
               || (evit & EV_IGNORE_HELPLESS)) ? 0 : 10)
           - (you_are_delayed()
              && !(evit & EV_IGNORE_HELPLESS)
              && !delay_is_run(current_delay_action())? 5 : 0);
}

bool player::heal(int amount, bool max_too)
{
    ASSERT(!max_too);
    ::inc_hp(amount);
    return true; /* TODO Check whether the player was healed. */
}

mon_holy_type player::holiness() const
{
    if (species == SP_GARGOYLE || form == TRAN_STATUE || form == TRAN_WISP
        || petrified())
    {
        return MH_NONLIVING;
    }

    if (is_undead)
        return MH_UNDEAD;

    return MH_NATURAL;
}

bool player::undead_or_demonic() const
{
    // This is only for TSO-related stuff, so demonspawn are included.
    return is_undead || species == SP_DEMONSPAWN;
}

bool player::holy_wrath_susceptible() const
{
    return undead_or_demonic();
}

bool player::is_holy(bool check_spells) const
{
    if (is_good_god(religion) && check_spells)
        return true;

    return false;
}

bool player::is_unholy(bool check_spells) const
{
    return species == SP_DEMONSPAWN;
}

bool player::is_evil(bool check_spells) const
{
    if (holiness() == MH_UNDEAD)
        return true;

    if (is_evil_god(religion) && check_spells)
        return true;

    return false;
}

// This is a stub. Check is used only for silver damage. Worship of chaotic
// gods should probably be checked in the non-existing player::is_unclean,
// which could be used for something Zin-related (such as a priestly monster).
int player::how_chaotic(bool /*check_spells_god*/) const
{
    return 0;
}

bool player::is_artificial() const
{
    return species == SP_GARGOYLE || form == TRAN_STATUE || petrified();
}

bool player::is_unbreathing() const
{
    switch (form)
    {
    case TRAN_LICH:
    case TRAN_STATUE:
    case TRAN_FUNGUS:
    case TRAN_TREE:
    case TRAN_WISP:
        return true;
    default:
        break;
    }

    if (petrified())
        return true;

    return player_mutation_level(MUT_UNBREATHING);
}

bool player::is_insubstantial() const
{
    return form == TRAN_WISP;
}

int player::res_acid(bool calc_unid) const
{
    return player_res_acid(calc_unid);
}

int player::res_fire() const
{
    return player_res_fire();
}

int player::res_steam() const
{
    return player_res_steam();
}

int player::res_cold() const
{
    return player_res_cold();
}

int player::res_elec() const
{
    return player_res_electricity() * 2;
}

int player::res_water_drowning() const
{
    int rw = 0;

    if (is_unbreathing()
        || species == SP_MERFOLK && !form_changed_physiology()
        || species == SP_OCTOPODE && !form_changed_physiology()
        || form == TRAN_ICE_BEAST)
    {
        rw++;
    }

#if TAG_MAJOR_VERSION == 34
    // A fiery lich/hot statue suffers from quenching but not drowning, so
    // neutral resistance sounds ok.
    if (species == SP_DJINNI)
        rw--;
#endif

    return rw;
}

int player::res_asphyx() const
{
    // The unbreathing are immune to asphyxiation.
    if (is_unbreathing())
        return 1;

    return 0;
}

int player::res_poison(bool temp) const
{
    return player_res_poison(true, temp);
}

int player::res_rotting(bool temp) const
{
    if (temp
        && (petrified() || form == TRAN_STATUE || form == TRAN_WISP
            || form == TRAN_SHADOW))
    {
        return 3;
    }

    if (player_mutation_level(MUT_ROT_IMMUNITY))
        return 3;

    switch (is_undead)
    {
    default:
    case US_ALIVE:
        return 0;

    case US_HUNGRY_DEAD:
        return 1; // rottable by Zin, not by necromancy

    case US_SEMI_UNDEAD:
        if (temp && hunger_state < HS_SATIATED)
            return 1;
        return 0; // no permanent resistance

    case US_UNDEAD:
        if (!temp && form == TRAN_LICH)
            return 0;
        return 3; // full immunity
    }
}

int player::res_sticky_flame() const
{
    return player_res_sticky_flame();
}

int player::res_holy_energy(const actor *attacker) const
{
    if (undead_or_demonic())
        return -2;

    if (is_evil())
        return -1;

    if (is_holy())
        return 1;

    return 0;
}

int player::res_negative_energy(bool intrinsic_only) const
{
    return player_prot_life(!intrinsic_only, true, !intrinsic_only);
}

int player::res_torment() const
{
    return player_res_torment();
}

int player::res_wind() const
{
    // Full control of the winds around you can negate a hostile tornado.
    return duration[DUR_TORNADO] ? 1 : 0;
}

int player::res_petrify(bool temp) const
{
    if (player_mutation_level(MUT_PETRIFICATION_RESISTANCE))
        return 1;

    if (temp && (form == TRAN_STATUE || form == TRAN_WISP))
        return 1;
    return 0;
}

int player::res_constrict() const
{
    if (is_insubstantial())
        return 3;
    if (form == TRAN_PORCUPINE
        || player_mutation_level(MUT_SPINY))
    {
        return 3;
    }
    return 0;
}

int player::res_magic() const
{
    return player_res_magic();
}

int player_res_magic(bool calc_unid, bool temp)
{
    int rm = 0;

    if (temp && you.form == TRAN_SHADOW)
        return MAG_IMMUNE;

    switch (you.species)
    {
    default:
        rm = you.experience_level * 3;
        break;
    case SP_HIGH_ELF:
    case SP_SLUDGE_ELF:
    case SP_DEEP_ELF:
    case SP_VAMPIRE:
    case SP_DEMIGOD:
    case SP_OGRE:
    case SP_FORMICID:
        rm = you.experience_level * 4;
        break;
    case SP_NAGA:
    case SP_MUMMY:
    case SP_VINE_STALKER:
        rm = you.experience_level * 5;
        break;
    case SP_PURPLE_DRACONIAN:
    case SP_DEEP_DWARF:
    case SP_FELID:
        rm = you.experience_level * 6;
        break;
    case SP_SPRIGGAN:
        rm = you.experience_level * 7;
        break;
    }

    // randarts
    rm += 40 * you.scan_artefacts(ARTP_MAGIC, calc_unid);

    // armour
    rm += 40 * you.wearing_ego(EQ_ALL_ARMOUR, SPARM_MAGIC_RESISTANCE, calc_unid);

    // rings of magic resistance
    rm += 40 * you.wearing(EQ_RINGS, RING_PROTECTION_FROM_MAGIC, calc_unid);

    // Mutations
    rm += 40 * player_mutation_level(MUT_MAGIC_RESISTANCE);
    rm -= 40 * player_mutation_level(MUT_MAGICAL_VULNERABILITY);

    // transformations
    if (you.form == TRAN_LICH && temp)
        rm += 40;

    // Trog's Hand
    if (you.duration[DUR_TROGS_HAND] && temp)
        rm += 80;

    // Enchantment effect
    if (you.duration[DUR_LOWERED_MR] && temp)
        rm /= 2;

    if (rm < 0)
        rm = 0;

    return rm;
}

bool player::no_tele(bool calc_unid, bool permit_id, bool blinking) const
{
    if (duration[DUR_DIMENSION_ANCHOR])
        return true;

    if (crawl_state.game_is_sprint() && !blinking)
        return true;

    if (form == TRAN_TREE)
        return true;

    return has_notele_item(calc_unid)
           || stasis_blocks_effect(calc_unid, NULL)
           || crawl_state.game_is_zotdef() && orb_haloed(pos());
}

bool player::fights_well_unarmed(int heavy_armour_penalty)
{
    return x_chance_in_y(skill(SK_UNARMED_COMBAT, 10), 200)
        && x_chance_in_y(2, 1 + heavy_armour_penalty);
}

bool player::cancellable_flight() const
{
    return duration[DUR_FLIGHT] && !permanent_flight()
           && !attribute[ATTR_FLIGHT_UNCANCELLABLE];
}

bool player::permanent_flight() const
{
    return attribute[ATTR_PERM_FLIGHT]
#if TAG_MAJOR_VERSION == 34
        || species == SP_DJINNI
#endif
        ;
}

bool player::racial_permanent_flight() const
{
    return species == SP_TENGU && experience_level >= 14
#if TAG_MAJOR_VERSION == 34
        || species == SP_DJINNI
#endif
        || species == SP_BLACK_DRACONIAN && experience_level >= 14
        || species == SP_GARGOYLE && experience_level >= 14;
}

bool player::tengu_flight() const
{
    // Only Tengu get perks for flying.
    return species == SP_TENGU && flight_mode();
}

/**
 * Returns the HP cost (per MP) of casting a spell.
 *
 * Checks to see if the player is wielding the Majin-Bo.
 *
 * @return        The HP cost (per MP) of casting a spell.
 **/
int player::spell_hp_cost() const
{
    int cost = 0;

    if (player_equip_unrand(UNRAND_MAJIN))
        cost += 1;

    return cost;
}

/**
 * Returns true if player spellcasting is considered unholy.
 *
 * Checks to see if the player is wielding the Majin-Bo.
 *
 * @return          Whether player spellcasting is an unholy act.
 */
bool player::spellcasting_unholy() const
{
    return player_equip_unrand(UNRAND_MAJIN);
}

bool player::nightvision() const
{
    return is_undead
           || (religion == GOD_DITHMENOS && piety >= piety_breakpoint(0))
           || (religion == GOD_YREDELEMNUL && piety >= piety_breakpoint(2));
}

reach_type player::reach_range() const
{
    const item_def *wpn = weapon();
    if (wpn)
        return weapon_reach(*wpn);
    return REACH_NONE;
}

monster_type player::mons_species(bool zombie_base) const
{
    return player_species_to_mons_species(species);
}

bool player::poison(actor *agent, int amount, bool force)
{
    return ::poison_player(amount, agent? agent->name(DESC_A, true) : "", "",
                           force);
}

void player::expose_to_element(beam_type element, int _strength,
                               bool slow_cold_blood)
{
    ::expose_player_to_element(element, _strength, slow_cold_blood);
}

void player::blink(bool allow_partial_control)
{
    random_blink(allow_partial_control);
}

void player::teleport(bool now, bool wizard_tele)
{
    ASSERT(!crawl_state.game_is_arena());

    if (now)
        you_teleport_now(true, wizard_tele);
    else
        you_teleport();
}

int player::hurt(const actor *agent, int amount, beam_type flavour,
                 bool cleanup_dead, bool attacker_effects)
{
    // We ignore cleanup_dead here.
    if (!agent)
    {
        // FIXME: This can happen if a deferred_damage_fineff does damage
        // to a player from a dead monster.  We should probably not do that,
        // but it could be tricky to fix, so for now let's at least avoid
        // a crash even if it does mean funny death messages.
        ouch(amount, NON_MONSTER, KILLED_BY_MONSTER, "",
             false, "posthumous revenge", attacker_effects);
    }
    else if (agent->is_monster())
    {
        const monster* mon = agent->as_monster();
        ouch(amount, mon->mindex(),
             flavour == BEAM_WATER ? KILLED_BY_WATER : KILLED_BY_MONSTER,
             "", mon->visible_to(this), NULL, attacker_effects);
    }
    else
    {
        // Should never happen!
        die("player::hurt() called for self-damage");
    }

    if ((flavour == BEAM_DEVASTATION || flavour == BEAM_DISINTEGRATION)
        && can_bleed())
    {
        blood_spray(pos(), type, amount / 5);
    }

    return amount;
}

void player::drain_stat(stat_type s, int amount, actor *attacker)
{
    if (attacker == NULL)
        lose_stat(s, amount, false, "");
    else if (attacker->is_monster())
        lose_stat(s, amount, attacker->as_monster(), false);
    else if (attacker->is_player())
        lose_stat(s, amount, false, "suicide");
    else
        lose_stat(s, amount, false, "");
}

bool player::rot(actor *who, int amount, int immediate, bool quiet)
{
    ASSERT(!crawl_state.game_is_arena());

    if (amount <= 0 && immediate <= 0)
        return false;

    if (res_rotting() || duration[DUR_DEATHS_DOOR])
    {
        mpr("You feel terrible.");
        return false;
    }

    if (duration[DUR_DIVINE_STAMINA] > 0)
    {
        mpr("Your divine stamina protects you from decay!");
        return false;
    }

    if (immediate > 0)
        rot_hp(immediate);

    // Either this, or the actual rotting message should probably
    // be changed so that they're easier to tell apart. -- bwr
    if (!quiet)
    {
        mprf(MSGCH_WARN, "You feel your flesh %s away!",
             (rotting > 0 || immediate) ? "rotting" : "start to rot");
    }

    rotting += amount;

    learned_something_new(HINT_YOU_ROTTING);

    if (one_chance_in(4))
        sicken(50 + random2(100));

    return true;
}

bool player::drain_exp(actor *who, bool quiet, int pow)
{
    return drain_player(pow, !quiet);
}

void player::confuse(actor *who, int str)
{
    confuse_player(str);
}

/**
 * Paralyse the player for str turns.
 *
 *  Duration is capped at 13.
 *
 * @param who Pointer to the actor who paralysed the player.
 * @param str The number of turns the paralysis will last.
 * @param source Description of the source of the paralysis.
 */
void player::paralyse(actor *who, int str, string source)
{
    ASSERT(!crawl_state.game_is_arena());

    // The shock is too mild to do damage.
    if (stasis_blocks_effect(true, "%s gives you a mild electric shock."))
        return;

    // The who check has an effect in a few cases, most notably making
    // Death's Door + Borg's paralysis unblockable.
    if (who && (duration[DUR_PARALYSIS] || duration[DUR_PARALYSIS_IMMUNITY]))
    {
        mpr("You shrug off the repeated paralysis!");
        return;
    }

    int &paralysis(duration[DUR_PARALYSIS]);

    if (source.empty() && who)
        source = who->name(DESC_A);

    if (!paralysis && !source.empty())
    {
        take_note(Note(NOTE_PARALYSIS, str, 0, source.c_str()));
        props["paralysed_by"] = source;
    }

    mprf("You %s the ability to move!",
         paralysis ? "still don't have" : "suddenly lose");

    str *= BASELINE_DELAY;
    if (str > paralysis && (paralysis < 3 || one_chance_in(paralysis)))
        paralysis = str;

    if (paralysis > 13 * BASELINE_DELAY)
        paralysis = 13 * BASELINE_DELAY;

    stop_constricting_all();
    end_searing_ray();
}

void player::petrify(actor *who, bool force)
{
    ASSERT(!crawl_state.game_is_arena());

    if (res_petrify() && !force)
    {
        canned_msg(MSG_YOU_UNAFFECTED);
        return;
    }

    if (duration[DUR_DIVINE_STAMINA] > 0)
    {
        mpr("Your divine stamina protects you from petrification!");
        return;
    }

    if (petrifying())
    {
        mpr("Your limbs have turned to stone.");
        duration[DUR_PETRIFYING] = 1;
        return;
    }

    if (petrified())
        return;

    duration[DUR_PETRIFYING] = 3 * BASELINE_DELAY;

    redraw_evasion = true;
    mprf(MSGCH_WARN, "You are slowing down.");
}

bool player::fully_petrify(actor *foe, bool quiet)
{
    duration[DUR_PETRIFIED] = 6 * BASELINE_DELAY
                        + random2(4 * BASELINE_DELAY);
    redraw_evasion = true;
    mpr("You have turned to stone.");

    end_searing_ray();

    return true;
}

void player::slow_down(actor *foe, int str)
{
    ::slow_player(str);
}


int player::has_claws(bool allow_tran) const
{
    if (allow_tran)
    {
        // these transformations bring claws with them
        if (form == TRAN_DRAGON)
            return 3;

        // blade hands override claws
        if (form == TRAN_BLADE_HANDS)
            return 0;

        // Most forms suppress natural claws.
        if (!form_keeps_mutations())
            return 0;
    }

    if (const int c = species_has_claws(species))
        return c;

    return player_mutation_level(MUT_CLAWS, allow_tran);
}

bool player::has_usable_claws(bool allow_tran) const
{
    return !player_wearing_slot(EQ_GLOVES) && has_claws(allow_tran);
}

int player::has_talons(bool allow_tran) const
{
    // XXX: Do merfolk in water belong under allow_tran?
    if (fishtail)
        return 0;

    return player_mutation_level(MUT_TALONS, allow_tran);
}

bool player::has_usable_talons(bool allow_tran) const
{
    return !player_wearing_slot(EQ_BOOTS) && has_talons(allow_tran);
}

int player::has_hooves(bool allow_tran) const
{
    // XXX: Do merfolk in water belong under allow_tran?
    if (fishtail)
        return 0;

    return player_mutation_level(MUT_HOOVES, allow_tran);
}

bool player::has_usable_hooves(bool allow_tran) const
{
    return has_hooves(allow_tran)
           && (!player_wearing_slot(EQ_BOOTS)
               || wearing(EQ_BOOTS, ARM_CENTAUR_BARDING, true));
}

int player::has_fangs(bool allow_tran) const
{
    if (allow_tran)
    {
        // these transformations bring fangs with them
        if (form == TRAN_DRAGON)
            return 3;
    }

    return player_mutation_level(MUT_FANGS, allow_tran);
}

int player::has_usable_fangs(bool allow_tran) const
{
    return has_fangs(allow_tran);
}

int player::has_tail(bool allow_tran) const
{
    if (allow_tran)
    {
        // these transformations bring a tail with them
        if (form == TRAN_DRAGON)
            return 1;

        // Most transformations suppress a tail.
        if (!form_keeps_mutations())
            return 0;
    }

    // XXX: Do merfolk in water belong under allow_tran?
    if (player_genus(GENPC_DRACONIAN)
        || fishtail
        || player_mutation_level(MUT_STINGER, allow_tran))
    {
        return 1;
    }

    return 0;
}

int player::has_usable_tail(bool allow_tran) const
{
    // TSO worshippers don't use their stinger in order
    // to avoid poisoning.
    if (religion == GOD_SHINING_ONE
        && player_mutation_level(MUT_STINGER, allow_tran) > 0)
    {
        return 0;
    }

    return has_tail(allow_tran);
}

// Whether the player has a usable offhand for the
// purpose of punching.
bool player::has_usable_offhand() const
{
    if (player_mutation_level(MUT_MISSING_HAND))
        return false;
    if (player_wearing_slot(EQ_SHIELD))
        return false;

    const item_def* wp = slot_item(EQ_WEAPON);
    return !wp || hands_reqd(*wp) != HANDS_TWO;
}

bool player::has_usable_tentacle() const
{
    return usable_tentacles();
}

int player::usable_tentacles() const
{
    int numtentacle = has_usable_tentacles();

    if (numtentacle == 0)
        return false;

    int free_tentacles = numtentacle - num_constricting();

    if (shield())
        free_tentacles -= 2;

    const item_def* wp = slot_item(EQ_WEAPON);
    if (wp)
    {
        hands_reqd_type hands_req = hands_reqd(*wp);
        free_tentacles -= 2 * hands_req + 2;
    }

    return free_tentacles;
}

int player::has_pseudopods(bool allow_tran) const
{
    return player_mutation_level(MUT_PSEUDOPODS, allow_tran);
}

int player::has_usable_pseudopods(bool allow_tran) const
{
    return has_pseudopods(allow_tran);
}

int player::has_tentacles(bool allow_tran) const
{
    if (allow_tran)
    {
        // Most transformations suppress tentacles.
        if (!form_keeps_mutations())
            return 0;
    }

    if (species == SP_OCTOPODE && player_mutation_level(MUT_MISSING_HAND))
        return 7;
    else if (species == SP_OCTOPODE)
        return 8;

    return 0;
}

int player::has_usable_tentacles(bool allow_tran) const
{
    return has_tentacles(allow_tran);
}

bool player::sicken(int amount, bool allow_hint, bool quiet)
{
    ASSERT(!crawl_state.game_is_arena());

    if (res_rotting() || amount <= 0)
        return false;

    if (duration[DUR_DIVINE_STAMINA] > 0)
    {
        mpr("Your divine stamina protects you from disease!");
        return false;
    }

    if (!quiet)
        mpr("You feel ill.");

    disease += amount * BASELINE_DELAY;
    if (disease > 210 * BASELINE_DELAY)
        disease = 210 * BASELINE_DELAY;

    if (allow_hint)
        learned_something_new(HINT_YOU_SICK);
    return true;
}

bool player::can_see_invisible(bool calc_unid, bool items) const
{
    if (crawl_state.game_is_arena())
        return true;

    if (items)
    {
        if (wearing(EQ_RINGS, RING_SEE_INVISIBLE, calc_unid)
            // armour: (checks head armour only)
            || wearing_ego(EQ_HELMET, SPARM_SEE_INVISIBLE)
            // randart gear
            || scan_artefacts(ARTP_EYESIGHT, calc_unid) > 0)
        {
            return true;
        }
    }

    // Possible to have both with a temp mutation.
    if (player_mutation_level(MUT_ACUTE_VISION)
        && !player_mutation_level(MUT_BLURRY_VISION))
    {
        return true;
    }

    // antennae give sInvis at 3
    if (player_mutation_level(MUT_ANTENNAE) == 3)
        return true;

    if (player_mutation_level(MUT_EYEBALLS) == 3)
        return true;

    if (religion == GOD_ASHENZARI && piety >= piety_breakpoint(2)
        && !player_under_penance())
    {
        return true;
    }

    return false;
}

bool player::can_see_invisible() const
{
    return can_see_invisible(true, true);
}

bool player::invisible() const
{
    return (duration[DUR_INVIS] || form == TRAN_SHADOW)
           && !backlit();
}

bool player::visible_to(const actor *looker) const
{
    if (crawl_state.game_is_arena())
        return false;

    if (this == looker)
        return can_see_invisible() || !invisible();

    const monster* mon = looker->as_monster();
    return mon->friendly()
        || (mons_sense_invis(mon) && distance2(pos(), mon->pos()) <= dist_range(4))
        || (!mon->has_ench(ENCH_BLIND)
            && (!invisible() || mon->can_see_invisible()));
}

bool player::backlit(bool self_halo) const
{
    if (get_contamination_level() > 1 || duration[DUR_CORONA]
        || duration[DUR_LIQUID_FLAMES] || duration[DUR_QUAD_DAMAGE])
    {
        return true;
    }

    return !umbraed() && haloed() && (self_halo || halo_radius2() == -1);
}

bool player::umbra() const
{
    return !backlit() && umbraed() && !haloed();
}

bool player::glows_naturally() const
{
    return false;
}

// This is the imperative version.
void player::backlight()
{
    if (!duration[DUR_INVIS] && form != TRAN_SHADOW)
    {
        if (duration[DUR_CORONA] || glows_naturally())
            mpr("You glow brighter.");
        else
            mpr("You are outlined in light.");

        increase_duration(DUR_CORONA, random_range(15, 35), 250);
    }
    else
    {
        mpr("You feel strangely conspicuous.");

        increase_duration(DUR_CORONA, random_range(3, 5), 250);
    }
}

bool player::has_lifeforce() const
{
    const mon_holy_type holi = holiness();

    return holi == MH_NATURAL || holi == MH_PLANT;
}

bool player::can_mutate() const
{
    return true;
}

bool player::can_safely_mutate() const
{
    if (!can_mutate())
        return false;

    return !is_undead
           || is_undead == US_SEMI_UNDEAD;
}

// Is the player too undead to bleed, rage, and polymorph?
bool player::is_lifeless_undead() const
{
    if (is_undead == US_SEMI_UNDEAD)
        return hunger_state <= HS_SATIATED;
    else
        return is_undead != US_ALIVE;
}

bool player::can_polymorph() const
{
    return !(transform_uncancellable || is_lifeless_undead());
}

bool player::can_bleed(bool allow_tran) const
{
    // XXX: Lich and statue forms are still caught by the holiness checks below.
    if (allow_tran && !form_can_bleed(form))
        return false;

    if (is_lifeless_undead()
#if TAG_MAJOR_VERSION == 34
        || species == SP_DJINNI
#endif
        || holiness() == MH_NONLIVING)
    {   // demonspawn and demigods have a mere drop of taint
        return false;
    }

    return true;
}

bool player::is_stationary() const
{
    return form == TRAN_TREE;
}

bool player::malmutate(const string &reason)
{
    ASSERT(!crawl_state.game_is_arena());

    if (!can_mutate())
        return false;

    const mutation_type mut_quality = one_chance_in(5) ? RANDOM_MUTATION
                                                       : RANDOM_BAD_MUTATION;
    if (mutate(mut_quality, reason))
    {
        learned_something_new(HINT_YOU_MUTATED);
        return true;
    }
    return false;
}

bool player::polymorph(int pow)
{
    ASSERT(!crawl_state.game_is_arena());

    if (!can_polymorph())
        return false;

    transformation_type f = TRAN_NONE;

    // Be unreliable over lava.  This is not that important as usually when
    // it matters you'll have temp flight and thus that pig will fly (and
    // when flight times out, we'll have roasted bacon).
    for (int tries = 0; tries < 3; tries++)
    {
        // Whole-body transformations only; mere appendage doesn't seem fitting.
        f = random_choose_weighted(
            100, TRAN_BAT,
            100, TRAN_FUNGUS,
            100, TRAN_PIG,
            100, TRAN_TREE,
            100, TRAN_PORCUPINE,
            100, TRAN_WISP,
             20, TRAN_SPIDER,
             20, TRAN_ICE_BEAST,
              5, TRAN_STATUE,
              1, TRAN_DRAGON,
              0);
        // need to do a dry run first, as Zin's protection has a random factor
        if (transform(pow, f, false, true))
            break;
        f = TRAN_NONE;
    }

    if (f && transform(pow, f))
    {
        transform_uncancellable = true;
        return true;
    }
    return false;
}

bool player::is_icy() const
{
    return form == TRAN_ICE_BEAST;
}

bool player::is_fiery() const
{
    return false;
}

bool player::is_skeletal() const
{
    return false;
}

void player::shiftto(const coord_def &c)
{
    crawl_view.shift_player_to(c);
    set_position(c);
    clear_far_constrictions();
}

void player::reset_prev_move()
{
    prev_move.reset();
}

bool player::asleep() const
{
    return duration[DUR_SLEEP];
}

bool player::cannot_act() const
{
    return asleep() || cannot_move();
}

bool player::can_throw_large_rocks() const
{
    return species_can_throw_large_rocks(species);
}

bool player::can_smell() const
{
    return species != SP_MUMMY;
}

/**
 * Attempts to put the player to sleep.
 *
 * @param power     The power of the effect putting the player to sleep.
 * @param hibernate Whether the player is being put to sleep by 'ensorcelled
 *                  hibernation' (doesn't affect characters with rC, ignores
 *                  power), or by a normal sleep effect.
 */
void player::put_to_sleep(actor*, int power, bool hibernate)
{
    ASSERT(!crawl_state.game_is_arena());

    const bool valid_target = hibernate ? can_hibernate() : can_sleep();
    if (!valid_target)
    {
        canned_msg(MSG_YOU_UNAFFECTED);
        return;
    }

    if (duration[DUR_SLEEP_IMMUNITY])
    {
        mpr("You can't fall asleep again this soon!");
        return;
    }

    mpr("You fall asleep.");

    stop_constricting_all();
    end_searing_ray();
    stop_delay();
    flash_view(DARKGREY);

    // As above, do this after redraw.
    const int dur = hibernate ? 3 + random2avg(5, 2) :
                                5 + random2avg(power/10, 5);
    set_duration(DUR_SLEEP, dur);
}

void player::awake()
{
    ASSERT(!crawl_state.game_is_arena());

    duration[DUR_SLEEP] = 0;
    duration[DUR_SLEEP_IMMUNITY] = 1;
    mpr("You wake up.");
    flash_view(BLACK);
}

void player::check_awaken(int disturbance)
{
    if (asleep() && x_chance_in_y(disturbance + 1, 50))
        awake();
}

int player::beam_resists(bolt &beam, int hurted, bool doEffects, string source)
{
    return check_your_resists(hurted, beam.flavour, source, &beam, doEffects);
}

void player::set_place_info(PlaceInfo place_info)
{
    place_info.assert_validity();

    if (place_info.is_global())
        global_info = place_info;
    else
        branch_info[place_info.branch] = place_info;
}

vector<PlaceInfo> player::get_all_place_info(bool visited_only,
                                             bool dungeon_only) const
{
    vector<PlaceInfo> list;

    for (branch_iterator it; it; ++it)
    {
        if (visited_only && branch_info[it->id].num_visits == 0
            || dungeon_only && !is_connected_branch(*it))
        {
            continue;
        }
        list.push_back(branch_info[it->id]);
    }

    return list;
}

// Used for falling into traps and other bad effects, but is a slightly
// different effect from the player invokable ability.
bool player::do_shaft()
{
    if (!is_valid_shaft_level())
        return false;

    // Handle instances of do_shaft() being invoked magically when
    // the player isn't standing over a shaft.
    if (get_trap_type(pos()) != TRAP_SHAFT)
    {
        switch (grd(pos()))
        {
        case DNGN_FLOOR:
        case DNGN_OPEN_DOOR:
        // what's the point of this list?
        case DNGN_TRAP_MECHANICAL:
        case DNGN_TRAP_TELEPORT:
        case DNGN_TRAP_ALARM:
        case DNGN_TRAP_ZOT:
        case DNGN_TRAP_SHAFT:
        case DNGN_UNDISCOVERED_TRAP:
        case DNGN_ENTER_SHOP:
            if (!ground_level() || body_weight() == 0)
                return true;
            break;

        default:
            return false;
        }

    }

    down_stairs(DNGN_TRAP_SHAFT);

    return true;
}

bool player::can_do_shaft_ability(bool quiet) const
{
    if (attribute[ATTR_HELD])
    {
        if (!quiet)
            mprf("You can't shaft yourself while %s.", held_status());
        return false;
    }

    switch (grd(pos()))
    {
    case DNGN_FLOOR:
    case DNGN_OPEN_DOOR:
        if (!is_valid_shaft_level())
        {
            if (!quiet)
                mpr("You can't shaft yourself on this level.");
            return false;
        }
        break;

    default:
        if (!quiet)
            mpr("You can't shaft yourself on this terrain.");
        return false;
    }

    return true;
}

// Like do_shaft, but forced by the player.
// It has a slightly different set of rules.
bool player::do_shaft_ability()
{
    if (can_do_shaft_ability(true))
    {
        mpr("A shaft appears beneath you!");
        down_stairs(DNGN_TRAP_SHAFT, true);
        return true;
    }
    else
    {
        canned_msg(MSG_NOTHING_HAPPENS);
        redraw_screen();
        return false;
    }
}

bool player::did_escape_death() const
{
    return escaped_death_cause != NUM_KILLBY;
}

void player::reset_escaped_death()
{
    escaped_death_cause = NUM_KILLBY;
    escaped_death_aux   = "";
}

void player::add_gold(int delta)
{
    set_gold(gold + delta);
}

void player::del_gold(int delta)
{
    set_gold(gold - delta);
}

void player::set_gold(int amount)
{
    ASSERT(amount >= 0);

    if (amount != gold)
    {
        const int old_gold = gold;
        gold = amount;
        shopping_list.gold_changed(old_gold, gold);

        // XXX: this might benefit from being in its own function
        if (you_worship(GOD_GOZAG))
        {
            vector<ability_type> abilities = get_god_abilities(true, true);
            for (int i = 0; i < MAX_GOD_ABILITIES; i++)
            {
                const int cost = get_gold_cost(abilities[i]);
                if (gold >= cost && old_gold < cost)
                {
                    mprf(MSGCH_GOD, "You now have enough gold to %s.",
                         god_gain_power_messages[you.religion][i]);
                }
                else if (old_gold >= cost && gold < cost)
                {
                    mprf(MSGCH_GOD, "You no longer have enough gold to %s.",
                         god_gain_power_messages[you.religion][i]);
                }
            }
        }
    }
}

void player::increase_duration(duration_type dur, int turns, int cap,
                               const char* msg)
{
    if (msg)
        mpr(msg);
    cap *= BASELINE_DELAY;

    duration[dur] += turns * BASELINE_DELAY;
    if (cap && duration[dur] > cap)
        duration[dur] = cap;
}

void player::set_duration(duration_type dur, int turns,
                          int cap, const char * msg)
{
    duration[dur] = 0;
    increase_duration(dur, turns, cap, msg);
}

void player::goto_place(const level_id &lid)
{
    where_are_you = static_cast<branch_type>(lid.branch);
    depth = lid.depth;
    ASSERT_RANGE(depth, 1, brdepth[where_are_you] + 1);
}

bool player::attempt_escape(int attempts)
{
    monster *themonst;

    if (!is_constricted())
        return true;

    themonst = monster_by_mid(constricted_by);
    ASSERT(themonst);
    escape_attempts += attempts;

    // player breaks free if (4+n)d(8+str/4) >= 5d(8+HD/4)
    if (roll_dice(4 + escape_attempts, 8 + div_rand_round(strength(), 4))
        >= roll_dice(5, 8 + div_rand_round(themonst->get_hit_dice(), 4)))
    {
        mprf("You escape %s's grasp.", themonst->name(DESC_THE, true).c_str());

        // Stun the monster to prevent it from constricting again right away.
        themonst->speed_increment -= 5;

        stop_being_constricted(true);

        return true;
    }
    else
    {
        mprf("Your attempt to break free from %s fails, but you feel that "
             "another attempt might succeed.",
             themonst->name(DESC_THE, true).c_str());
        turn_is_over = true;
        return false;
    }
}

void player::sentinel_mark(bool trap)
{
    if (duration[DUR_SENTINEL_MARK])
    {
        mpr("The mark upon you grows brighter.");
        increase_duration(DUR_SENTINEL_MARK, random_range(20, 40), 180);
    }
    else
    {
        mprf(MSGCH_WARN, "A sentinel's mark forms upon you.");
        increase_duration(DUR_SENTINEL_MARK, trap ? random_range(25, 40)
                                                  : random_range(35, 60),
                          250);
    }
}

bool player::made_nervous_by(const coord_def &p)
{
    if (form != TRAN_FUNGUS)
        return false;
    monster* mons = monster_at(p);
    if (mons && !mons_is_firewood(mons))
        return false;
    for (monster_near_iterator mi(&you); mi; ++mi)
    {
        if (!mons_is_wandering(*mi)
            && !mi->asleep()
            && !mi->confused()
            && !mi->cannot_act()
            && !mons_is_firewood(*mi)
            && !mi->wont_attack()
            && !mi->neutral())
        {
            return true;
        }
    }
    return false;
}

void player::weaken(actor *attacker, int pow)
{
    if (!duration[DUR_WEAK])
        mprf(MSGCH_WARN, "You feel your attacks grow feeble.");
    else
        mprf(MSGCH_WARN, "You feel as though you will be weak longer.");

    increase_duration(DUR_WEAK, pow + random2(pow + 3), 50);
}

/**
 * Check if the player is about to die from flight/form expiration.
 *
 * Check whether the player is on a cell which would be deadly if not for some
 * temporary condition, and if such condition is expiring. In that case, we
 * give a strong warning to the player. The actual message printing is done
 * by the caller.
 *
 * @param dur the duration to check for dangerous expiration.
 * @param p the coordinates of the cell to check. Defaults to player position.
 * @return whether the player is in immediate danger.
 */
bool need_expiration_warning(duration_type dur, dungeon_feature_type feat)
{
    if (!is_feat_dangerous(feat, true) || !dur_expiring(dur))
        return false;

    if (dur == DUR_FLIGHT)
        return true;
    else if (dur == DUR_TRANSFORMATION
             && (!you.airborne() || form_can_fly()))
    {
        return true;
    }
    return false;
}

bool need_expiration_warning(duration_type dur, coord_def p)
{
    return need_expiration_warning(dur, env.grid(p));
}

bool need_expiration_warning(dungeon_feature_type feat)
{
    return need_expiration_warning(DUR_FLIGHT, feat)
           || need_expiration_warning(DUR_TRANSFORMATION, feat);
}

bool need_expiration_warning(coord_def p)
{
    return need_expiration_warning(env.grid(p));
}

static string _constriction_description()
{
    string cinfo = "";
    vector<string> c_name;

    const int num_free_tentacles = you.usable_tentacles();
    if (num_free_tentacles)
    {
        cinfo += make_stringf("You have %d tentacle%s available for constriction.",
                              num_free_tentacles,
                              num_free_tentacles > 1 ? "s" : "");
    }
    // name of what this monster is constricted by, if any
    if (you.is_constricted())
    {
        if (!cinfo.empty())
            cinfo += "\n";

        cinfo += make_stringf("You are being %s by %s.",
                      you.held == HELD_MONSTER ? "held" : "constricted",
                      monster_by_mid(you.constricted_by)->name(DESC_A).c_str());
    }

    if (you.constricting && !you.constricting->empty())
    {
        actor::constricting_t::const_iterator i;
        for (i = you.constricting->begin(); i != you.constricting->end(); ++i)
        {
            monster *whom = monster_by_mid(i->first);
            ASSERT(whom);
            c_name.push_back(whom->name(DESC_A));
        }

        if (!cinfo.empty())
            cinfo += "\n";

        cinfo += "You are constricting ";
        cinfo += comma_separated_line(c_name.begin(), c_name.end());
        cinfo += ".";
    }

    return cinfo;
}

void count_action(caction_type type, int subtype)
{
    pair<caction_type, int> pair(type, subtype);
    if (!you.action_count.count(pair))
        you.action_count[pair].init(0);
    you.action_count[pair][you.experience_level - 1]++;
}

/**
 *   The player's radius of monster detection.
 *   @return   the radius in which a player can detect monsters.
**/
int player_monster_detect_radius()
{
    int radius = player_mutation_level(MUT_ANTENNAE) * 2;

    if (player_equip_unrand(UNRAND_BOOTS_ASSASSIN))
        radius = max(radius, 4);
    if (you_worship(GOD_ASHENZARI) && !player_under_penance())
        radius = max(radius, you.piety / 20);
    return min(radius, LOS_RADIUS);
}

/**
 * Return true if the player has the Orb of Zot.
 * @return  True if the player has the Orb, false otherwise.
 */
bool player_has_orb()
{
    return you.char_direction == GDT_ASCENDING;
}

bool player::form_uses_xl() const
{
    // No body parts that translate in any way to something fisticuffs could
    // matter to, the attack mode is different.  Plus, it's weird to have
    // users of one particular [non-]weapon be effective for this
    // unintentional form while others can just run or die.  I believe this
    // should apply to more forms, too.  [1KB]
    return form == TRAN_WISP || form == TRAN_FUNGUS;
}

bool player::can_device_heal()
{
    return mutation[MUT_NO_DEVICE_HEAL] < 3;
}

#if TAG_MAJOR_VERSION == 34
// Lava orcs!
int temperature()
{
    return (int) you.temperature;
}

int temperature_last()
{
    return (int) you.temperature_last;
}

void temperature_check()
{
    // Whether to ignore caps on incrementing temperature
    bool ignore_cap = you.duration[DUR_BERSERK];

    // These numbers seem to work pretty well, but they're definitely experimental:
    int tension = get_tension(GOD_NO_GOD); // Raw tension

    // It would generally be better to handle this at the tension level and have temperature much more closely tied to tension.

    // For testing, but super handy for that!
    // mprf("Tension value: %d", tension);

    // Increment temp to full if you're in lava.
    if (feat_is_lava(env.grid(you.pos())) && you.ground_level())
    {
        // If you're already very hot, no message,
        // but otherwise it lets you know you're being
        // brought up to max temp.
        if (temperature() <= TEMP_FIRE)
            mpr("The lava instantly superheats you.");
        you.temperature = TEMP_MAX;
        ignore_cap = true;
        // Otherwise, your temperature naturally decays.
    }
    else
        temperature_decay();

    // Follow this up with 1 additional decrement each turn until
    // you're not hot enough to boil water.
    if (feat_is_water(env.grid(you.pos())) && you.ground_level()
        && temperature_effect(LORC_PASSIVE_HEAT))
    {
        temperature_decrement(1);

        for (adjacent_iterator ai(you.pos()); ai; ++ai)
        {
            const coord_def p(*ai);
            if (in_bounds(p)
                && env.cgrid(p) == EMPTY_CLOUD
                && !cell_is_solid(p)
                && one_chance_in(5))
            {
                place_cloud(CLOUD_STEAM, *ai, 2 + random2(5), &you);
            }
        }
    }

    // Next, add temperature from tension. Can override temperature loss from water!
    temperature_increment(tension);

    // Cap net temperature change to 1 per turn if no exceptions.
    float tempchange = you.temperature - you.temperature_last;
    if (!ignore_cap && tempchange > 1)
        you.temperature = you.temperature_last + 1;
    else if (tempchange < -1)
        you.temperature = you.temperature_last - 1;

    // Handle any effects that change with temperature.
    temperature_changed(tempchange);

    // Save your new temp as your new 'old' temperature.
    you.temperature_last = you.temperature;
}

void temperature_increment(float degree)
{
    // No warming up while you're exhausted!
    if (you.duration[DUR_EXHAUSTED])
        return;

    you.temperature += sqrt(degree);
    if (temperature() >= TEMP_MAX)
        you.temperature = TEMP_MAX;
}

void temperature_decrement(float degree)
{
    // No cooling off while you're angry!
    if (you.duration[DUR_BERSERK])
        return;

    you.temperature -= degree;
    if (temperature() <= TEMP_MIN)
        you.temperature = TEMP_MIN;
}

void temperature_changed(float change)
{
    // Arbitrary - how big does a swing in a turn have to be?
    float pos_threshold = .25;
    float neg_threshold = -1 * pos_threshold;

    // For INCREMENTS:

    // Check these no-nos every turn.
    if (you.temperature >= TEMP_WARM)
    {
        // Handles condensation shield, ozo's armour, icemail.
        expose_player_to_element(BEAM_FIRE, 0);

        // Handled separately because normally heat doesn't affect this.
        if (you.form == TRAN_ICE_BEAST || you.form == TRAN_STATUE)
            untransform(true, false);
    }

    // Just reached the temp that kills off stoneskin.
    if (change > pos_threshold && temperature_tier(TEMP_WARM))
    {
        mprf(MSGCH_DURATION, "Your stony skin melts.");
        you.redraw_armour_class = true;
    }

    // Passive heat stuff.
    if (change > pos_threshold && temperature_tier(TEMP_FIRE))
        mprf(MSGCH_DURATION, "You're getting fired up.");

    // Heat aura stuff.
    if (change > pos_threshold && temperature_tier(TEMP_MAX))
    {
        mprf(MSGCH_DURATION, "You blaze with the fury of an erupting volcano!");
        invalidate_agrid(true);
    }

    // For DECREMENTS (reverse order):
    if (change < neg_threshold && temperature_tier(TEMP_MAX))
        mprf(MSGCH_DURATION, "The intensity of your heat diminishes.");

    if (change < neg_threshold && temperature_tier(TEMP_FIRE))
        mprf(MSGCH_DURATION, "You're cooling off.");

    // Cooled down enough for stoneskin to kick in again.
    if (change < neg_threshold && temperature_tier(TEMP_WARM))
    {
        mprf(MSGCH_DURATION, "Your skin cools and hardens.");
        you.redraw_armour_class = true;
    }

    // If we're in this function, temperature changed, anyways.
    you.redraw_temperature = true;

#ifdef USE_TILE
    init_player_doll();
#endif

    // Just do this every turn to be safe. Can be fixed later if there
    // any performance issues.
    invalidate_agrid(true);
}

void temperature_decay()
{
    temperature_decrement(you.temperature / 10);
}

// Just a helper function to save space. Returns true if a
// threshold was crossed.
bool temperature_tier (int which)
{
    if (temperature() > which && temperature_last() <= which)
        return true;
    else if (temperature() < which && temperature_last() >= which)
        return true;
    else
        return false;
}

bool temperature_effect(int which)
{
    switch (which)
    {
        case LORC_FIRE_RES_I:
            return true; // 1-15
        case LORC_STONESKIN:
            return temperature() < TEMP_WARM; // 1-8
//      case nothing, right now:
//            return (you.temperature >= TEMP_COOL && you.temperature < TEMP_WARM); // 5-8
        case LORC_LAVA_BOOST:
            return temperature() >= TEMP_WARM && temperature() < TEMP_HOT; // 9-10
        case LORC_FIRE_RES_II:
            return temperature() >= TEMP_WARM; // 9-15
        case LORC_FIRE_RES_III:
        case LORC_FIRE_BOOST:
        case LORC_COLD_VULN:
            return temperature() >= TEMP_HOT; // 11-15
        case LORC_PASSIVE_HEAT:
            return temperature() >= TEMP_FIRE; // 13-15
        case LORC_HEAT_AURA:
            if (you_worship(GOD_BEOGH))
                return false;
            // Deliberate fall-through.
        case LORC_NO_SCROLLS:
            return temperature() >= TEMP_MAX; // 15

        default:
            return false;
    }
}

int temperature_colour(int temp)
{
    return (temp > TEMP_FIRE) ? LIGHTRED  :
           (temp > TEMP_HOT)  ? RED       :
           (temp > TEMP_WARM) ? YELLOW    :
           (temp > TEMP_ROOM) ? WHITE     :
           (temp > TEMP_COOL) ? LIGHTCYAN :
           (temp > TEMP_COLD) ? LIGHTBLUE : BLUE;
}

string temperature_string(int temp)
{
    return (temp > TEMP_FIRE) ? "lightred"  :
           (temp > TEMP_HOT)  ? "red"       :
           (temp > TEMP_WARM) ? "yellow"    :
           (temp > TEMP_ROOM) ? "white"     :
           (temp > TEMP_COOL) ? "lightcyan" :
           (temp > TEMP_COLD) ? "lightblue" : "blue";
}

string temperature_text(int temp)
{
    switch (temp)
    {
        case TEMP_MIN:
            return "rF+";
        case TEMP_COOL:
            return "";
        case TEMP_WARM:
            return "rF++; lava magic boost; Stoneskin melts";
        case TEMP_HOT:
            return "rF+++; rC-; fire magic boost";
        case TEMP_FIRE:
            return "Burn attackers";
        case TEMP_MAX:
            return "Burn surroundings; cannot read scrolls";
        default:
            return "";
    }
}
#endif

void player_open_door(coord_def doorpos, bool check_confused)
{
    // Finally, open the closed door!
    set<coord_def> all_door;
    find_connected_identical(doorpos, all_door);
    const char *adj, *noun;
    get_door_description(all_door.size(), &adj, &noun);

    const string door_desc_adj  =
        env.markers.property_at(doorpos, MAT_ANY, "door_description_adjective");
    const string door_desc_noun =
        env.markers.property_at(doorpos, MAT_ANY, "door_description_noun");
    if (!door_desc_adj.empty())
        adj = door_desc_adj.c_str();
    if (!door_desc_noun.empty())
        noun = door_desc_noun.c_str();

    if (!(check_confused && you.confused()))
    {
        string door_open_prompt =
            env.markers.property_at(doorpos, MAT_ANY, "door_open_prompt");

        bool ignore_exclude = false;

        if (!door_open_prompt.empty())
        {
            door_open_prompt += " (y/N)";
            if (!yesno(door_open_prompt.c_str(), true, 'n', true, false))
            {
                if (is_exclude_root(doorpos))
                    canned_msg(MSG_OK);
                else
                {
                    if (yesno("Put travel exclusion on door? (Y/n)",
                              true, 'y'))
                    {
                        // Zero radius exclusion right on top of door.
                        set_exclude(doorpos, 0);
                    }
                }
                interrupt_activity(AI_FORCE_INTERRUPT);
                return;
            }
            ignore_exclude = true;
        }

        if (!ignore_exclude && is_exclude_root(doorpos))
        {
            string prompt = make_stringf("This %s%s is marked as excluded! "
                                         "Open it anyway?", adj, noun);

            if (!yesno(prompt.c_str(), true, 'n', true, false))
            {
                canned_msg(MSG_OK);
                interrupt_activity(AI_FORCE_INTERRUPT);
                return;
            }
        }
    }

    int skill = you.dex() + you.skill_rdiv(SK_STEALTH);

    string berserk_open = env.markers.property_at(doorpos, MAT_ANY,
                                                  "door_berserk_verb_open");
    string berserk_adjective = env.markers.property_at(doorpos, MAT_ANY,
                                                       "door_berserk_adjective");
    string door_open_creak = env.markers.property_at(doorpos, MAT_ANY,
                                                     "door_noisy_verb_open");
    string door_airborne = env.markers.property_at(doorpos, MAT_ANY,
                                                   "door_airborne_verb_open");
    string door_open_verb = env.markers.property_at(doorpos, MAT_ANY,
                                                    "door_verb_open");

    if (you.berserk())
    {
        // XXX: Better flavour for larger doors?
        if (silenced(you.pos()))
        {
            if (!berserk_open.empty())
            {
                berserk_open += ".";
                mprf(berserk_open.c_str(), adj, noun);
            }
            else
                mprf("The %s%s flies open!", adj, noun);
        }
        else
        {
            if (!berserk_open.empty())
            {
                if (!berserk_adjective.empty())
                    berserk_open += " " + berserk_adjective;
                else
                    berserk_open += ".";
                mprf(MSGCH_SOUND, berserk_open.c_str(), adj, noun);
            }
            else
                mprf(MSGCH_SOUND, "The %s%s flies open with a bang!", adj, noun);
            noisy(15, you.pos());
        }
    }
    else if (one_chance_in(skill) && !silenced(you.pos()))
    {
        if (!door_open_creak.empty())
            mprf(MSGCH_SOUND, door_open_creak.c_str(), adj, noun);
        else
        {
            mprf(MSGCH_SOUND, "As you open the %s%s, it creaks loudly!",
                 adj, noun);
        }
        noisy(10, you.pos());
    }
    else
    {
        const char* verb;
        if (you.airborne())
        {
            if (!door_airborne.empty())
                verb = door_airborne.c_str();
            else
                verb = "You reach down and open the %s%s.";
        }
        else
        {
            if (!door_open_verb.empty())
               verb = door_open_verb.c_str();
            else
               verb = "You open the %s%s.";
        }

        mprf(verb, adj, noun);
    }

    vector<coord_def> excludes;
    for (set<coord_def>::iterator i = all_door.begin(); i != all_door.end(); ++i)
    {
        const coord_def& dc = *i;
        // Even if some of the door is out of LOS, we want the entire
        // door to be updated.  Hitting this case requires a really big
        // door!
        if (env.map_knowledge(dc).seen())
        {
            env.map_knowledge(dc).set_feature(DNGN_OPEN_DOOR);
#ifdef USE_TILE
            env.tile_bk_bg(dc) = TILE_DNGN_OPEN_DOOR;
#endif
        }
        grd(dc) = DNGN_OPEN_DOOR;
        set_terrain_changed(dc);
        dungeon_events.fire_position_event(DET_DOOR_OPENED, dc);
        if (is_excluded(dc))
            excludes.push_back(dc);
    }

    update_exclusion_los(excludes);
    viewwindow();
}<|MERGE_RESOLUTION|>--- conflicted
+++ resolved
@@ -2573,16 +2573,10 @@
         evbonus--;
     evbonus += max(0, player_mutation_level(MUT_GELATINOUS_BODY) - 1);
 
-<<<<<<< HEAD
     // transformation penalties/bonuses not covered by size alone:
-    if (you.form == TRAN_STATUE)
-        evbonus -= 10;               // stiff and slow
-
     if (player_mutation_level(MUT_SLOW_REFLEXES))
         evbonus -= player_mutation_level(MUT_SLOW_REFLEXES) * 3;
 
-=======
->>>>>>> 8f4210bb
     return evbonus;
 }
 
